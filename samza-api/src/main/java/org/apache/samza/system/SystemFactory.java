--- conflicted
+++ resolved
@@ -36,17 +36,7 @@
   @Deprecated
   SystemAdmin getAdmin(String systemName, Config config);
 
-<<<<<<< HEAD
-  default SystemConsumer getConsumer(String systemName, Config config, MetricsRegistry registry, String callerClass) {
-    return getConsumer(systemName, config, registry);
-  }
 
-  default SystemProducer getProducer(String systemName, Config config, MetricsRegistry registry, String callerClass) {
-    return getProducer(systemName, config, registry);
-  }
-
-  default SystemAdmin getAdmin(String systemName, Config config, String callerClass) {
-=======
   /**
    * This function provides an extra input parameter to {@link #getConsumer}, which can be used to provide extra
    * information for the consumer instance, e.g. ownership of client instance, to help better identify consumers in logs,
@@ -88,7 +78,6 @@
    * @return A SystemAdmin
    */
   default SystemAdmin getAdmin(String systemName, Config config, String adminLabel) {
->>>>>>> 44fe7765
     return getAdmin(systemName, config);
   }
 }