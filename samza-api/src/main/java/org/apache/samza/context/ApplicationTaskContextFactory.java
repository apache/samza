--- conflicted
+++ resolved
@@ -38,20 +38,11 @@
   /**
    * Creates an instance of the application-defined {@link ApplicationTaskContext}.
    *
-<<<<<<< HEAD
-   * @param jobContext framework-provided job context used for building {@link ApplicationTaskContext}
-   * @param containerContext framework-provided container context used for building {@link ApplicationTaskContext}
-   * @param taskContext framework-provided task context used for building {@link ApplicationTaskContext}
-   * @param applicationContainerContext application-provided container context used for building
-   * {@link ApplicationTaskContext}
-   * @return new instance of the application-defined {@link ApplicationTaskContext}
-=======
    * @param jobContext framework-provided job context
    * @param containerContext framework-provided container context
    * @param taskContext framework-provided task context
    * @param applicationContainerContext application-defined container context
    * @return a new instance of the application-defined {@link ApplicationTaskContext}
->>>>>>> 44d0685d
    */
   T create(JobContext jobContext, ContainerContext containerContext, TaskContext taskContext,
       ApplicationContainerContext applicationContainerContext);
