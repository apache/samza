/*
 * Licensed to the Apache Software Foundation (ASF) under one
 * or more contributor license agreements.  See the NOTICE file
 * distributed with this work for additional information
 * regarding copyright ownership.  The ASF licenses this file
 * to you under the Apache License, Version 2.0 (the
 * "License"); you may not use this file except in compliance
 * with the License.  You may obtain a copy of the License at
 *
 *   http://www.apache.org/licenses/LICENSE-2.0
 *
 * Unless required by applicable law or agreed to in writing,
 * software distributed under the License is distributed on an
 * "AS IS" BASIS, WITHOUT WARRANTIES OR CONDITIONS OF ANY
 * KIND, either express or implied.  See the License for the
 * specific language governing permissions and limitations
 * under the License.
 */
package org.apache.samza.operators.windows.internal;
import org.apache.samza.annotation.InterfaceStability;
import org.apache.samza.operators.functions.MapFunction;
import org.apache.samza.operators.functions.SupplierFunction;
import org.apache.samza.operators.functions.FoldLeftFunction;
import org.apache.samza.operators.triggers.Trigger;
import org.apache.samza.operators.windows.AccumulationMode;
import org.apache.samza.operators.windows.Window;
import org.apache.samza.serializers.Serde;


/**
 *  Internal representation of a {@link Window}. This specifies default, early and late triggers for the {@link Window}
 *  and whether to accumulate or discard previously emitted panes.
 *
 *  Note: This class is meant to be used internally by Samza, and is not to be instantiated by programmers.
 *
 * @param <M>  the type of input message
 * @param <WK>  the type of key for the window
 * @param <WV>  the type of aggregated value in the window output
 */
@InterfaceStability.Unstable
public final class WindowInternal<M, WK, WV> implements Window<M, WK, WV> {

  private final Trigger<M> defaultTrigger;

  /**
   * The supplier of initial value to be used for windowed aggregations
   */
  private final SupplierFunction<WV> initializer;

  /*
   * The function that is applied each time a {@link MessageEnvelope} is added to this window.
   */
  private final FoldLeftFunction<M, WV> foldLeftFunction;

  /*
   * The function that extracts the key from a {@link MessageEnvelope}
   */
  private final MapFunction<M, WK> keyExtractor;

  /*
   * The function that extracts the event time from a {@link MessageEnvelope}
   */
  private final MapFunction<M, Long> eventTimeExtractor;

  /**
   * The type of this window. Tumbling and Session windows are supported for now.
   */
  private final WindowType windowType;

  private final Serde<WK> keySerde;
  private final Serde<WV> windowValSerde;
  private final Serde<M> msgSerde;

  private Trigger<M> earlyTrigger;
  private Trigger<M> lateTrigger;
  private AccumulationMode mode;

<<<<<<< HEAD
  public WindowInternal(Trigger<M> defaultTrigger, Supplier<WV> initializer, FoldLeftFunction<M, WV> foldLeftFunction,
      Function<M, WK> keyExtractor, Function<M, Long> eventTimeExtractor, WindowType windowType, Serde<WK> keySerde,
      Serde<WV> windowValueSerde, Serde<M> msgSerde) {
=======
  public WindowInternal(Trigger<M> defaultTrigger, SupplierFunction<WV> initialValue, FoldLeftFunction<M, WV> foldLeftFunction, MapFunction<M, WK> keyExtractor, MapFunction<M, Long> eventTimeExtractor, WindowType windowType) {
>>>>>>> dde1ab14
    this.defaultTrigger = defaultTrigger;
    this.initializer = initializer;
    this.foldLeftFunction = foldLeftFunction;
    this.eventTimeExtractor = eventTimeExtractor;
    this.keyExtractor = keyExtractor;
    this.windowType = windowType;
    this.keySerde = keySerde;
    this.windowValSerde = windowValueSerde;
    this.msgSerde = msgSerde;

    if (defaultTrigger == null) {
      throw new IllegalArgumentException("A window must not have a null default trigger");
    }

    if (msgSerde == null && windowValueSerde == null) {
      throw new IllegalArgumentException("A window must not have a null msg serde and a null windowValue serde");
    }

    if (foldLeftFunction != null && windowValSerde == null) {
      throw new IllegalArgumentException("A window with a FoldLeftFunction must have a windowValue serde");
    }

    if (foldLeftFunction != null && initializer == null) {
      throw new IllegalArgumentException("A window with a FoldLeftFunction must have an initializer");
    }

    if (foldLeftFunction == null && initializer != null) {
      throw new IllegalArgumentException("A window without a provided FoldLeftFunction must not have an initializer");
    }
  }

  public Trigger<M> getDefaultTrigger() {
    return defaultTrigger;
  }

  public Trigger<M> getEarlyTrigger() {
    return earlyTrigger;
  }

  public Trigger<M> getLateTrigger() {
    return lateTrigger;
  }

  public SupplierFunction<WV> getInitializer() {
    return initializer;
  }

  public FoldLeftFunction<M, WV> getFoldLeftFunction() {
    return foldLeftFunction;
  }

  public MapFunction<M, WK> getKeyExtractor() {
    return keyExtractor;
  }

  public MapFunction<M, Long> getEventTimeExtractor() {
    return eventTimeExtractor;
  }

  public WindowType getWindowType() {
    return windowType;
  }

  public AccumulationMode getAccumulationMode() {
    return mode;
  }

  public Serde<WK> getKeySerde() {
    return keySerde;
  }

  public Serde<WV> getWindowValSerde() {
    return windowValSerde;
  }

  public Serde<M> getMsgSerde() {
    return msgSerde;
  }

  public AccumulationMode getMode() {
    return mode;
  }

  @Override
  public Window<M, WK, WV> setEarlyTrigger(Trigger<M> trigger) {
    this.earlyTrigger = trigger;
    return this;
  }

  @Override
  public Window<M, WK, WV> setLateTrigger(Trigger<M> trigger) {
    this.lateTrigger = trigger;
    return this;
  }

  @Override
  public Window<M, WK, WV> setAccumulationMode(AccumulationMode mode) {
    this.mode = mode;
    return this;
  }
}<|MERGE_RESOLUTION|>--- conflicted
+++ resolved
@@ -75,13 +75,9 @@
   private Trigger<M> lateTrigger;
   private AccumulationMode mode;
 
-<<<<<<< HEAD
-  public WindowInternal(Trigger<M> defaultTrigger, Supplier<WV> initializer, FoldLeftFunction<M, WV> foldLeftFunction,
-      Function<M, WK> keyExtractor, Function<M, Long> eventTimeExtractor, WindowType windowType, Serde<WK> keySerde,
+  public WindowInternal(Trigger<M> defaultTrigger, SupplierFunction<WV> initializer, FoldLeftFunction<M, WV> foldLeftFunction,
+      MapFunction<M, WK> keyExtractor, MapFunction<M, Long> eventTimeExtractor, WindowType windowType, Serde<WK> keySerde,
       Serde<WV> windowValueSerde, Serde<M> msgSerde) {
-=======
-  public WindowInternal(Trigger<M> defaultTrigger, SupplierFunction<WV> initialValue, FoldLeftFunction<M, WV> foldLeftFunction, MapFunction<M, WK> keyExtractor, MapFunction<M, Long> eventTimeExtractor, WindowType windowType) {
->>>>>>> dde1ab14
     this.defaultTrigger = defaultTrigger;
     this.initializer = initializer;
     this.foldLeftFunction = foldLeftFunction;
