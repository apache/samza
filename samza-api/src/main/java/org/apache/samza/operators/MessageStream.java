/*
 * Licensed to the Apache Software Foundation (ASF) under one
 * or more contributor license agreements.  See the NOTICE file
 * distributed with this work for additional information
 * regarding copyright ownership.  The ASF licenses this file
 * to you under the Apache License, Version 2.0 (the
 * "License"); you may not use this file except in compliance
 * with the License.  You may obtain a copy of the License at
 *
 *   http://www.apache.org/licenses/LICENSE-2.0
 *
 * Unless required by applicable law or agreed to in writing,
 * software distributed under the License is distributed on an
 * "AS IS" BASIS, WITHOUT WARRANTIES OR CONDITIONS OF ANY
 * KIND, either express or implied.  See the License for the
 * specific language governing permissions and limitations
 * under the License.
 */
package org.apache.samza.operators;

import java.time.Duration;
import java.util.ArrayList;
import java.util.Collection;

import org.apache.samza.annotation.InterfaceStability;
import org.apache.samza.operators.functions.FilterFunction;
import org.apache.samza.operators.functions.FlatMapFunction;
import org.apache.samza.operators.functions.JoinFunction;
import org.apache.samza.operators.functions.MapFunction;
import org.apache.samza.operators.functions.SinkFunction;
import org.apache.samza.operators.functions.StreamTableJoinFunction;
import org.apache.samza.operators.windows.Window;
import org.apache.samza.operators.windows.WindowPane;
import org.apache.samza.serializers.KVSerde;
import org.apache.samza.serializers.Serde;
import org.apache.samza.table.Table;


/**
 * A stream of messages that can be transformed into another {@link MessageStream}.
 * <p>
 * A {@link MessageStream} corresponding to an input stream can be obtained using
 * {@link org.apache.samza.application.StreamAppDescriptor#getInputStream}.
 *
 * @param <M> the type of messages in this stream
 */
@InterfaceStability.Evolving
public interface MessageStream<M> {

  /**
   * Applies the provided 1:1 function to messages in this {@link MessageStream} and returns the
   * transformed {@link MessageStream}.
   *
   * @param mapFn the function to transform a message to another message
   * @param <OM> the type of messages in the transformed {@link MessageStream}
   * @return the transformed {@link MessageStream}
   */
  <OM> MessageStream<OM> map(MapFunction<? super M, ? extends OM> mapFn);

  /**
   * Applies the provided 1:n function to transform a message in this {@link MessageStream}
   * to n messages in the transformed {@link MessageStream}
   *
   * @param flatMapFn the function to transform a message to zero or more messages
   * @param <OM> the type of messages in the transformed {@link MessageStream}
   * @return the transformed {@link MessageStream}
   */
  <OM> MessageStream<OM> flatMap(FlatMapFunction<? super M, ? extends OM> flatMapFn);

  /**
   * Applies the provided function to messages in this {@link MessageStream} and returns the
   * filtered {@link MessageStream}.
   * <p>
   * The {@link FilterFunction} is a predicate which determines whether a message in this {@link MessageStream}
   * should be retained in the filtered {@link MessageStream}.
   *
   * @param filterFn the predicate to filter messages from this {@link MessageStream}.
   * @return the filtered {@link MessageStream}
   */
  MessageStream<M> filter(FilterFunction<? super M> filterFn);

  /**
   * Allows sending messages in this {@link MessageStream} to an output system using the provided {@link SinkFunction}.
   * <p>
   * Offers more control over processing and sending messages than {@link #sendTo(OutputStream)} since
   * the {@link SinkFunction} has access to the {@link org.apache.samza.task.MessageCollector} and
   * {@link org.apache.samza.task.TaskCoordinator}.
   * <p>
   * This can also be used to send output to a system (e.g. a database) that doesn't have a corresponding
   * Samza SystemProducer implementation.
   *
   * @param sinkFn the function to send messages in this stream to an external system
   */
  void sink(SinkFunction<? super M> sinkFn);

  /**
   * Allows sending messages in this {@link MessageStream} to an {@link OutputStream}.
   * <p>
   * When sending messages to an {@code OutputStream<KV<K, V>>}, messages are partitioned using their serialized key.
   * When sending messages to any other {@code OutputStream<M>}, messages are partitioned using a null partition key.
   *
   * @param outputStream the output stream to send messages to
   */
  void sendTo(OutputStream<M> outputStream);

  /**
   * Groups the messages in this {@link MessageStream} according to the provided {@link Window} semantics
   * (e.g. tumbling, sliding or session windows) and returns the transformed {@link MessageStream} of
   * {@link WindowPane}s.
   * <p>
   * Use the {@link org.apache.samza.operators.windows.Windows} helper methods to create the appropriate windows.
   * <p>
   * The {@code id} must be unique for each operator in this application. It is used as part of the unique ID
   * for any state stores and streams created by this operator (the full ID also contains the job name, job id and
   * operator type). If the application logic is changed, this ID must be reused in the new operator to retain
   * state from the previous version, and changed for the new operator to discard the state from the previous version.
   *
   * @param window the window to group and process messages from this {@link MessageStream}
   * @param id the unique id of this operator in this application
   * @param <K> the type of key in the message in this {@link MessageStream}. If a key is specified,
   *            panes are emitted per-key.
   * @param <WV> the type of value in the {@link WindowPane} in the transformed {@link MessageStream}
   * @return the windowed {@link MessageStream}
   */
  <K, WV> MessageStream<WindowPane<K, WV>> window(Window<M, K, WV> window, String id);

  /**
   * Joins this {@link MessageStream} with another {@link MessageStream} using the provided
   * pairwise {@link JoinFunction}.
   * <p>
   * Messages in each stream are retained for the provided {@code ttl} and join results are
   * emitted as matches are found.
   * <p>
   * Both inputs being joined must have the same number of partitions, and should be partitioned by the join key.
   * <p>
   * The {@code id} must be unique for each operator in this application. It is used as part of the unique ID
   * for any state stores and streams created by this operator (the full ID also contains the job name, job id and
   * operator type). If the application logic is changed, this ID must be reused in the new operator to retain
   * state from the previous version, and changed for the new operator to discard the state from the previous version.
   *
   * @param otherStream the other {@link MessageStream} to be joined with
   * @param joinFn the function to join messages from this and the other {@link MessageStream}
   * @param keySerde the serde for the join key
   * @param messageSerde the serde for messages in this stream
   * @param otherMessageSerde the serde for messages in the other stream
   * @param ttl the ttl for messages in each stream
   * @param id the unique id of this operator in this application
   * @param <K> the type of join key
   * @param <OM> the type of messages in the other stream
   * @param <JM> the type of messages resulting from the {@code joinFn}
   * @return the joined {@link MessageStream}
   */
  <K, OM, JM> MessageStream<JM> join(MessageStream<OM> otherStream,
      JoinFunction<? extends K, ? super M, ? super OM, ? extends JM> joinFn,
      Serde<K> keySerde, Serde<M> messageSerde, Serde<OM> otherMessageSerde,
      Duration ttl, String id);

  /**
   * Joins this {@link MessageStream} with another {@link Table} using the provided
   * pairwise {@link StreamTableJoinFunction}.
   * <p>
   * The type of input message is expected to be {@link KV}.
   * <p>
   * Records are looked up from the joined table using the join key, join function
   * is applied and join results are emitted as matches are found.
   * <p>
   * The join function allows implementation of both inner and left outer join. A null will be
   * passed to the join function, if no record matching the join key is found in the table.
   * The join function can choose to return an instance of JM (outer left join) or null
   * (inner join); if null is returned, it won't be processed further.
   * <p>
   * Both the input stream and table being joined must have the same number of partitions,
   * and should be partitioned by the same join key.
   * <p>
   *
   * @param table the table being joined
   * @param joinFn the join function
   * @param <K> the type of join key
   * @param <R> the type of table record
   * @param <JM> the type of messages resulting from the {@code joinFn}
   * @return the joined {@link MessageStream}
   */
  <K, R extends KV, JM> MessageStream<JM> join(Table<R> table,
      StreamTableJoinFunction<? extends K, ? super M, ? super R, ? extends JM> joinFn);

  /**
   * Merges all {@code otherStreams} with this {@link MessageStream}.
   * <p>
   * The merged stream contains messages from all streams in the order they arrive.
   *
   * @param otherStreams other {@link MessageStream}s to be merged with this {@link MessageStream}
   * @return the merged {@link MessageStream}
   */
  MessageStream<M> merge(Collection<? extends MessageStream<? extends M>> otherStreams);

  /**
   * Merges all {@code streams}.
   * <p>
   * The merged {@link MessageStream} contains messages from all {@code streams} in the order they arrive.
   *
   * @param streams {@link MessageStream}s to be merged
   * @param <T> the type of messages in each of the streams
   * @return the merged {@link MessageStream}
   * @throws IllegalArgumentException if {@code streams} is empty
   */
  static <T> MessageStream<T> mergeAll(Collection<? extends MessageStream<? extends T>> streams) {
    if (streams.isEmpty()) {
      throw new IllegalArgumentException("No streams to merge.");
    }
    ArrayList<MessageStream<T>> messageStreams = new ArrayList<>((Collection<MessageStream<T>>) streams);
    MessageStream<T> firstStream = messageStreams.remove(0);
    return firstStream.merge(messageStreams);
  }

  /**
   * Re-partitions this {@link MessageStream} using keys from the {@code keyExtractor} by creating a new
   * intermediate stream on the default system provided via {@link StreamGraph#setDefaultSystem}. This intermediate
   * stream is both an output and input to the job.
   * <p>
   * Uses the provided {@link KVSerde} for serialization of keys and values. If the provided {@code serde} is null,
<<<<<<< HEAD
   * uses the default serde provided via {@link org.apache.samza.application.StreamAppDescriptor#setDefaultSerde},
   * which must be a KVSerde. If the default serde is not a {@link KVSerde}, a runtime exception will be thrown.
   * If no default serde has been provided <b>before</b> calling this method, a {@code KVSerde<NoOpSerde, NoOpSerde>}
   * is used.
=======
   * uses the key and message serde configured for the job's default system.
>>>>>>> 46685406
   * <p>
   * The number of partitions for this intermediate stream is determined as follows:
   * If the stream is an eventual input to a {@link #join}, and the number of partitions for the other stream is known,
   * then number of partitions for this stream is set to the number of partitions in the other input stream.
   * Else, the number of partitions is set to the value of the {@code job.intermediate.stream.partitions}
   * configuration, if present.
   * Else, the number of partitions is set to to the max of number of partitions for all input and output streams
   * (excluding intermediate streams).
   * <p>
   * The {@code id} must be unique for each operator in this application. It is used as part of the unique ID
   * for any state stores and streams created by this operator (the full ID also contains the job name, job id and
   * operator type). If the application logic is changed, this ID must be reused in the new operator to retain
   * state from the previous version, and changed for the new operator to discard the state from the previous version.
   * <p>
   * Unlike {@link #sendTo}, messages with a null key are all sent to partition 0.
   *
   * @param keyExtractor the {@link MapFunction} to extract the message and partition key from the input message.
   *                     Messages with a null key are all sent to partition 0.
   * @param valueExtractor the {@link MapFunction} to extract the value from the input message
   * @param serde the {@link KVSerde} to use for (de)serializing the key and value.
   * @param id the unique id of this operator in this application
   * @param <K> the type of output key
   * @param <V> the type of output value
   * @return the repartitioned {@link MessageStream}
   */
  <K, V> MessageStream<KV<K, V>> partitionBy(MapFunction<? super M, ? extends K> keyExtractor,
      MapFunction<? super M, ? extends V> valueExtractor, KVSerde<K, V> serde, String id);

  /**
   * Same as calling {@link #partitionBy(MapFunction, MapFunction, KVSerde, String)} with a null KVSerde.
   * <p>
<<<<<<< HEAD
   * Uses the default serde provided via {@link org.apache.samza.application.StreamAppDescriptor#setDefaultSerde},
   * which must be a KVSerde. If the default serde is not a {@link KVSerde}, a runtime exception will be thrown.
   * If no default serde has been provided <b>before</b> calling this method, a {@code KVSerde<NoOpSerde, NoOpSerde>}
   * is used.
=======
   * Uses the key and message serde configured for the job's default system.
>>>>>>> 46685406
   *
   * @param keyExtractor the {@link MapFunction} to extract the message and partition key from the input message
   * @param valueExtractor the {@link MapFunction} to extract the value from the input message
   * @param id the unique id of this operator in this application
   * @param <K> the type of output key
   * @param <V> the type of output value
   * @return the repartitioned {@link MessageStream}
   */
  <K, V> MessageStream<KV<K, V>> partitionBy(MapFunction<? super M, ? extends K> keyExtractor,
      MapFunction<? super M, ? extends V> valueExtractor, String id);

  /**
   * Sends messages in this {@link MessageStream} to a {@link Table}. The type of input message is expected
   * to be {@link KV}, otherwise a {@link ClassCastException} will be thrown.
   *
   * @param table the table to write messages to
   * @param <K> the type of key in the table
   * @param <V> the type of record value in the table
   */
  <K, V> void sendTo(Table<KV<K, V>> table);

  /**
   * Broadcasts messages in this {@link MessageStream} to all instances of its downstream operators..
   * @param serde the {@link Serde} to use for (de)serializing the message.
   * @param id id the unique id of this operator in this application
   * @return the broadcast {@link MessageStream}
   */
  MessageStream<M> broadcast(Serde<M> serde, String id);

  /**
   * Same as calling {@link MessageStream#broadcast(Serde, String)} with a null Serde.
   * @param id id the unique id of this operator in this application
   * @return the broadcast {@link MessageStream}
   */
  MessageStream<M> broadcast(String id);

}<|MERGE_RESOLUTION|>--- conflicted
+++ resolved
@@ -214,18 +214,11 @@
 
   /**
    * Re-partitions this {@link MessageStream} using keys from the {@code keyExtractor} by creating a new
-   * intermediate stream on the default system provided via {@link StreamGraph#setDefaultSystem}. This intermediate
-   * stream is both an output and input to the job.
+   * intermediate stream on the default system provided via {@link org.apache.samza.application.StreamAppDescriptor#setDefaultSystem}.
+   * This intermediate stream is both an output and input to the job.
    * <p>
    * Uses the provided {@link KVSerde} for serialization of keys and values. If the provided {@code serde} is null,
-<<<<<<< HEAD
-   * uses the default serde provided via {@link org.apache.samza.application.StreamAppDescriptor#setDefaultSerde},
-   * which must be a KVSerde. If the default serde is not a {@link KVSerde}, a runtime exception will be thrown.
-   * If no default serde has been provided <b>before</b> calling this method, a {@code KVSerde<NoOpSerde, NoOpSerde>}
-   * is used.
-=======
    * uses the key and message serde configured for the job's default system.
->>>>>>> 46685406
    * <p>
    * The number of partitions for this intermediate stream is determined as follows:
    * If the stream is an eventual input to a {@link #join}, and the number of partitions for the other stream is known,
@@ -257,14 +250,7 @@
   /**
    * Same as calling {@link #partitionBy(MapFunction, MapFunction, KVSerde, String)} with a null KVSerde.
    * <p>
-<<<<<<< HEAD
-   * Uses the default serde provided via {@link org.apache.samza.application.StreamAppDescriptor#setDefaultSerde},
-   * which must be a KVSerde. If the default serde is not a {@link KVSerde}, a runtime exception will be thrown.
-   * If no default serde has been provided <b>before</b> calling this method, a {@code KVSerde<NoOpSerde, NoOpSerde>}
-   * is used.
-=======
    * Uses the key and message serde configured for the job's default system.
->>>>>>> 46685406
    *
    * @param keyExtractor the {@link MapFunction} to extract the message and partition key from the input message
    * @param valueExtractor the {@link MapFunction} to extract the value from the input message
