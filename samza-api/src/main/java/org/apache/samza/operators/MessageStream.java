--- conflicted
+++ resolved
@@ -247,8 +247,7 @@
    * @return the repartitioned {@link MessageStream}
    */
   <K, V> MessageStream<KV<K, V>> partitionBy(Function<? super M, ? extends K> keyExtractor,
-<<<<<<< HEAD
-      Function<? super M, ? extends V> valueExtractor);
+      Function<? super M, ? extends V> valueExtractor, String id);
 
   /**
    * Allows writing messages in this {@link MessageStream} to an {@link RecordTable}.
@@ -264,7 +263,4 @@
       Function<? super M, ? extends K> keyExtractor,
       Function<? super M, ? extends V> valueExtractor);
 
-=======
-      Function<? super M, ? extends V> valueExtractor, String id);
->>>>>>> 2d107324
 }