--- conflicted
+++ resolved
@@ -21,7 +21,6 @@
 import java.time.Duration;
 import java.util.ArrayList;
 import java.util.Collection;
-import java.util.function.Function;
 
 import org.apache.samza.annotation.InterfaceStability;
 import org.apache.samza.operators.functions.FilterFunction;
@@ -34,14 +33,7 @@
 import org.apache.samza.operators.windows.WindowPane;
 import org.apache.samza.serializers.KVSerde;
 import org.apache.samza.serializers.Serde;
-<<<<<<< HEAD
-
-import java.time.Duration;
-import java.util.ArrayList;
-import java.util.Collection;
-=======
 import org.apache.samza.table.Table;
->>>>>>> 2e04e177
 
 
 /**
@@ -159,9 +151,6 @@
    */
   <K, OM, JM> MessageStream<JM> join(MessageStream<OM> otherStream,
       JoinFunction<? extends K, ? super M, ? super OM, ? extends JM> joinFn,
-<<<<<<< HEAD
-      Serde<K> keySerde, Serde<M> messageSerde, Serde<OM> otherMessageSerde, Duration ttl, String id);
-=======
       Serde<K> keySerde, Serde<M> messageSerde, Serde<OM> otherMessageSerde,
       Duration ttl, String id);
 
@@ -192,7 +181,6 @@
    */
   <K, R extends KV, JM> MessageStream<JM> join(Table<R> table,
       StreamTableJoinFunction<? extends K, ? super M, ? super R, ? extends JM> joinFn);
->>>>>>> 2e04e177
 
   /**
    * Merges all {@code otherStreams} with this {@link MessageStream}.
@@ -248,57 +236,34 @@
    * <p>
    * Unlike {@link #sendTo}, messages with a null key are all sent to partition 0.
    *
-<<<<<<< HEAD
    * @param keyExtractor the {@link MapFunction} to extract the message and partition key from the input message.
    *                     Messages with a null key are all sent to partition 0.
    * @param valueExtractor the {@link MapFunction} to extract the value from the input message
-=======
-   * @param keyExtractor the {@link Function} to extract the message and partition key from the input message.
-   *                     Messages with a null key are all sent to partition 0.
-   * @param valueExtractor the {@link Function} to extract the value from the input message
->>>>>>> 2e04e177
    * @param serde the {@link KVSerde} to use for (de)serializing the key and value.
    * @param id the unique id of this operator in this application
    * @param <K> the type of output key
    * @param <V> the type of output value
    * @return the repartitioned {@link MessageStream}
    */
-<<<<<<< HEAD
   <K, V> MessageStream<KV<K, V>> partitionBy(MapFunction<? super M, ? extends K> keyExtractor,
       MapFunction<? super M, ? extends V> valueExtractor, KVSerde<K, V> serde, String id);
 
   /**
    * Same as calling {@link #partitionBy(MapFunction, MapFunction, KVSerde, String)} with a null KVSerde.
-=======
-  <K, V> MessageStream<KV<K, V>> partitionBy(Function<? super M, ? extends K> keyExtractor,
-      Function<? super M, ? extends V> valueExtractor, KVSerde<K, V> serde, String id);
-
-  /**
-   * Same as calling {@link #partitionBy(Function, Function, KVSerde, String)} with a null KVSerde.
->>>>>>> 2e04e177
    * <p>
    * Uses the default serde provided via {@link StreamGraph#setDefaultSerde}, which must be a KVSerde. If the default
    * serde is not a {@link KVSerde}, a runtime exception will be thrown. If no default serde has been provided
    * <b>before</b> calling this method, a {@code KVSerde<NoOpSerde, NoOpSerde>} is used.
    *
-<<<<<<< HEAD
    * @param keyExtractor the {@link MapFunction} to extract the message and partition key from the input message
    * @param valueExtractor the {@link MapFunction} to extract the value from the input message
-=======
-   * @param keyExtractor the {@link Function} to extract the message and partition key from the input message
-   * @param valueExtractor the {@link Function} to extract the value from the input message
->>>>>>> 2e04e177
    * @param id the unique id of this operator in this application
    * @param <K> the type of output key
    * @param <V> the type of output value
    * @return the repartitioned {@link MessageStream}
    */
-<<<<<<< HEAD
   <K, V> MessageStream<KV<K, V>> partitionBy(MapFunction<? super M, ? extends K> keyExtractor,
       MapFunction<? super M, ? extends V> valueExtractor, String id);
-=======
-  <K, V> MessageStream<KV<K, V>> partitionBy(Function<? super M, ? extends K> keyExtractor,
-      Function<? super M, ? extends V> valueExtractor, String id);
 
   /**
    * Sends messages in this {@link MessageStream} to a {@link Table}. The type of input message is expected
@@ -325,5 +290,4 @@
    */
   MessageStream<M> broadcast(String id);
 
->>>>>>> 2e04e177
 }