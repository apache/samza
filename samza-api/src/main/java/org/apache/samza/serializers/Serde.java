/*
 * Licensed to the Apache Software Foundation (ASF) under one
 * or more contributor license agreements.  See the NOTICE file
 * distributed with this work for additional information
 * regarding copyright ownership.  The ASF licenses this file
 * to you under the Apache License, Version 2.0 (the
 * "License"); you may not use this file except in compliance
 * with the License.  You may obtain a copy of the License at
 *
 *   http://www.apache.org/licenses/LICENSE-2.0
 *
 * Unless required by applicable law or agreed to in writing,
 * software distributed under the License is distributed on an
 * "AS IS" BASIS, WITHOUT WARRANTIES OR CONDITIONS OF ANY
 * KIND, either express or implied.  See the License for the
 * specific language governing permissions and limitations
 * under the License.
 */

package org.apache.samza.serializers;

import java.io.Serializable;

<<<<<<< HEAD
=======

>>>>>>> dde1ab14
/**
 * A Serde is a convenience type that implements both the {@link org.apache.samza.serializers.Serializer} and
 * {@link org.apache.samza.serializers.Deserializer} interfaces, allowing it to both read and write data
 * in its value type, T.
 *
 * A serde instance itself must be {@link Serializable} using Java serialization.
 *
 * @param <T> The type of serialized object implementations can both read and write
 */
public interface Serde<T> extends Serializer<T>, Deserializer<T>, Serializable {
}<|MERGE_RESOLUTION|>--- conflicted
+++ resolved
@@ -21,10 +21,7 @@
 
 import java.io.Serializable;
 
-<<<<<<< HEAD
-=======
 
->>>>>>> dde1ab14
 /**
  * A Serde is a convenience type that implements both the {@link org.apache.samza.serializers.Serializer} and
  * {@link org.apache.samza.serializers.Deserializer} interfaces, allowing it to both read and write data
