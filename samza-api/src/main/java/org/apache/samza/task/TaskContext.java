--- conflicted
+++ resolved
@@ -78,11 +78,7 @@
   }
 
   /**
-<<<<<<< HEAD
-   * Register a keyed callback in this task.
-=======
    * Schedule the {@code callback} for the provided {@code key} to be invoked at epoch-time {@code timestamp}.
->>>>>>> 10607f0a
    * The callback will be invoked exclusively with any other operations for this task,
    * e.g. processing, windowing and commit.
    * @param key key for the callback
@@ -93,11 +89,7 @@
   <K> void scheduleCallback(K key, long timestamp, ScheduledCallback<K> callback);
 
   /**
-<<<<<<< HEAD
-   * Delete the keyed callback in this task.
-=======
    * Delete the scheduled {@code callback} for the {@code key}.
->>>>>>> 10607f0a
    * Deletion only happens if the callback hasn't been fired. Otherwise it will not interrupt.
    * @param key callback key
    * @param <K> type of the key
