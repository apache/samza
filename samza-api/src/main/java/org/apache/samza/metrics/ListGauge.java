/*
 * Licensed to the Apache Software Foundation (ASF) under one
 * or more contributor license agreements.  See the NOTICE file
 * distributed with this work for additional information
 * regarding copyright ownership.  The ASF licenses this file
 * to you under the Apache License, Version 2.0 (the
 * "License"); you may not use this file except in compliance
 * with the License.  You may obtain a copy of the License at
 *
 *   http://www.apache.org/licenses/LICENSE-2.0
 *
 * Unless required by applicable law or agreed to in writing,
 * software distributed under the License is distributed on an
 * "AS IS" BASIS, WITHOUT WARRANTIES OR CONDITIONS OF ANY
 * KIND, either express or implied.  See the License for the
 * specific language governing permissions and limitations
 * under the License.
 */
package org.apache.samza.metrics;

import java.time.Duration;
import java.time.Instant;
import java.util.Collection;
import java.util.Collections;
<<<<<<< HEAD
import java.util.List;
=======
import java.util.Queue;
import java.util.concurrent.ConcurrentLinkedQueue;
import java.util.stream.Collectors;
>>>>>>> 1f08eae4


/**
 * A {@link ListGauge} is a {@link org.apache.samza.metrics.Metric} that buffers multiple instances of a type T in a list.
 * {@link ListGauge}s are useful for maintaining, recording, or collecting values over time.
 * For example, a set of specific logging-events (e.g., errors).
 *
 * Eviction from list is either done by consuming-code using the remove APIs or by specifying an eviction policy
 * at creation time.
 *
 * All public methods are thread-safe.
 *
 */
public class ListGauge<T> implements Metric {
  private final String name;
  private final Queue<ValueInfo<T>> metricList;
  private final ListGaugeEvictionPolicy<T> listGaugeEvictionPolicy;

  private final static int DEFAULT_MAX_NITEMS = 1000;
  private final static Duration DEFAULT_MAX_STALENESS = Duration.ofMinutes(60);
  private final static Duration DEFAULT_EVICTION_CHECK_PERIOD = Duration.ofMinutes(1);

  /**
   * Create a new {@link ListGauge} that auto evicts based on the given maxNumberOfItems, maxStaleness, and period parameters.
   *
   * @param name Name to be assigned
   * @param maxNumberOfItems The max number of items that can remain in the listgauge
   * @param maxStaleness The max staleness of items permitted in the listgauge
   * @param period The periodicity with which the listGauge would be checked for stale values.
   */
  public ListGauge(String name, int maxNumberOfItems, Duration maxStaleness, Duration period) {
    this.name = name;
    this.metricList = new ConcurrentLinkedQueue<ValueInfo<T>>();
    this.listGaugeEvictionPolicy =
        new DefaultListGaugeEvictionPolicy<T>(this.metricList, maxNumberOfItems, maxStaleness, period);
  }

  /**
   * Create a new {@link ListGauge} that auto evicts upto a max of 100 items and a max-staleness of 60 minutes.
   * @param name Name to be assigned
   */
  public ListGauge(String name) {
    this(name, DEFAULT_MAX_NITEMS, DEFAULT_MAX_STALENESS, DEFAULT_EVICTION_CHECK_PERIOD);
  }

  /**
   * Get the name assigned to this {@link ListGauge}
   * @return the assigned name
   */
  public String getName() {
    return this.name;
  }

  /**
   * Get the Collection of Gauge values currently in the list, used when serializing this Gauge.
   * @return the collection of gauge values
   */
<<<<<<< HEAD
  public synchronized Collection<T> getValue() {
    return Collections.unmodifiableList(this.metricList);
  }

  /**
   * Package-private method to change the eviction policy
   * @param listGaugeEvictionPolicy
   */
  public synchronized void setEvictionPolicy(ListGaugeEvictionPolicy<T> listGaugeEvictionPolicy) {
    this.listGaugeEvictionPolicy = listGaugeEvictionPolicy;
=======
  public Collection<T> getValue() {
    return Collections.unmodifiableList(this.metricList.stream().map(x -> x.value).collect(Collectors.toList()));
>>>>>>> 1f08eae4
  }

  /**
   * Add a value to the list.
   * (Timestamp assigned to this value is the current timestamp.)
   * @param value The Gauge value to be added
   */
  public void add(T value) {
    this.metricList.add(new ValueInfo<T>(Instant.now(), value));

    // notify the policy object for performing any eviction that may be needed.
    this.listGaugeEvictionPolicy.elementAddedCallback();
  }

  /**
   * {@inheritDoc}
   */
  @Override
  public void visit(MetricsVisitor visitor) {
    visitor.listGauge(this);
  }

  /**
   * This class is used for bookkeeping of values added to the ListGauge.
   * @param <T>
   */
  public static class ValueInfo<T> {
    public final Instant insertTimestamp;
    public final T value;

    public ValueInfo(Instant insertTimestamp, T value) {
      this.insertTimestamp = insertTimestamp;
      this.value = value;
    }
  }
}<|MERGE_RESOLUTION|>--- conflicted
+++ resolved
@@ -22,13 +22,9 @@
 import java.time.Instant;
 import java.util.Collection;
 import java.util.Collections;
-<<<<<<< HEAD
-import java.util.List;
-=======
 import java.util.Queue;
 import java.util.concurrent.ConcurrentLinkedQueue;
 import java.util.stream.Collectors;
->>>>>>> 1f08eae4
 
 
 /**
@@ -86,21 +82,8 @@
    * Get the Collection of Gauge values currently in the list, used when serializing this Gauge.
    * @return the collection of gauge values
    */
-<<<<<<< HEAD
-  public synchronized Collection<T> getValue() {
-    return Collections.unmodifiableList(this.metricList);
-  }
-
-  /**
-   * Package-private method to change the eviction policy
-   * @param listGaugeEvictionPolicy
-   */
-  public synchronized void setEvictionPolicy(ListGaugeEvictionPolicy<T> listGaugeEvictionPolicy) {
-    this.listGaugeEvictionPolicy = listGaugeEvictionPolicy;
-=======
   public Collection<T> getValue() {
     return Collections.unmodifiableList(this.metricList.stream().map(x -> x.value).collect(Collectors.toList()));
->>>>>>> 1f08eae4
   }
 
   /**
