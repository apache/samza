--- conflicted
+++ resolved
@@ -95,7 +95,6 @@
     rateLimitHelper.setTimerMetric(timer);
     int times = 0;
     rateLimitHelper.throttle("foo");
-<<<<<<< HEAD
     verify(rateLimitHelper.rateLimiter, times(++times)).acquire(anyMap());
     verify(timer, times(times)).update(anyLong());
     rateLimitHelper.throttle("foo", "bar");
@@ -107,10 +106,6 @@
     rateLimitHelper.throttle(1, 2);
     verify(rateLimitHelper.rateLimiter, times(++times)).acquire(anyMap());
     verify(timer, times(times)).update(anyLong());
-=======
-    verify(rateLimitHelper.rateLimiter, times(1)).acquire(anyMapOf(String.class, Integer.class));
-    verify(timer, times(1)).update(anyLong());
->>>>>>> 57cce597
   }
 
   @Test
