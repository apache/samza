/*
* Licensed to the Apache Software Foundation (ASF) under one
* or more contributor license agreements.  See the NOTICE file
* distributed with this work for additional information
* regarding copyright ownership.  The ASF licenses this file
* to you under the Apache License, Version 2.0 (the
* "License"); you may not use this file except in compliance
* with the License.  You may obtain a copy of the License at
*
*   http://www.apache.org/licenses/LICENSE-2.0
*
* Unless required by applicable law or agreed to in writing,
* software distributed under the License is distributed on an
* "AS IS" BASIS, WITHOUT WARRANTIES OR CONDITIONS OF ANY
* KIND, either express or implied.  See the License for the
* specific language governing permissions and limitations
* under the License.
*/

package org.apache.samza.sql.util;

import com.google.common.base.Joiner;
import java.util.HashMap;
import java.util.Map;
import org.apache.samza.config.JobConfig;
import org.apache.samza.config.JobCoordinatorConfig;
import org.apache.samza.config.TaskConfig;
import org.apache.samza.container.grouper.task.SingleContainerGrouperFactory;
import org.apache.samza.sql.avro.AvroRelConverterFactory;
import org.apache.samza.sql.avro.ConfigBasedAvroRelSchemaProviderFactory;
import org.apache.samza.sql.avro.schemas.Company;
import org.apache.samza.sql.avro.schemas.ComplexRecord;
import org.apache.samza.sql.avro.schemas.EnrichedPageView;
import org.apache.samza.sql.avro.schemas.PageView;
import org.apache.samza.sql.avro.schemas.PageViewCount;
import org.apache.samza.sql.avro.schemas.Profile;
import org.apache.samza.sql.avro.schemas.SimpleRecord;
import org.apache.samza.sql.fn.BuildOutputRecordUdf;
import org.apache.samza.sql.fn.FlattenUdf;
import org.apache.samza.sql.fn.RegexMatchUdf;
import org.apache.samza.sql.impl.ConfigBasedIOResolverFactory;
import org.apache.samza.sql.impl.ConfigBasedUdfResolver;
import org.apache.samza.sql.interfaces.SqlIOConfig;
import org.apache.samza.sql.runner.SamzaSqlApplicationConfig;
import org.apache.samza.sql.system.TestAvroSystemFactory;
import org.apache.samza.standalone.PassthroughJobCoordinatorFactory;

import static org.apache.samza.sql.util.RemoteStoreIOResolverTestFactory.TEST_REMOTE_STORE_SYSTEM;


/**
 * Utility to hookup the configs needed to run the Samza Sql application.
 */
public class SamzaSqlTestConfig {

  public static final String SAMZA_SYSTEM_TEST_AVRO = "testavro";
  public static final String SAMZA_SYSTEM_TEST_AVRO2 = "testavro2";
  public static final String SAMZA_SYSTEM_TEST_DB = "testDb";
  public static final String SQL_JOB = "sql-job";
  public static final String SQL_JOB_PROCESSOR_ID = "1";

  public static Map<String, String> fetchStaticConfigsWithFactories(int numberOfMessages) {
    return fetchStaticConfigsWithFactories(new HashMap<>(), numberOfMessages, false);
  }

  public static Map<String, String> fetchStaticConfigsWithFactories(Map<String, String> props, int numberOfMessages) {
    return fetchStaticConfigsWithFactories(props, numberOfMessages, false);
  }

  public static Map<String, String> fetchStaticConfigsWithFactories(Map<String, String> props, int numberOfMessages,
      boolean includeNullForeignKeys) {
    return fetchStaticConfigsWithFactories(props, numberOfMessages, includeNullForeignKeys, false, 0);
  }

  public static Map<String, String> fetchStaticConfigsWithFactories(Map<String, String> props, int numberOfMessages,
      boolean includeNullForeignKeys, boolean includeNullSimpleRecords) {
    return fetchStaticConfigsWithFactories(props, numberOfMessages, includeNullForeignKeys, includeNullSimpleRecords, 0);
  }

  public static Map<String, String> fetchStaticConfigsWithFactories(Map<String, String> props, int numberOfMessages,
      boolean includeNullForeignKeys, boolean includeNullSimpleRecords, long windowDurationMs) {
    HashMap<String, String> staticConfigs = new HashMap<>();

<<<<<<< HEAD
    staticConfigs.put(JobConfig.JOB_NAME, "sql-job");
    staticConfigs.put(JobConfig.PROCESSOR_ID, "1");
=======
    staticConfigs.put(JobConfig.JOB_NAME(), SQL_JOB);
    staticConfigs.put(JobConfig.PROCESSOR_ID(), SQL_JOB_PROCESSOR_ID);
>>>>>>> ec536e14
    staticConfigs.put(JobCoordinatorConfig.JOB_COORDINATOR_FACTORY, PassthroughJobCoordinatorFactory.class.getName());
    staticConfigs.put(TaskConfig.GROUPER_FACTORY, SingleContainerGrouperFactory.class.getName());

    staticConfigs.put(SamzaSqlApplicationConfig.CFG_IO_RESOLVER, "config");
    String configIOResolverDomain =
        String.format(SamzaSqlApplicationConfig.CFG_FMT_SOURCE_RESOLVER_DOMAIN, "config");
    staticConfigs.put(configIOResolverDomain + SamzaSqlApplicationConfig.CFG_FACTORY,
        RemoteStoreIOResolverTestFactory.class.getName());

    staticConfigs.put(SamzaSqlApplicationConfig.CFG_UDF_RESOLVER, "config");
    String configUdfResolverDomain = String.format(SamzaSqlApplicationConfig.CFG_FMT_UDF_RESOLVER_DOMAIN, "config");
    staticConfigs.put(configUdfResolverDomain + SamzaSqlApplicationConfig.CFG_FACTORY,
        ConfigBasedUdfResolver.class.getName());
    staticConfigs.put(configUdfResolverDomain + ConfigBasedUdfResolver.CFG_UDF_CLASSES, Joiner.on(",")
        .join(MyTestUdf.class.getName(), RegexMatchUdf.class.getName(), FlattenUdf.class.getName(),
            MyTestArrayUdf.class.getName(), BuildOutputRecordUdf.class.getName(), MyTestPolyUdf.class.getName(),
            MyTestObjUdf.class.getName()));

    String avroSystemConfigPrefix =
        String.format(ConfigBasedIOResolverFactory.CFG_FMT_SAMZA_PREFIX, SAMZA_SYSTEM_TEST_AVRO);
    String avroSamzaSqlConfigPrefix = configIOResolverDomain + String.format("%s.", SAMZA_SYSTEM_TEST_AVRO);
    staticConfigs.put(avroSystemConfigPrefix + "samza.factory", TestAvroSystemFactory.class.getName());
    staticConfigs.put(avroSystemConfigPrefix + TestAvroSystemFactory.CFG_NUM_MESSAGES,
        String.valueOf(numberOfMessages));
    staticConfigs.put(avroSystemConfigPrefix + TestAvroSystemFactory.CFG_INCLUDE_NULL_FOREIGN_KEYS,
        includeNullForeignKeys ? "true" : "false");
    staticConfigs.put(avroSystemConfigPrefix + TestAvroSystemFactory.CFG_INCLUDE_NULL_SIMPLE_RECORDS,
        includeNullSimpleRecords ? "true" : "false");
    staticConfigs.put(avroSystemConfigPrefix + TestAvroSystemFactory.CFG_SLEEP_BETWEEN_POLLS_MS,
        String.valueOf(windowDurationMs / 2));
    staticConfigs.put(SamzaSqlApplicationConfig.CFG_GROUPBY_WINDOW_DURATION_MS, String.valueOf(windowDurationMs));
    staticConfigs.put(avroSamzaSqlConfigPrefix + SqlIOConfig.CFG_SAMZA_REL_CONVERTER, "avro");
    staticConfigs.put(avroSamzaSqlConfigPrefix + SqlIOConfig.CFG_REL_SCHEMA_PROVIDER, "config");

    String testRemoteStoreSamzaSqlConfigPrefix = configIOResolverDomain + String.format("%s.", TEST_REMOTE_STORE_SYSTEM);
    staticConfigs.put(testRemoteStoreSamzaSqlConfigPrefix + SqlIOConfig.CFG_SAMZA_REL_CONVERTER, "avro");
    staticConfigs.put(testRemoteStoreSamzaSqlConfigPrefix + SqlIOConfig.CFG_SAMZA_REL_TABLE_KEY_CONVERTER, "sample");
    staticConfigs.put(testRemoteStoreSamzaSqlConfigPrefix + SqlIOConfig.CFG_REL_SCHEMA_PROVIDER, "config");

    String avro2SystemConfigPrefix =
            String.format(ConfigBasedIOResolverFactory.CFG_FMT_SAMZA_PREFIX, SAMZA_SYSTEM_TEST_AVRO2);
    String avro2SamzaSqlConfigPrefix = configIOResolverDomain + String.format("%s.", SAMZA_SYSTEM_TEST_AVRO2);
    staticConfigs.put(avro2SystemConfigPrefix + "samza.factory", TestAvroSystemFactory.class.getName());
    staticConfigs.put(avro2SystemConfigPrefix + TestAvroSystemFactory.CFG_NUM_MESSAGES,
            String.valueOf(numberOfMessages));
    staticConfigs.put(avro2SystemConfigPrefix + TestAvroSystemFactory.CFG_INCLUDE_NULL_FOREIGN_KEYS,
            includeNullForeignKeys ? "true" : "false");
    staticConfigs.put(avro2SystemConfigPrefix + TestAvroSystemFactory.CFG_SLEEP_BETWEEN_POLLS_MS,
            String.valueOf(windowDurationMs / 2));
    staticConfigs.put(SamzaSqlApplicationConfig.CFG_GROUPBY_WINDOW_DURATION_MS, String.valueOf(windowDurationMs));
    staticConfigs.put(avro2SamzaSqlConfigPrefix + SqlIOConfig.CFG_SAMZA_REL_CONVERTER, "avro");
    staticConfigs.put(avro2SamzaSqlConfigPrefix + SqlIOConfig.CFG_REL_SCHEMA_PROVIDER, "config");

    String testDbSamzaSqlConfigPrefix = configIOResolverDomain + String.format("%s.", SAMZA_SYSTEM_TEST_DB);
    staticConfigs.put(testDbSamzaSqlConfigPrefix + SqlIOConfig.CFG_SAMZA_REL_CONVERTER, "avro");
    staticConfigs.put(testDbSamzaSqlConfigPrefix + SqlIOConfig.CFG_REL_SCHEMA_PROVIDER, "config");

    String avroSamzaToRelMsgConverterDomain =
        String.format(SamzaSqlApplicationConfig.CFG_FMT_SAMZA_REL_CONVERTER_DOMAIN, "avro");
    staticConfigs.put(avroSamzaToRelMsgConverterDomain + SamzaSqlApplicationConfig.CFG_FACTORY,
        AvroRelConverterFactory.class.getName());

    String testRemoteStoreSamzaToRelMsgConverterDomain =
        String.format(SamzaSqlApplicationConfig.CFG_FMT_SAMZA_REL_CONVERTER_DOMAIN, TEST_REMOTE_STORE_SYSTEM);
    staticConfigs.put(testRemoteStoreSamzaToRelMsgConverterDomain + SamzaSqlApplicationConfig.CFG_FACTORY,
        AvroRelConverterFactory.class.getName());

    String testRemoteStoreSamzaRelTableKeyConverterDomain =
        String.format(SamzaSqlApplicationConfig.CFG_FMT_SAMZA_REL_TABLE_KEY_CONVERTER_DOMAIN, "sample");
    staticConfigs.put(testRemoteStoreSamzaRelTableKeyConverterDomain + SamzaSqlApplicationConfig.CFG_FACTORY,
        SampleRelTableKeyConverterFactory.class.getName());

    String configAvroRelSchemaProviderDomain =
        String.format(SamzaSqlApplicationConfig.CFG_FMT_REL_SCHEMA_PROVIDER_DOMAIN, "config");
    staticConfigs.put(configAvroRelSchemaProviderDomain + SamzaSqlApplicationConfig.CFG_FACTORY,
        ConfigBasedAvroRelSchemaProviderFactory.class.getName());

    staticConfigs.put(configAvroRelSchemaProviderDomain + String.format(ConfigBasedAvroRelSchemaProviderFactory.CFG_SOURCE_SCHEMA,
        "testavro", "SIMPLE1"), SimpleRecord.SCHEMA$.toString());

    staticConfigs.put(configAvroRelSchemaProviderDomain + String.format(ConfigBasedAvroRelSchemaProviderFactory.CFG_SOURCE_SCHEMA,
        "testavro2", "SIMPLE1"), SimpleRecord.SCHEMA$.toString());

    staticConfigs.put(configAvroRelSchemaProviderDomain + String.format(ConfigBasedAvroRelSchemaProviderFactory.CFG_SOURCE_SCHEMA,
        "testavro", "SIMPLE2"), SimpleRecord.SCHEMA$.toString());

    staticConfigs.put(configAvroRelSchemaProviderDomain + String.format(ConfigBasedAvroRelSchemaProviderFactory.CFG_SOURCE_SCHEMA,
        "testavro", "SIMPLE3"), SimpleRecord.SCHEMA$.toString());

    staticConfigs.put(configAvroRelSchemaProviderDomain + String.format(ConfigBasedAvroRelSchemaProviderFactory.CFG_SOURCE_SCHEMA,
        "testavro", "simpleOutputTopic"), SimpleRecord.SCHEMA$.toString());

    staticConfigs.put(configAvroRelSchemaProviderDomain + String.format(ConfigBasedAvroRelSchemaProviderFactory.CFG_SOURCE_SCHEMA,
        "testavro", "outputTopic"), ComplexRecord.SCHEMA$.toString());

    staticConfigs.put(configAvroRelSchemaProviderDomain + String.format(ConfigBasedAvroRelSchemaProviderFactory.CFG_SOURCE_SCHEMA,
        "testavro", "COMPLEX1"), ComplexRecord.SCHEMA$.toString());

    staticConfigs.put(configAvroRelSchemaProviderDomain + String.format(ConfigBasedAvroRelSchemaProviderFactory.CFG_SOURCE_SCHEMA,
        "testavro", "Profile"), ComplexRecord.SCHEMA$.toString());

    staticConfigs.put(configAvroRelSchemaProviderDomain + String.format(ConfigBasedAvroRelSchemaProviderFactory.CFG_SOURCE_SCHEMA,
        "testavro", "PROFILE"), Profile.SCHEMA$.toString());

    staticConfigs.put(configAvroRelSchemaProviderDomain + String.format(ConfigBasedAvroRelSchemaProviderFactory.CFG_SOURCE_SCHEMA,
        "testavro", "PAGEVIEW"), PageView.SCHEMA$.toString());

    staticConfigs.put(configAvroRelSchemaProviderDomain + String.format(ConfigBasedAvroRelSchemaProviderFactory.CFG_SOURCE_SCHEMA,
        "testavro", "COMPANY"), Company.SCHEMA$.toString());

    staticConfigs.put(configAvroRelSchemaProviderDomain + String.format(ConfigBasedAvroRelSchemaProviderFactory.CFG_SOURCE_SCHEMA,
        "testavro", "enrichedPageViewTopic"), EnrichedPageView.SCHEMA$.toString());

    staticConfigs.put(configAvroRelSchemaProviderDomain + String.format(ConfigBasedAvroRelSchemaProviderFactory.CFG_SOURCE_SCHEMA,
        "testavro", "pageViewCountTopic"), PageViewCount.SCHEMA$.toString());

    staticConfigs.put(configAvroRelSchemaProviderDomain + String.format(ConfigBasedAvroRelSchemaProviderFactory.CFG_SOURCE_SCHEMA,
            TEST_REMOTE_STORE_SYSTEM, "testTable"), SimpleRecord.SCHEMA$.toString());

    staticConfigs.put(configAvroRelSchemaProviderDomain + String.format(ConfigBasedAvroRelSchemaProviderFactory.CFG_SOURCE_SCHEMA,
            TEST_REMOTE_STORE_SYSTEM, "Profile"), Profile.SCHEMA$.toString());

    staticConfigs.putAll(props);

    return staticConfigs;
  }
}<|MERGE_RESOLUTION|>--- conflicted
+++ resolved
@@ -81,13 +81,9 @@
       boolean includeNullForeignKeys, boolean includeNullSimpleRecords, long windowDurationMs) {
     HashMap<String, String> staticConfigs = new HashMap<>();
 
-<<<<<<< HEAD
-    staticConfigs.put(JobConfig.JOB_NAME, "sql-job");
-    staticConfigs.put(JobConfig.PROCESSOR_ID, "1");
-=======
-    staticConfigs.put(JobConfig.JOB_NAME(), SQL_JOB);
-    staticConfigs.put(JobConfig.PROCESSOR_ID(), SQL_JOB_PROCESSOR_ID);
->>>>>>> ec536e14
+    staticConfigs.put(JobConfig.JOB_NAME, SQL_JOB);
+    staticConfigs.put(JobConfig.PROCESSOR_ID, SQL_JOB_PROCESSOR_ID);
+
     staticConfigs.put(JobCoordinatorConfig.JOB_COORDINATOR_FACTORY, PassthroughJobCoordinatorFactory.class.getName());
     staticConfigs.put(TaskConfig.GROUPER_FACTORY, SingleContainerGrouperFactory.class.getName());
 
