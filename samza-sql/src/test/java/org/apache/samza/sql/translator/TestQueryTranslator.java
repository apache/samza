--- conflicted
+++ resolved
@@ -33,10 +33,7 @@
 import org.apache.samza.container.TaskName;
 import org.apache.samza.operators.OperatorSpecGraph;
 import org.apache.samza.operators.StreamGraphSpec;
-<<<<<<< HEAD
-=======
 import org.apache.samza.sql.data.SamzaSqlExecutionContext;
->>>>>>> 3e7f2e52
 import org.apache.samza.operators.spec.OperatorSpec;
 import org.apache.samza.sql.data.SamzaSqlExecutionContext;
 import org.apache.samza.sql.impl.ConfigBasedIOResolverFactory;
@@ -92,19 +89,12 @@
     SamzaSqlApplicationConfig samzaSqlApplicationConfig = new SamzaSqlApplicationConfig(new MapConfig(config));
     QueryTranslator translator = new QueryTranslator(samzaSqlApplicationConfig);
     SamzaSqlQueryParser.QueryInfo queryInfo = samzaSqlApplicationConfig.getQueryInfo().get(0);
-<<<<<<< HEAD
     // FIXME: construction of QueryTranslator and other variables within SamzaSqlApplication is now coupled within
     // the constructor of StreamApplicationSpec.
     StreamAppSpecImpl
         graphSpec = new StreamAppSpecImpl(new SamzaSqlApplication(), new MapConfig(config));
     translator.translate(queryInfo, graphSpec);
     OperatorSpecGraph specGraph = ((StreamGraphSpec) graphSpec.getGraph()).getOperatorSpecGraph();
-=======
-    StreamGraphSpec
-        graphSpec = new StreamGraphSpec(samzaConfig);
-    translator.translate(queryInfo, graphSpec);
-    OperatorSpecGraph specGraph = graphSpec.getOperatorSpecGraph();
->>>>>>> 3e7f2e52
 
     StreamConfig streamConfig = new StreamConfig(samzaConfig);
     String inputStreamId = specGraph.getInputOperators().keySet().stream().findFirst().get();
@@ -113,20 +103,12 @@
     String outputStreamId = specGraph.getOutputStreams().keySet().stream().findFirst().get();
     String outputSystem = streamConfig.getSystem(outputStreamId);
     String outputPhysicalName = streamConfig.getPhysicalName(outputStreamId);
-<<<<<<< HEAD
-
-=======
-    
->>>>>>> 3e7f2e52
+
     Assert.assertEquals(1, specGraph.getOutputStreams().size());
     Assert.assertEquals("testavro", outputSystem);
     Assert.assertEquals("outputTopic", outputPhysicalName);
     Assert.assertEquals(1, specGraph.getInputOperators().size());
-<<<<<<< HEAD
-
-=======
-    
->>>>>>> 3e7f2e52
+
     Assert.assertEquals("testavro", inputSystem);
     Assert.assertEquals("SIMPLE1", inputPhysicalName);
 
