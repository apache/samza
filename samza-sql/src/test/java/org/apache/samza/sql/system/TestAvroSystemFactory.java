/*
* Licensed to the Apache Software Foundation (ASF) under one
* or more contributor license agreements.  See the NOTICE file
* distributed with this work for additional information
* regarding copyright ownership.  The ASF licenses this file
* to you under the Apache License, Version 2.0 (the
* "License"); you may not use this file except in compliance
* with the License.  You may obtain a copy of the License at
*
*   http://www.apache.org/licenses/LICENSE-2.0
*
* Unless required by applicable law or agreed to in writing,
* software distributed under the License is distributed on an
* "AS IS" BASIS, WITHOUT WARRANTIES OR CONDITIONS OF ANY
* KIND, either express or implied.  See the License for the
* specific language governing permissions and limitations
* under the License.
*/

package org.apache.samza.sql.system;

import java.util.ArrayList;
import java.util.HashMap;
import java.util.HashSet;
import java.util.List;
import java.util.Map;
import java.util.Set;
import java.util.stream.Collectors;
import java.util.stream.IntStream;

import org.apache.avro.generic.GenericData;
import org.apache.avro.generic.GenericRecord;
import org.apache.samza.config.Config;
import org.apache.samza.metrics.MetricsRegistry;
import org.apache.samza.sql.avro.schemas.AddressRecord;
import org.apache.samza.sql.avro.schemas.Company;
import org.apache.samza.sql.avro.schemas.ComplexRecord;
import org.apache.samza.sql.avro.schemas.Kind;
import org.apache.samza.sql.avro.schemas.PageView;
import org.apache.samza.sql.avro.schemas.PhoneNumber;
import org.apache.samza.sql.avro.schemas.Profile;
import org.apache.samza.sql.avro.schemas.SimpleRecord;
import org.apache.samza.sql.avro.schemas.StreetNumRecord;
import org.apache.samza.system.IncomingMessageEnvelope;
import org.apache.samza.system.OutgoingMessageEnvelope;
import org.apache.samza.system.SystemAdmin;
import org.apache.samza.system.SystemConsumer;
import org.apache.samza.system.SystemFactory;
import org.apache.samza.system.SystemProducer;
import org.apache.samza.system.SystemStream;
import org.apache.samza.system.SystemStreamPartition;
import org.slf4j.Logger;
import org.slf4j.LoggerFactory;


public class TestAvroSystemFactory implements SystemFactory {
  private static final Logger LOG = LoggerFactory.getLogger(TestAvroSystemFactory.class);

  public static final String CFG_NUM_MESSAGES = "numMessages";
  public static final String CFG_INCLUDE_NULL_FOREIGN_KEYS = "includeNullForeignKeys";
  public static final String CFG_SLEEP_BETWEEN_POLLS_MS = "sleepBetweenPollsMs";

  private static final String[] profileNames = {"John", "Mike", "Mary", "Joe", "Brad", "Jennifer"};
  private static final int[] profileZips = {94000, 94001, 94002, 94003, 94004, 94005};
  private static final int[] streetNums = {1234, 1235, 1236, 1237, 1238, 1239};
  private static final String[] phoneNumbers = {"000-000-0000", "111-111-1111", "222-222-2222", "333-333-3333",
      "444-444-4444", "555-555-5555"};
  public static final String[] companies = {"MSFT", "LKND", "GOOG", "FB", "AMZN", "CSCO"};
<<<<<<< HEAD
  private static final String[] pagekeys = {"inbox", "home", "search", "pymk", "group", "job"};

  public static List<String> getPageKeyProfileNameJoin(int numMessages) {
    return IntStream.range(0, numMessages)
                .mapToObj(i -> pagekeys[i % pagekeys.length] + "," + profileNames[i % profileNames.length])
=======
  public static final String[] pageKeys = {"inbox", "home", "search", "pymk", "group", "job"};

  public static List<OutgoingMessageEnvelope> messages = new ArrayList<>();

  public static List<String> getPageKeyProfileNameJoin(int numMessages) {
    return IntStream.range(0, numMessages)
                .mapToObj(i -> pageKeys[i % pageKeys.length] + "," + profileNames[i % profileNames.length])
>>>>>>> 6da05e19
                .collect(Collectors.toList());
  }

  public static List<String> getPageKeyProfileNameAddressJoin(int numMessages) {
    return IntStream.range(0, numMessages)
<<<<<<< HEAD
        .mapToObj(i -> pagekeys[i % pagekeys.length] + "," + profileNames[i % profileNames.length] + "," +
=======
        .mapToObj(i -> pageKeys[i % pageKeys.length] + "," + profileNames[i % profileNames.length] + "," +
>>>>>>> 6da05e19
            profileZips[i % profileZips.length] + "," + streetNums[i % streetNums.length])
        .collect(Collectors.toList());
  }

  public static List<String> getPageKeyProfileNameJoinWithNullForeignKeys(int numMessages) {
    // All even profileId foreign keys are null
    return IntStream.range(0, numMessages / 2)
<<<<<<< HEAD
        .mapToObj(i -> pagekeys[(i * 2 + 1) % pagekeys.length] + "," + profileNames[(i * 2 + 1) % profileNames.length])
=======
        .mapToObj(i -> pageKeys[(i * 2 + 1) % pageKeys.length] + "," + profileNames[(i * 2 + 1) % profileNames.length])
>>>>>>> 6da05e19
        .collect(Collectors.toList());
  }

  public static List<String> getPageKeyProfileNameOuterJoinWithNullForeignKeys(int numMessages) {
    // All even profileId foreign keys are null
    return IntStream.range(0, numMessages)
<<<<<<< HEAD
        .mapToObj(i -> pagekeys[i % pagekeys.length] + "," + ((i % 2 == 0) ? "null" : profileNames[i % profileNames.length]))
=======
        .mapToObj(i -> pageKeys[i % pageKeys.length] + "," + ((i % 2 == 0) ? "null" : profileNames[i % profileNames.length]))
>>>>>>> 6da05e19
        .collect(Collectors.toList());
  }

  public static List<String> getPageKeyProfileCompanyNameJoin(int numMessages) {
    return IntStream.range(0, numMessages)
<<<<<<< HEAD
        .mapToObj(i -> pagekeys[i % pagekeys.length] + "," + profileNames[i % profileNames.length] +
=======
        .mapToObj(i -> pageKeys[i % pageKeys.length] + "," + profileNames[i % profileNames.length] +
>>>>>>> 6da05e19
            "," + companies[i % companies.length])
        .collect(Collectors.toList());
  }

  public static HashMap<String, Integer> getPageKeyGroupByResult(int numMessages, Set<String> includePageKeys) {
    HashMap<String, Integer> pageKeyCountMap = new HashMap<>();
    int quotient = numMessages / pageKeys.length;
    int remainder = numMessages % pageKeys.length;
    IntStream.range(0, pageKeys.length)
        .map(k -> {
          if (includePageKeys.contains(pageKeys[k])) {
            pageKeyCountMap.put(pageKeys[k], quotient + ((k < remainder) ? 1 : 0));
          }
          return k;
        });
    return pageKeyCountMap;
  }

  @Override
  public SystemConsumer getConsumer(String systemName, Config config, MetricsRegistry registry) {
    return new TestAvroSystemConsumer(systemName, config);
  }

  @Override
  public SystemProducer getProducer(String systemName, Config config, MetricsRegistry registry) {
    return new TestAvroSystemProducer();
  }

  @Override
  public SystemAdmin getAdmin(String systemName, Config config) {
    return new SimpleSystemAdmin(config);
  }

  private class TestAvroSystemConsumer implements SystemConsumer {
    public static final int DEFAULT_NUM_EVENTS = 10;
    private final int numMessages;
    private final boolean includeNullForeignKeys;
    private final long sleepBetweenPollsMs;
    private final Set<SystemStreamPartition> simpleRecordMap = new HashSet<>();
    private final Set<SystemStreamPartition> profileRecordMap = new HashSet<>();
    private final Set<SystemStreamPartition> companyRecordMap = new HashSet<>();
    private final Set<SystemStreamPartition> pageViewRecordMap = new HashSet<>();
    private final Map<SystemStreamPartition, Integer> curMessagesPerSsp = new HashMap<>();

    public TestAvroSystemConsumer(String systemName, Config config) {
      numMessages = config.getInt(String.format("systems.%s.%s", systemName, CFG_NUM_MESSAGES), DEFAULT_NUM_EVENTS);
      includeNullForeignKeys = config.getBoolean(String.format("systems.%s.%s", systemName,
          CFG_INCLUDE_NULL_FOREIGN_KEYS), false);
      sleepBetweenPollsMs = config.getLong(String.format("systems.%s.%s", systemName, CFG_SLEEP_BETWEEN_POLLS_MS), 0);
    }

    @Override
    public void start() {
    }

    @Override
    public void stop() {
    }

    @Override
    public void register(SystemStreamPartition systemStreamPartition, String offset) {
      if (systemStreamPartition.getStream().toLowerCase().contains("simple1")) {
        simpleRecordMap.add(systemStreamPartition);
      }
      if (systemStreamPartition.getStream().toLowerCase().contains("profile")) {
        profileRecordMap.add(systemStreamPartition);
      }
      if (systemStreamPartition.getStream().toLowerCase().contains("company")) {
        companyRecordMap.add(systemStreamPartition);
      }
      if (systemStreamPartition.getStream().toLowerCase().contains("pageview")) {
        pageViewRecordMap.add(systemStreamPartition);
      }
      curMessagesPerSsp.put(systemStreamPartition, 0);
    }

    @Override
    public Map<SystemStreamPartition, List<IncomingMessageEnvelope>> poll(Set<SystemStreamPartition> set, long timeout)
        throws InterruptedException {
      Map<SystemStreamPartition, List<IncomingMessageEnvelope>> envelopeMap = new HashMap<>();
      set.forEach(ssp -> {
        int curMessages = curMessagesPerSsp.get(ssp);
        // We send num Messages and an end of stream message following that.
        List<IncomingMessageEnvelope> envelopes =
            IntStream.range(curMessages, curMessages + numMessages/4)
                .mapToObj(i -> i < numMessages ? new IncomingMessageEnvelope(ssp, null, "key" + i,
                    getData(i, ssp)) : IncomingMessageEnvelope.buildEndOfStreamEnvelope(ssp))
                .collect(Collectors.toList());
        envelopeMap.put(ssp, envelopes);
        curMessagesPerSsp.put(ssp, curMessages + numMessages/4);
      });
      if (sleepBetweenPollsMs > 0) {
        Thread.sleep(sleepBetweenPollsMs);
      }

      return envelopeMap;
    }

    private Object getData(int index, SystemStreamPartition ssp) {
      if (simpleRecordMap.contains(ssp)) {
        return createSimpleRecord(index);
      } else if (profileRecordMap.contains(ssp)) {
        return createProfileRecord(index);
      } else if (companyRecordMap.contains(ssp)) {
        return createCompanyRecord(index);
      } else if (pageViewRecordMap.contains(ssp)) {
        return createPageViewRecord(index);
      } else {
        return createComplexRecord(index);
      }
    }

    private Object createSimpleRecord(int index) {
      GenericRecord record = new GenericData.Record(SimpleRecord.SCHEMA$);
      record.put("id", index);
      record.put("name", "Name" + index);
      return record;
    }

    private Object createProfileRecord(int index) {
      GenericRecord record = new GenericData.Record(Profile.SCHEMA$);
      record.put("id", index);
      record.put("name", profileNames[index % profileNames.length]);
      record.put("address", createProfileAddressRecord(index));
      record.put("companyId", includeNullForeignKeys && (index % 2 == 0) ? null : index % companies.length);
      record.put("phoneNumbers", createProfilePhoneNumbers(index % phoneNumbers.length));
      return record;
    }

    private Object createProfileAddressRecord(int index) {
      GenericRecord record = new GenericData.Record(AddressRecord.SCHEMA$);
      record.put("streetnum", createProfileStreetNumRecord(index));
      record.put("zip", profileZips[index % profileNames.length]);
      return record;
    }

    private Object createProfileStreetNumRecord(int index) {
      GenericRecord record = new GenericData.Record(StreetNumRecord.SCHEMA$);
      record.put("number", streetNums[index % streetNums.length]);
      return record;
    }

    private List<Object> createProfilePhoneNumbers(int index) {
      List<Object> phoneNums = new ArrayList<>();
      phoneNums.add(createPhoneNumberRecord(index, Kind.Home));
      phoneNums.add(createPhoneNumberRecord(index, Kind.Work));
      phoneNums.add(createPhoneNumberRecord(index, Kind.Cell));
      return phoneNums;
    }

    private Object createPhoneNumberRecord(int index, Kind kind) {
      GenericRecord record = new GenericData.Record(PhoneNumber.SCHEMA$);
      StringBuilder number = new StringBuilder(phoneNumbers[index]);
      int lastCharIdx = number.length() - 1;
      String suffix = "";
      switch (kind) {
        case Home:
          suffix = "1";
          break;
        case Work:
          suffix = "2";
          break;
        case Cell:
          suffix = "3";
          break;
      }
      number.replace(lastCharIdx, lastCharIdx + 1, suffix);
      record.put("number", number);
      record.put("kind", kind);
      return record;
    }

    private Object createCompanyRecord(int index) {
      GenericRecord record = new GenericData.Record(Company.SCHEMA$);
      record.put("id", index);
      record.put("name", companies[index % companies.length]);
      return record;
    }

    private Object createPageViewRecord(int index) {
      GenericRecord record = new GenericData.Record(PageView.SCHEMA$);
      // All even profileId foreign keys are null
      record.put("profileId", includeNullForeignKeys && (index % 2 == 0) ? null : index);
      record.put("pageKey", pageKeys[index % pageKeys.length]);
      return record;
    }

    private Object createComplexRecord(int index) {
      GenericRecord record = new GenericData.Record(ComplexRecord.SCHEMA$);
      record.put("id", index);
      record.put("string_value", "Name" + index);
      GenericData.Array<String> arrayValues =
          new GenericData.Array<>(index, ComplexRecord.SCHEMA$.getField("array_values").schema().getTypes().get(1));
      arrayValues.addAll(IntStream.range(0, index).mapToObj(String::valueOf).collect(Collectors.toList()));
      record.put("array_values", arrayValues);
      return record;
    }
  }

  private class TestAvroSystemProducer implements SystemProducer {

    @Override
    public void start() {
    }

    @Override
    public void stop() {
    }

    @Override
    public void register(String source) {
    }

    @Override
    public void send(String source, OutgoingMessageEnvelope envelope) {
      LOG.info("Adding message " + envelope);
      messages.add(envelope);
    }

    @Override
    public void flush(String source) {
    }
  }
}<|MERGE_RESOLUTION|>--- conflicted
+++ resolved
@@ -66,13 +66,6 @@
   private static final String[] phoneNumbers = {"000-000-0000", "111-111-1111", "222-222-2222", "333-333-3333",
       "444-444-4444", "555-555-5555"};
   public static final String[] companies = {"MSFT", "LKND", "GOOG", "FB", "AMZN", "CSCO"};
-<<<<<<< HEAD
-  private static final String[] pagekeys = {"inbox", "home", "search", "pymk", "group", "job"};
-
-  public static List<String> getPageKeyProfileNameJoin(int numMessages) {
-    return IntStream.range(0, numMessages)
-                .mapToObj(i -> pagekeys[i % pagekeys.length] + "," + profileNames[i % profileNames.length])
-=======
   public static final String[] pageKeys = {"inbox", "home", "search", "pymk", "group", "job"};
 
   public static List<OutgoingMessageEnvelope> messages = new ArrayList<>();
@@ -80,17 +73,12 @@
   public static List<String> getPageKeyProfileNameJoin(int numMessages) {
     return IntStream.range(0, numMessages)
                 .mapToObj(i -> pageKeys[i % pageKeys.length] + "," + profileNames[i % profileNames.length])
->>>>>>> 6da05e19
                 .collect(Collectors.toList());
   }
 
   public static List<String> getPageKeyProfileNameAddressJoin(int numMessages) {
     return IntStream.range(0, numMessages)
-<<<<<<< HEAD
-        .mapToObj(i -> pagekeys[i % pagekeys.length] + "," + profileNames[i % profileNames.length] + "," +
-=======
         .mapToObj(i -> pageKeys[i % pageKeys.length] + "," + profileNames[i % profileNames.length] + "," +
->>>>>>> 6da05e19
             profileZips[i % profileZips.length] + "," + streetNums[i % streetNums.length])
         .collect(Collectors.toList());
   }
@@ -98,32 +86,20 @@
   public static List<String> getPageKeyProfileNameJoinWithNullForeignKeys(int numMessages) {
     // All even profileId foreign keys are null
     return IntStream.range(0, numMessages / 2)
-<<<<<<< HEAD
-        .mapToObj(i -> pagekeys[(i * 2 + 1) % pagekeys.length] + "," + profileNames[(i * 2 + 1) % profileNames.length])
-=======
         .mapToObj(i -> pageKeys[(i * 2 + 1) % pageKeys.length] + "," + profileNames[(i * 2 + 1) % profileNames.length])
->>>>>>> 6da05e19
         .collect(Collectors.toList());
   }
 
   public static List<String> getPageKeyProfileNameOuterJoinWithNullForeignKeys(int numMessages) {
     // All even profileId foreign keys are null
     return IntStream.range(0, numMessages)
-<<<<<<< HEAD
-        .mapToObj(i -> pagekeys[i % pagekeys.length] + "," + ((i % 2 == 0) ? "null" : profileNames[i % profileNames.length]))
-=======
         .mapToObj(i -> pageKeys[i % pageKeys.length] + "," + ((i % 2 == 0) ? "null" : profileNames[i % profileNames.length]))
->>>>>>> 6da05e19
         .collect(Collectors.toList());
   }
 
   public static List<String> getPageKeyProfileCompanyNameJoin(int numMessages) {
     return IntStream.range(0, numMessages)
-<<<<<<< HEAD
-        .mapToObj(i -> pagekeys[i % pagekeys.length] + "," + profileNames[i % profileNames.length] +
-=======
         .mapToObj(i -> pageKeys[i % pageKeys.length] + "," + profileNames[i % profileNames.length] +
->>>>>>> 6da05e19
             "," + companies[i % companies.length])
         .collect(Collectors.toList());
   }
