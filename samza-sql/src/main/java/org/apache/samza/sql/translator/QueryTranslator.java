--- conflicted
+++ resolved
@@ -166,11 +166,6 @@
         new ModifyTranslator(sqlConfig.getSamzaRelConverters(), sqlConfig.getOutputSystemStreamConfigsBySource(), queryId);
 
     node.accept(new RelShuttleImpl() {
-<<<<<<< HEAD
-=======
-      int windowId = 0;
-      int joinId = 0;
->>>>>>> e25e0dab
       int opId = 0;
 
       @Override
@@ -210,11 +205,7 @@
       @Override
       public RelNode visit(LogicalProject project) {
         RelNode node = super.visit(project);
-<<<<<<< HEAD
         String logicalOpId = String.format(TranslatorConstants.LOGOPID_TEMPLATE, queryId, "project", opId++);
-=======
-        String logicalOpId = "sql" + Integer.toString(queryId) + "_project" + Integer.toString(opId++);
->>>>>>> e25e0dab
         new ProjectTranslator(queryId).translate(project, logicalOpId, translatorContext);
         return node;
       }
@@ -222,11 +213,7 @@
       @Override
       public RelNode visit(LogicalJoin join) {
         RelNode node = super.visit(join);
-<<<<<<< HEAD
         String logicalOpId = String.format(TranslatorConstants.LOGOPID_TEMPLATE, queryId, "join", opId++);
-=======
-        String logicalOpId = "sql" + Integer.toString(queryId) + "_join" + Integer.toString(opId++);
->>>>>>> e25e0dab
         new JoinTranslator(logicalOpId, sqlConfig.getMetadataTopicPrefix(), queryId)
             .translate(join, translatorContext);
         return node;
@@ -235,11 +222,7 @@
       @Override
       public RelNode visit(LogicalAggregate aggregate) {
         RelNode node = super.visit(aggregate);
-<<<<<<< HEAD
         String logicalOpId = String.format(TranslatorConstants.LOGOPID_TEMPLATE, queryId, "window", opId++);
-=======
-        String logicalOpId = "sql" + Integer.toString(queryId) + "_window" + Integer.toString(opId++);
->>>>>>> e25e0dab
         new LogicalAggregateTranslator(logicalOpId, sqlConfig.getMetadataTopicPrefix())
             .translate(aggregate, translatorContext);
         return node;
@@ -256,17 +239,10 @@
     );
   }
 
-<<<<<<< HEAD
   private void sendToOutputStream(StreamApplicationDescriptor appDesc, TranslatorContext translatorContext, RelNode node, int queryId) {
     SqlIOConfig sinkConfig = sqlConfig.getOutputSystemStreamConfigsBySource().get(SamzaSqlApplicationConfig.SAMZA_SYSTEM_LOG);
     MessageStream<SamzaSqlRelMessage> stream = translatorContext.getMessageStream(node.getId());
     MessageStream<KV<Object, Object>> outputStream = stream.map(new OutputMapFunction(SamzaSqlApplicationConfig.SAMZA_SYSTEM_LOG, queryId));
-=======
-  private void sendToOutputStream(String sinkStream, StreamApplicationDescriptor appDesc, TranslatorContext context, RelNode node, int queryId) {
-    SqlIOConfig sinkConfig = sqlConfig.getOutputSystemStreamConfigsBySource().get(sinkStream);
-    MessageStream<SamzaSqlRelMessage> stream = context.getMessageStream(node.getId());
-    MessageStream<KV<Object, Object>> outputStream = stream.map(new OutputMapFunction(sinkStream, queryId));
->>>>>>> e25e0dab
     Optional<TableDescriptor> tableDescriptor = sinkConfig.getTableDescriptor();
     if (!tableDescriptor.isPresent()) {
       KVSerde<Object, Object> noOpKVSerde = KVSerde.of(new NoOpSerde<>(), new NoOpSerde<>());
