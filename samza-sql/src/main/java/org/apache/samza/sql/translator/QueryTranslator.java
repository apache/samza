--- conflicted
+++ resolved
@@ -32,9 +32,6 @@
 import org.apache.calcite.rel.logical.LogicalProject;
 import org.apache.samza.SamzaException;
 import org.apache.samza.application.StreamApplicationDescriptor;
-<<<<<<< HEAD
-import org.apache.samza.config.Config;
-import org.apache.samza.operators.ContextManager;
 import org.apache.samza.operators.KV;
 import org.apache.samza.operators.MessageStream;
 import org.apache.samza.operators.TableDescriptor;
@@ -43,11 +40,7 @@
 import org.apache.samza.operators.functions.MapFunction;
 import org.apache.samza.serializers.KVSerde;
 import org.apache.samza.serializers.NoOpSerde;
-=======
 import org.apache.samza.context.Context;
-import org.apache.samza.operators.KV;
-import org.apache.samza.operators.functions.MapFunction;
->>>>>>> 9d2d49e9
 import org.apache.samza.sql.data.SamzaSqlExecutionContext;
 import org.apache.samza.sql.data.SamzaSqlRelMessage;
 import org.apache.samza.sql.interfaces.SamzaRelConverter;
@@ -57,12 +50,8 @@
 import org.apache.samza.sql.runner.SamzaSqlApplicationConfig;
 import org.apache.samza.sql.runner.SamzaSqlApplicationContext;
 import org.apache.samza.sql.testutil.SamzaSqlQueryParser;
-<<<<<<< HEAD
 import org.apache.samza.table.Table;
-import org.apache.samza.task.TaskContext;
-
-=======
->>>>>>> 9d2d49e9
+
 
 /**
  * This class is used to populate the {@link StreamApplicationDescriptor} using the SQL queries.
@@ -84,9 +73,10 @@
     }
 
     @Override
-    public void init(Config config, TaskContext taskContext) {
-      TranslatorContext context = (TranslatorContext) taskContext.getUserContext();
-      this.samzaMsgConverter = context.getMsgConverter(outputTopic);
+    public void init(Context context) {
+      TranslatorContext translatorContext =
+          ((SamzaSqlApplicationContext) context.getApplicationTaskContext()).getTranslatorContext();
+      this.samzaMsgConverter = translatorContext.getMsgConverter(outputTopic);
     }
 
     @Override
@@ -177,26 +167,26 @@
       }
     });
 
-<<<<<<< HEAD
     // the snippet below will be performed only when sql is a query statement
     sqlConfig.getOutputSystemStreamConfigsBySource().keySet().forEach(
         key -> {
           if (key.split("\\.")[0].equals(SamzaSqlApplicationConfig.SAMZA_SYSTEM_LOG)) {
-            sendToOutputStream(appDesc, context, node, key);
+            sendToOutputStream(appDesc, translatorContext, node, key);
           }
         }
     );
 
-    appDesc.withContextManager(new ContextManager() {
-      @Override
-      public void init(Config config, TaskContext taskContext) {
-        taskContext.setUserContext(context.clone());
-      }
-
-      @Override
-      public void close() {
-      }
-    });
+    /*
+     * TODO When serialization of ApplicationDescriptor is actually needed, then something will need to be updated here,
+     * since translatorContext is not Serializable. Currently, a new ApplicationDescriptor instance is created in each
+     * container, so it does not need to be serialized. Therefore, the translatorContext is recreated in each container
+     * and does not need to be serialized.
+     */
+    appDesc.withApplicationTaskContextFactory((jobContext,
+        containerContext,
+        taskContext,
+        applicationContainerContext) ->
+        new SamzaSqlApplicationContext(translatorContext.clone()));
   }
 
   private void sendToOutputStream(StreamApplicationDescriptor appDesc, TranslatorContext context, RelNode node, String sink) {
@@ -219,18 +209,5 @@
       }
       outputStream.sendTo(outputTable);
     }
-=======
-    /*
-     * TODO When serialization of ApplicationDescriptor is actually needed, then something will need to be updated here,
-     * since translatorContext is not Serializable. Currently, a new ApplicationDescriptor instance is created in each
-     * container, so it does not need to be serialized. Therefore, the translatorContext is recreated in each container
-     * and does not need to be serialized.
-     */
-    appDesc.withApplicationTaskContextFactory((jobContext,
-        containerContext,
-        taskContext,
-        applicationContainerContext) ->
-        new SamzaSqlApplicationContext(translatorContext.clone()));
->>>>>>> 9d2d49e9
   }
 }