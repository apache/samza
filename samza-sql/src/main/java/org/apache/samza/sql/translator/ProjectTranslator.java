/*
* Licensed to the Apache Software Foundation (ASF) under one
* or more contributor license agreements.  See the NOTICE file
* distributed with this work for additional information
* regarding copyright ownership.  The ASF licenses this file
* to you under the Apache License, Version 2.0 (the
* "License"); you may not use this file except in compliance
* with the License.  You may obtain a copy of the License at
*
*   http://www.apache.org/licenses/LICENSE-2.0
*
* Unless required by applicable law or agreed to in writing,
* software distributed under the License is distributed on an
* "AS IS" BASIS, WITHOUT WARRANTIES OR CONDITIONS OF ANY
* KIND, either express or implied.  See the License for the
* specific language governing permissions and limitations
* under the License.
*/

package org.apache.samza.sql.translator;

import java.util.ArrayList;
import java.util.Arrays;
import java.util.Collections;
import java.util.List;
import java.util.stream.Collectors;
import org.apache.calcite.rel.core.Project;
import org.apache.calcite.rel.type.RelDataType;
import org.apache.calcite.rex.RexCall;
import org.apache.calcite.rex.RexInputRef;
import org.apache.calcite.rex.RexNode;
import org.apache.calcite.sql.validate.SqlUserDefinedFunction;
import org.apache.samza.SamzaException;
import org.apache.samza.config.Config;
import org.apache.samza.operators.MessageStream;
import org.apache.samza.operators.functions.MapFunction;
import org.apache.samza.sql.data.Expression;
import org.apache.samza.sql.data.SamzaSqlExecutionContext;
import org.apache.samza.sql.data.SamzaSqlRelMessage;
import org.apache.samza.task.TaskContext;
import org.slf4j.Logger;
import org.slf4j.LoggerFactory;


/**
 * Translator to translate the Project node in the relational graph to the corresponding StreamGraph
 * implementation.
 */
class ProjectTranslator {

  private static final Logger LOG = LoggerFactory.getLogger(ProjectTranslator.class);

<<<<<<< HEAD
  private static class ProjectMapFunction implements MapFunction<SamzaSqlRelMessage, SamzaSqlRelMessage> {
    private transient Project project;
    private transient Expression expr;
    private transient TranslatorContext context;
    private transient SamzaSqlExecutionContext executionContext;

    private final int projectId;

    ProjectMapFunction(int projectId) {
      this.projectId = projectId;
    }

    @Override
    public void init(Config config, TaskContext taskContext) {
      // todo: need a per task ExecutionContext instance here.
      this.context = (TranslatorContext) taskContext.getUserContext();
      this.executionContext = this.context.getExecutionContext();
      this.project = (Project) this.context.getRelNode(projectId);
      this.expr = this.context.getExpressionCompiler().compile(project.getInputs(), project.getProjects());
    }

    @Override
    public SamzaSqlRelMessage apply(SamzaSqlRelMessage message) {
      RelDataType type = project.getRowType();
      Object[] output = new Object[type.getFieldCount()];
      expr.execute(context.getExecutionContext(), context.getDataContext(), message.getFieldValues().toArray(), output);
      List<String> names = new ArrayList<>();
      for (int index = 0; index < output.length; index++) {
        names.add(index, project.getNamedProjects().get(index).getValue());
      }

      return new SamzaSqlRelMessage(names, Arrays.asList(output));
    }
  }

  public void translate(final Project project, final TranslatorContext context) {
=======
  void translate(final Project project, final TranslatorContext context) {
>>>>>>> 8e000f39
    MessageStream<SamzaSqlRelMessage> messageStream = context.getMessageStream(project.getInput().getId());
    List<Integer> flattenProjects =
        project.getProjects().stream().filter(this::isFlatten).map(this::getProjectIndex).collect(Collectors.toList());

    if (flattenProjects.size() > 0) {
      if (flattenProjects.size() > 1) {
        String msg = "Multiple flatten operators in a single query is not supported";
        LOG.error(msg);
        throw new SamzaException(msg);
      }

      messageStream = translateFlatten(flattenProjects.get(0), messageStream);
    }

    final int projectId = project.getId();

    MessageStream<SamzaSqlRelMessage> outputStream = messageStream.map(new ProjectMapFunction(projectId));

    context.registerMessageStream(project.getId(), outputStream);
    context.registerRelNode(project.getId(), project);
  }

  private MessageStream<SamzaSqlRelMessage> translateFlatten(Integer flattenIndex,
      MessageStream<SamzaSqlRelMessage> inputStream) {
    return inputStream.flatMap(message -> {
      Object field = message.getFieldValues().get(flattenIndex);

      if (field != null && field instanceof List) {
        List<SamzaSqlRelMessage> outMessages = new ArrayList<>();
        for (Object fieldValue : (List) field) {
          List<Object> newValues = new ArrayList<>(message.getFieldValues());
          newValues.set(flattenIndex, Collections.singletonList(fieldValue));
          outMessages.add(new SamzaSqlRelMessage(message.getFieldNames(), newValues));
        }
        return outMessages;
      } else {
        return Collections.singletonList(message);
      }
    });
  }

  private boolean isFlatten(RexNode rexNode) {
    return rexNode instanceof RexCall && ((RexCall) rexNode).op instanceof SqlUserDefinedFunction
        && ((RexCall) rexNode).op.getName().equalsIgnoreCase("flatten");
  }

  private Integer getProjectIndex(RexNode rexNode) {
    return ((RexInputRef) ((RexCall) rexNode).getOperands().get(0)).getIndex();
  }
}<|MERGE_RESOLUTION|>--- conflicted
+++ resolved
@@ -35,7 +35,6 @@
 import org.apache.samza.operators.MessageStream;
 import org.apache.samza.operators.functions.MapFunction;
 import org.apache.samza.sql.data.Expression;
-import org.apache.samza.sql.data.SamzaSqlExecutionContext;
 import org.apache.samza.sql.data.SamzaSqlRelMessage;
 import org.apache.samza.task.TaskContext;
 import org.slf4j.Logger;
@@ -50,12 +49,10 @@
 
   private static final Logger LOG = LoggerFactory.getLogger(ProjectTranslator.class);
 
-<<<<<<< HEAD
   private static class ProjectMapFunction implements MapFunction<SamzaSqlRelMessage, SamzaSqlRelMessage> {
     private transient Project project;
     private transient Expression expr;
     private transient TranslatorContext context;
-    private transient SamzaSqlExecutionContext executionContext;
 
     private final int projectId;
 
@@ -65,9 +62,7 @@
 
     @Override
     public void init(Config config, TaskContext taskContext) {
-      // todo: need a per task ExecutionContext instance here.
       this.context = (TranslatorContext) taskContext.getUserContext();
-      this.executionContext = this.context.getExecutionContext();
       this.project = (Project) this.context.getRelNode(projectId);
       this.expr = this.context.getExpressionCompiler().compile(project.getInputs(), project.getProjects());
     }
@@ -86,47 +81,21 @@
     }
   }
 
-  public void translate(final Project project, final TranslatorContext context) {
-=======
-  void translate(final Project project, final TranslatorContext context) {
->>>>>>> 8e000f39
-    MessageStream<SamzaSqlRelMessage> messageStream = context.getMessageStream(project.getInput().getId());
-    List<Integer> flattenProjects =
-        project.getProjects().stream().filter(this::isFlatten).map(this::getProjectIndex).collect(Collectors.toList());
-
-    if (flattenProjects.size() > 0) {
-      if (flattenProjects.size() > 1) {
-        String msg = "Multiple flatten operators in a single query is not supported";
-        LOG.error(msg);
-        throw new SamzaException(msg);
-      }
-
-      messageStream = translateFlatten(flattenProjects.get(0), messageStream);
-    }
-
-    final int projectId = project.getId();
-
-    MessageStream<SamzaSqlRelMessage> outputStream = messageStream.map(new ProjectMapFunction(projectId));
-
-    context.registerMessageStream(project.getId(), outputStream);
-    context.registerRelNode(project.getId(), project);
-  }
-
   private MessageStream<SamzaSqlRelMessage> translateFlatten(Integer flattenIndex,
       MessageStream<SamzaSqlRelMessage> inputStream) {
-    return inputStream.flatMap(message -> {
-      Object field = message.getFieldValues().get(flattenIndex);
+    return inputStream.flatMap(m -> {
+      Object field = m.getFieldValues().get(flattenIndex);
 
       if (field != null && field instanceof List) {
         List<SamzaSqlRelMessage> outMessages = new ArrayList<>();
         for (Object fieldValue : (List) field) {
-          List<Object> newValues = new ArrayList<>(message.getFieldValues());
+          List<Object> newValues = new ArrayList<>(m.getFieldValues());
           newValues.set(flattenIndex, Collections.singletonList(fieldValue));
-          outMessages.add(new SamzaSqlRelMessage(message.getFieldNames(), newValues));
+          outMessages.add(new SamzaSqlRelMessage(m.getFieldNames(), newValues));
         }
         return outMessages;
       } else {
-        return Collections.singletonList(message);
+        return Collections.singletonList(m);
       }
     });
   }
@@ -139,4 +108,27 @@
   private Integer getProjectIndex(RexNode rexNode) {
     return ((RexInputRef) ((RexCall) rexNode).getOperands().get(0)).getIndex();
   }
+
+  void translate(final Project project, final TranslatorContext context) {
+    MessageStream<SamzaSqlRelMessage> messageStream = context.getMessageStream(project.getInput().getId());
+    List<Integer> flattenProjects =
+        project.getProjects().stream().filter(this::isFlatten).map(this::getProjectIndex).collect(Collectors.toList());
+
+    if (flattenProjects.size() > 0) {
+      if (flattenProjects.size() > 1) {
+        String msg = "Multiple flatten operators in a single query is not supported";
+        LOG.error(msg);
+        throw new SamzaException(msg);
+      }
+      messageStream = translateFlatten(flattenProjects.get(0), messageStream);
+    }
+
+    final int projectId = project.getId();
+
+    MessageStream<SamzaSqlRelMessage> outputStream = messageStream.map(new ProjectMapFunction(projectId));
+
+    context.registerMessageStream(project.getId(), outputStream);
+    context.registerRelNode(project.getId(), project);
+  }
+
 }