/*
* Licensed to the Apache Software Foundation (ASF) under one
* or more contributor license agreements.  See the NOTICE file
* distributed with this work for additional information
* regarding copyright ownership.  The ASF licenses this file
* to you under the Apache License, Version 2.0 (the
* "License"); you may not use this file except in compliance
* with the License.  You may obtain a copy of the License at
*
*   http://www.apache.org/licenses/LICENSE-2.0
*
* Unless required by applicable law or agreed to in writing,
* software distributed under the License is distributed on an
* "AS IS" BASIS, WITHOUT WARRANTIES OR CONDITIONS OF ANY
* KIND, either express or implied.  See the License for the
* specific language governing permissions and limitations
* under the License.
*/

package org.apache.samza.sql.planner;

import java.util.Arrays;
import java.util.List;
import java.util.Map;
import java.util.Scanner;
import java.util.regex.Matcher;
import java.util.regex.Pattern;
import java.util.stream.Collectors;
import org.apache.calcite.rel.RelRoot;
import org.apache.calcite.rel.logical.LogicalProject;
import org.apache.calcite.rel.type.RelDataType;
import org.apache.calcite.rel.type.RelDataTypeFactoryImpl;
import org.apache.calcite.rel.type.RelDataTypeField;
import org.apache.calcite.rel.type.RelRecordType;
import org.apache.calcite.sql.type.SqlTypeName;
import org.apache.commons.lang.StringUtils;
import org.apache.commons.lang.Validate;
import org.apache.samza.SamzaException;
import org.apache.samza.config.Config;
import org.apache.samza.sql.data.SamzaSqlRelMessage;
import org.apache.samza.sql.dsl.SamzaSqlDslConverter;
import org.apache.samza.sql.interfaces.RelSchemaProvider;
import org.apache.samza.sql.interfaces.SamzaRelConverter;
import org.apache.samza.sql.interfaces.SamzaSqlJavaTypeFactoryImpl;
import org.apache.samza.sql.runner.SamzaSqlApplicationConfig;
import org.apache.samza.sql.schema.SqlFieldSchema;
import org.apache.samza.sql.schema.SqlSchema;
import org.apache.samza.sql.util.SamzaSqlQueryParser;
import org.slf4j.Logger;
import org.slf4j.LoggerFactory;


/**
 * SamzaSqlValidator that uses calcite engine to convert the sql query to relational graph and validates the query
 * including the output.
 */
public class SamzaSqlValidator {
  private static final Logger LOG = LoggerFactory.getLogger(SamzaSqlValidator.class);

  private final Config config;

  public SamzaSqlValidator(Config config) {
    this.config = config;
  }

  /**
   * Validate a list of sql statements
   * @param sqlStmts list of sql statements
   * @throws SamzaSqlValidatorException exception for sql validation
   */
  public void validate(List<String> sqlStmts) throws SamzaSqlValidatorException {
    SamzaSqlApplicationConfig sqlConfig = SamzaSqlDslConverter.getSqlConfig(sqlStmts, config);
    QueryPlanner planner = SamzaSqlDslConverter.getQueryPlanner(sqlConfig);

    for (String sql: sqlStmts) {
      // we always pass only select query to the planner for samza sql. The reason is that samza sql supports
      // schema evolution where source and destination could up to an extent have independent schema evolution while
      // calcite expects strict conformance of the destination schema with that of the fields in the select query.
      SamzaSqlQueryParser.QueryInfo qinfo = SamzaSqlQueryParser.parseQuery(sql);
      RelRoot relRoot;
      try {
        relRoot = planner.plan(qinfo.getSelectQuery());
      } catch (SamzaException e) {
        throw new SamzaSqlValidatorException(String.format("Validation failed for sql stmt:\n%s\n", sql), e);
      }

      // Now that we have logical plan, validate different aspects.
      String sink = qinfo.getSink();
<<<<<<< HEAD
      validate(relRoot, sqlConfig.getRelSchemaProviders().get(sink), sqlConfig.getSamzaRelConverters().get(sink));
=======
      validate(relRoot, sink, sqlConfig.getRelSchemaProviders().get(sink), sqlConfig.getSamzaRelConverters().get(sink));
>>>>>>> cd832202
    }
  }

  /**
   * Determine if validation needs to be done on Calcite plan based on the schema provider and schema converter.
   * @param relRoot
<<<<<<< HEAD
=======
   * @param sink
>>>>>>> cd832202
   * @param outputSchemaProvider
   * @param ouputRelSchemaConverter
   * @return if the validation needs to be skipped
   */
<<<<<<< HEAD
  protected boolean skipOutputValidation(RelRoot relRoot, RelSchemaProvider outputSchemaProvider,
=======
  protected boolean skipOutputValidation(RelRoot relRoot, String sink, RelSchemaProvider outputSchemaProvider,
>>>>>>> cd832202
      SamzaRelConverter ouputRelSchemaConverter) {
    return false;
  }

  // TODO: Remove this API. This API is introduced to take care of cases where RelSchemaProviders have a complex
  // mechanism to determine if a given output field is optional. We will need system specific validators to take
  // care of such cases and once that is introduced, we can get rid of the below API.
  protected boolean isOptional(RelSchemaProvider outputRelSchemaProvider, String outputFieldName,
      RelRecordType projectRecord) {
    return false;
  }

<<<<<<< HEAD
  private void validate(RelRoot relRoot, RelSchemaProvider outputSchemaProvider,
      SamzaRelConverter outputRelSchemaConverter) throws SamzaSqlValidatorException {
    if (!skipOutputValidation(relRoot, outputSchemaProvider, outputRelSchemaConverter)) {
=======
  private void validate(RelRoot relRoot, String sink, RelSchemaProvider outputSchemaProvider,
      SamzaRelConverter outputRelSchemaConverter) throws SamzaSqlValidatorException {
    if (!skipOutputValidation(relRoot, sink, outputSchemaProvider, outputRelSchemaConverter)) {
>>>>>>> cd832202
      // Validate select fields (including Udf return types) with output schema
      validateOutput(relRoot, outputSchemaProvider);
    }

    // TODO:
    //  1. SAMZA-2314: Validate Udf arguments.
    //  2. SAMZA-2315: Validate operators. These are the operators that are supported by Calcite but not by Samza Sql.
    //     Eg: LogicalAggregate with sum function is not supported by Samza Sql.
  }

  private void validateOutput(RelRoot relRoot, RelSchemaProvider outputRelSchemaProvider)
      throws SamzaSqlValidatorException {
    LogicalProject project = (LogicalProject) relRoot.rel;

    RelRecordType projetRecord = (RelRecordType) project.getRowType();
    RelRecordType outputRecord = (RelRecordType) QueryPlanner.getSourceRelSchema(outputRelSchemaProvider,
        new RelSchemaConverter());

    // Get Samza Sql schema along with Calcite schema. The reason is that the Calcite schema does not have a way
    // to represent optional fields while Samza Sql schema can represent optional fields. This is the reason that
    // we use SqlSchema in validating output.
    SqlSchema outputSqlSchema = QueryPlanner.getSourceSqlSchema(outputRelSchemaProvider);

    validateOutputRecords(outputSqlSchema, outputRecord, projetRecord, outputRelSchemaProvider);
    LOG.info("Samza Sql Validation finished successfully.");
  }

  private void validateOutputRecords(SqlSchema outputSqlSchema, RelRecordType outputRecord,
      RelRecordType projectRecord, RelSchemaProvider outputRelSchemaProvider)
      throws SamzaSqlValidatorException {
    Map<String, RelDataType> outputRecordMap = outputRecord.getFieldList().stream().collect(
        Collectors.toMap(RelDataTypeField::getName, RelDataTypeField::getType));
    Map<String, SqlFieldSchema> outputFieldSchemaMap = outputSqlSchema.getFields().stream().collect(
        Collectors.toMap(SqlSchema.SqlField::getFieldName, SqlSchema.SqlField::getFieldSchema));
    Map<String, RelDataType> projectRecordMap = projectRecord.getFieldList().stream().collect(
        Collectors.toMap(RelDataTypeField::getName, RelDataTypeField::getType));

    // Ensure that all fields from sql statement exist in the output schema and are of the same type.
    for (Map.Entry<String, RelDataType> entry : projectRecordMap.entrySet()) {
      String projectedFieldName = entry.getKey();
      RelDataType outputFieldType = outputRecordMap.get(projectedFieldName);
      SqlFieldSchema outputSqlFieldSchema = outputFieldSchemaMap.get(projectedFieldName);

      if (outputFieldType == null) {
        // If the field names are specified more than once in the select query, calcite appends 'n' as suffix to the
        // dup fields based on the order they are specified, where 'n' starts from 0 for the first dup field.
        // Take the following example: SELECT id as str, secondaryId as str, tertiaryId as str FROM store.myTable
        //   Calcite renames the projected fieldNames in select query as str, str0, str1 respectively.
        // Samza Sql allows a field name to be specified up to 2 times. Do the validation accordingly.

        // This type of pattern is typically followed when users want to just modify one field in the input table while
        // keeping rest of the fields the same. Eg: SELECT myUdf(id) as id, * from store.myTable
        if (projectedFieldName.endsWith("0")) {
          projectedFieldName = StringUtils.chop(projectedFieldName);
          outputFieldType = outputRecordMap.get(projectedFieldName);
          outputSqlFieldSchema = outputFieldSchemaMap.get(projectedFieldName);
        }

        if (outputFieldType == null) {
          // If a field in sql query is not found in the output schema, ignore if it is a Samza Sql special op.
          // Otherwise, throw an error.
          if (entry.getKey().equals(SamzaSqlRelMessage.OP_NAME)) {
            continue;
          }
          String errMsg = String.format("Field '%s' in select query does not match any field in output schema.", entry.getKey());
          LOG.error(errMsg);
          throw new SamzaSqlValidatorException(errMsg);
        }
      }

      Validate.notNull(outputFieldType);
      Validate.notNull(outputSqlFieldSchema);

      if (!compareFieldTypes(outputFieldType, outputSqlFieldSchema, entry.getValue(), outputRelSchemaProvider)) {
        String errMsg = String.format("Field '%s' with type '%s' in select query does not match the field type '%s' in"
            + " output schema.", entry.getKey(), entry.getValue(), outputFieldType);
        LOG.error(errMsg);
        throw new SamzaSqlValidatorException(errMsg);
      }
    }

    // Ensure that all non-optional fields in output schema are set in the sql query and are of the
    // same type.
    for (Map.Entry<String, RelDataType> entry : outputRecordMap.entrySet()) {
      RelDataType projectFieldType = projectRecordMap.get(entry.getKey());
      SqlFieldSchema outputSqlFieldSchema = outputFieldSchemaMap.get(entry.getKey());

      if (projectFieldType == null) {
        // If an output schema field is not found in the sql query, ignore it if the field is optional.
        // Otherwise, throw an error.
        if (outputSqlFieldSchema.isOptional() || isOptional(outputRelSchemaProvider, entry.getKey(), projectRecord)) {
          continue;
        }
        String errMsg = String.format("Non-optional field '%s' in output schema is missing in projected fields of "
            + "select query.", entry.getKey());
        LOG.error(errMsg);
        throw new SamzaSqlValidatorException(errMsg);
      } else if (!compareFieldTypes(entry.getValue(), outputSqlFieldSchema, projectFieldType, outputRelSchemaProvider)) {
        String errMsg = String.format("Field '%s' with type '%s' in output schema does not match the field type '%s' in"
            + " projected fields.", entry.getKey(), entry.getValue(), projectFieldType);
        LOG.error(errMsg);
        throw new SamzaSqlValidatorException(errMsg);
      }
    }
  }

  private boolean compareFieldTypes(RelDataType outputFieldType, SqlFieldSchema sqlFieldSchema,
      RelDataType selectQueryFieldType, RelSchemaProvider outputRelSchemaProvider) {
    RelDataType projectFieldType;

    // JavaTypes are relevant for Udf argument and return types
    // TODO: Support UDF argument validation. Currently, only return types are validated and argument types are
    //  validated during run-time.
    if (selectQueryFieldType instanceof RelDataTypeFactoryImpl.JavaType) {
      projectFieldType = new SamzaSqlJavaTypeFactoryImpl().toSql(selectQueryFieldType);
    } else {
      projectFieldType = selectQueryFieldType;
    }

    SqlTypeName outputSqlType = outputFieldType.getSqlTypeName();
    SqlTypeName projectSqlType = projectFieldType.getSqlTypeName();

    if (projectSqlType == SqlTypeName.ANY || outputSqlType == SqlTypeName.ANY) {
      return true;
    } else if (outputSqlType != SqlTypeName.ROW && outputSqlType == projectSqlType) {
      return true;
    }

    switch (outputSqlType) {
      case CHAR:
        return projectSqlType == SqlTypeName.VARCHAR;
      case VARCHAR:
        return projectSqlType == SqlTypeName.CHAR;
      case BIGINT:
        return projectSqlType == SqlTypeName.INTEGER;
      case INTEGER:
        return projectSqlType == SqlTypeName.BIGINT;
      case FLOAT:
        return projectSqlType == SqlTypeName.DOUBLE;
      case DOUBLE:
        return projectSqlType == SqlTypeName.FLOAT;
      case ROW:
        try {
          validateOutputRecords(sqlFieldSchema.getRowSchema(), (RelRecordType) outputFieldType,
              (RelRecordType) projectFieldType, outputRelSchemaProvider);
        } catch (SamzaSqlValidatorException e) {
          LOG.error("A field in select query does not match with the output schema.", e);
          return false;
        }
        return true;
      default:
          return false;
    }
  }

  // -- All Static Methods below --

  /**
   * Format the Calcite exception to a more readable form.
   *
   * As an example, consider the below sql query which fails calcite validation due to a non existing field :
   * "Insert into testavro.outputTopic(id) select non_existing_name, name as string_value"
   *             + " from testavro.level1.level2.SIMPLE1 as s where s.id = 1"
   *
   * This function takes in the above multi-line sql query and the below sample exception as input:
   * "org.apache.calcite.runtime.CalciteContextException: From line 1, column 8 to line 1, column 26: Column
   * 'non_existing_name' not found in any table"
   *
   * And returns the following string:
   * 2019-08-30 09:05:08 ERROR QueryPlanner:174 - Failed with exception for the following sql statement:
   *
   * Sql syntax error:
   *
   * SELECT `non_existing_name`, `name` AS `string_value`
   * -------^^^^^^^^^^^^^^^^^^^--------------------------
   * FROM `testavro`.`level1`.`level2`.`SIMPLE1` AS `s`
   * WHERE `s`.`id` = 1
   *
   * @param query sql query
   * @param e Exception returned by Calcite
   * @return formatted error string
   */
  public static String formatErrorString(String query, Exception e) {
    Pattern pattern = Pattern.compile("line [0-9]+, column [0-9]+");
    Matcher matcher = pattern.matcher(e.getMessage());
    String[] queryLines = query.split("\\n");
    StringBuilder result = new StringBuilder();
    int startColIdx, endColIdx, startLineIdx, endLineIdx;

    try {
      if (matcher.find()) {
        String match = matcher.group();
        LOG.info(match);
        startLineIdx = getIdxFromString(match, "line ");
        startColIdx = getIdxFromString(match, "column ");
        if (matcher.find()) {
          match = matcher.group();
          LOG.info(match);
          endLineIdx = getIdxFromString(match, "line ");
          endColIdx = getIdxFromString(match, "column ");
        } else {
          endColIdx = startColIdx;
          endLineIdx = startLineIdx;
        }
        int lineLen = endLineIdx - startLineIdx;
        int colLen = endColIdx - startColIdx + 1;

        // Error spanning across multiple lines is not supported yet.
        if (lineLen > 0) {
          throw new SamzaException("lineLen formatting validation error: error cannot span across multiple lines.");
        }

        int lineIdx = 0;
        for (String line : queryLines) {
          result.append(line)
              .append("\n");
          if (lineIdx == startLineIdx) {
            String lineStr = getStringWithRepeatedChars('-', line.length() - 1);
            String pointerStr = getStringWithRepeatedChars('^', colLen);
            String errorMarkerStr =
                new StringBuilder(lineStr).replace(startColIdx, endColIdx, pointerStr).toString();
            result.append(errorMarkerStr)
                .append("\n");
          }
          lineIdx++;
        }
      }

      String[] errorMsgParts = e.getMessage().split("Exception:");
      result.append("\n")
          .append(errorMsgParts[errorMsgParts.length - 1].trim());
      return String.format("Sql syntax error:\n\n%s\n",
          result);
    } catch (Exception ex) {
      // Ignore any formatting errors.
      LOG.error("Formatting error (Not the actual error. Look for the logs for actual error)", ex);
      return String.format("Failed with formatting exception (not the actual error) for the following sql"
              + " statement:\n\"%s\"\n\n%s", query, e.getMessage());
    }
  }

  private static int getIdxFromString(String inputString, String delimiterStr) {
    String[] splitStr = inputString.split(delimiterStr);
    Scanner in = new Scanner(splitStr[1]).useDelimiter("[^0-9]+");
    return in.nextInt() - 1;
  }

  private static String getStringWithRepeatedChars(char ch, int len) {
    char[] chars = new char[len];
    Arrays.fill(chars, ch);
    return new String(chars);
  }
}<|MERGE_RESOLUTION|>--- conflicted
+++ resolved
@@ -1,21 +1,21 @@
 /*
-* Licensed to the Apache Software Foundation (ASF) under one
-* or more contributor license agreements.  See the NOTICE file
-* distributed with this work for additional information
-* regarding copyright ownership.  The ASF licenses this file
-* to you under the Apache License, Version 2.0 (the
-* "License"); you may not use this file except in compliance
-* with the License.  You may obtain a copy of the License at
-*
-*   http://www.apache.org/licenses/LICENSE-2.0
-*
-* Unless required by applicable law or agreed to in writing,
-* software distributed under the License is distributed on an
-* "AS IS" BASIS, WITHOUT WARRANTIES OR CONDITIONS OF ANY
-* KIND, either express or implied.  See the License for the
-* specific language governing permissions and limitations
-* under the License.
-*/
+ * Licensed to the Apache Software Foundation (ASF) under one
+ * or more contributor license agreements.  See the NOTICE file
+ * distributed with this work for additional information
+ * regarding copyright ownership.  The ASF licenses this file
+ * to you under the Apache License, Version 2.0 (the
+ * "License"); you may not use this file except in compliance
+ * with the License.  You may obtain a copy of the License at
+ *
+ *   http://www.apache.org/licenses/LICENSE-2.0
+ *
+ * Unless required by applicable law or agreed to in writing,
+ * software distributed under the License is distributed on an
+ * "AS IS" BASIS, WITHOUT WARRANTIES OR CONDITIONS OF ANY
+ * KIND, either express or implied.  See the License for the
+ * specific language governing permissions and limitations
+ * under the License.
+ */
 
 package org.apache.samza.sql.planner;
 
@@ -86,30 +86,19 @@
 
       // Now that we have logical plan, validate different aspects.
       String sink = qinfo.getSink();
-<<<<<<< HEAD
-      validate(relRoot, sqlConfig.getRelSchemaProviders().get(sink), sqlConfig.getSamzaRelConverters().get(sink));
-=======
       validate(relRoot, sink, sqlConfig.getRelSchemaProviders().get(sink), sqlConfig.getSamzaRelConverters().get(sink));
->>>>>>> cd832202
     }
   }
 
   /**
    * Determine if validation needs to be done on Calcite plan based on the schema provider and schema converter.
    * @param relRoot
-<<<<<<< HEAD
-=======
    * @param sink
->>>>>>> cd832202
    * @param outputSchemaProvider
    * @param ouputRelSchemaConverter
    * @return if the validation needs to be skipped
    */
-<<<<<<< HEAD
-  protected boolean skipOutputValidation(RelRoot relRoot, RelSchemaProvider outputSchemaProvider,
-=======
   protected boolean skipOutputValidation(RelRoot relRoot, String sink, RelSchemaProvider outputSchemaProvider,
->>>>>>> cd832202
       SamzaRelConverter ouputRelSchemaConverter) {
     return false;
   }
@@ -122,15 +111,9 @@
     return false;
   }
 
-<<<<<<< HEAD
-  private void validate(RelRoot relRoot, RelSchemaProvider outputSchemaProvider,
-      SamzaRelConverter outputRelSchemaConverter) throws SamzaSqlValidatorException {
-    if (!skipOutputValidation(relRoot, outputSchemaProvider, outputRelSchemaConverter)) {
-=======
   private void validate(RelRoot relRoot, String sink, RelSchemaProvider outputSchemaProvider,
       SamzaRelConverter outputRelSchemaConverter) throws SamzaSqlValidatorException {
     if (!skipOutputValidation(relRoot, sink, outputSchemaProvider, outputRelSchemaConverter)) {
->>>>>>> cd832202
       // Validate select fields (including Udf return types) with output schema
       validateOutput(relRoot, outputSchemaProvider);
     }
@@ -282,7 +265,7 @@
         }
         return true;
       default:
-          return false;
+        return false;
     }
   }
 
@@ -368,7 +351,7 @@
       // Ignore any formatting errors.
       LOG.error("Formatting error (Not the actual error. Look for the logs for actual error)", ex);
       return String.format("Failed with formatting exception (not the actual error) for the following sql"
-              + " statement:\n\"%s\"\n\n%s", query, e.getMessage());
+          + " statement:\n\"%s\"\n\n%s", query, e.getMessage());
     }
   }
 
