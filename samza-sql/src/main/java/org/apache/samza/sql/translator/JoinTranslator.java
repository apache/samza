/*
* Licensed to the Apache Software Foundation (ASF) under one
* or more contributor license agreements.  See the NOTICE file
* distributed with this work for additional information
* regarding copyright ownership.  The ASF licenses this file
* to you under the Apache License, Version 2.0 (the
* "License"); you may not use this file except in compliance
* with the License.  You may obtain a copy of the License at
*
*   http://www.apache.org/licenses/LICENSE-2.0
*
* Unless required by applicable law or agreed to in writing,
* software distributed under the License is distributed on an
* "AS IS" BASIS, WITHOUT WARRANTIES OR CONDITIONS OF ANY
* KIND, either express or implied.  See the License for the
* specific language governing permissions and limitations
* under the License.
*/

package org.apache.samza.sql.translator;

import java.util.ArrayList;
import java.util.LinkedList;
import java.util.List;

import org.apache.calcite.adapter.enumerable.EnumerableTableScan;
import org.apache.calcite.plan.RelOptUtil;
import org.apache.calcite.rel.RelNode;
import org.apache.calcite.rel.core.JoinRelType;
import org.apache.calcite.rel.logical.LogicalJoin;
import org.apache.calcite.rex.RexCall;
import org.apache.calcite.rex.RexInputRef;
import org.apache.calcite.rex.RexNode;
import org.apache.calcite.sql.SqlExplainFormat;
import org.apache.calcite.sql.SqlExplainLevel;
import org.apache.calcite.sql.SqlKind;
import org.apache.calcite.sql.type.SqlTypeName;
import org.apache.commons.lang.Validate;
import org.apache.samza.SamzaException;
import org.apache.samza.operators.KV;
import org.apache.samza.operators.MessageStream;
import org.apache.samza.serializers.JsonSerdeV2;
import org.apache.samza.serializers.KVSerde;
import org.apache.samza.serializers.Serde;
import org.apache.samza.sql.data.SamzaSqlCompositeKey;
import org.apache.samza.sql.data.SamzaSqlRelMessage;
import org.apache.samza.sql.interfaces.SqlIOResolver;
import org.apache.samza.sql.interfaces.SqlIOConfig;
import org.apache.samza.table.Table;
import org.slf4j.Logger;
import org.slf4j.LoggerFactory;

import static org.apache.samza.sql.data.SamzaSqlCompositeKey.createSamzaSqlCompositeKey;


/**
 * Translator to translate the LogicalJoin node in the relational graph to the corresponding StreamGraph
 * implementation.
 * Join is supported with the following caveats:
 *   0. Only local tables are supported. Remote/composite tables are not yet supported.
 *   1. Only stream-table joins are supported. No stream-stream joins.
 *   2. Only Equi-joins are supported. No theta-joins.
 *   3. Inner joins, Left and Right outer joins are supported. No cross joins, full outer joins or natural joins.
 *   4. Join condition with a constant is not supported.
 *   5. Compound join condition with only AND operator is supported. AND operator with a constant is not supported. No
 *      support for OR operator or any other operator in the join condition.
 *   6. Join condition with UDFs is not supported. Eg: udf1(a.key) = udf2(b.key) is not supported.
 *
 * It is assumed that the stream denoted as 'table' is already partitioned by the key(s) specified in the join
 * condition. We do not repartition the table as bootstrap semantic is not propagated to the intermediate streams.
 * Please refer SAMZA-1613 for more details on this. But we always repartition the stream by the key(s) specified in
 * the join condition.
 */
class JoinTranslator {

  private static final Logger log = LoggerFactory.getLogger(JoinTranslator.class);
  private int joinId;
  private SqlIOResolver ioResolver;

  JoinTranslator(int joinId, SqlIOResolver ioResolver) {
    this.joinId = joinId;
    this.ioResolver = ioResolver;
  }

<<<<<<< HEAD
=======
  void translate(final LogicalJoin join, final TranslatorContext context) {

    // Do the validation of join query
    validateJoinQuery(join);

    boolean isTablePosOnRight = isTable(join.getRight());
    List<Integer> streamKeyIds = new LinkedList<>();
    List<Integer> tableKeyIds = new LinkedList<>();

    // Fetch the stream and table indices corresponding to the fields given in the join condition.
    populateStreamAndTableKeyIds(((RexCall) join.getCondition()).getOperands(), join, isTablePosOnRight, streamKeyIds,
        tableKeyIds);

    Table table = loadLocalTable(isTablePosOnRight, tableKeyIds, join, context);

    MessageStream<SamzaSqlRelMessage> inputStream =
        isTablePosOnRight ?
            context.getMessageStream(join.getLeft().getId()) : context.getMessageStream(join.getRight().getId());

    List<String> streamFieldNames = (isTablePosOnRight ? join.getLeft() : join.getRight()).getRowType().getFieldNames();
    List<String> tableFieldNames = (isTablePosOnRight ? join.getRight() : join.getLeft()).getRowType().getFieldNames();
    Validate.isTrue(streamKeyIds.size() == tableKeyIds.size());
    log.info("Joining on the following Stream and Table field(s): ");
    for (int i = 0; i < streamKeyIds.size(); i++) {
      log.info(streamFieldNames.get(streamKeyIds.get(i)) + " with " + tableFieldNames.get(tableKeyIds.get(i)));
    }

    SamzaSqlRelMessageJoinFunction joinFn =
        new SamzaSqlRelMessageJoinFunction(join.getJoinType(), isTablePosOnRight, streamKeyIds, streamFieldNames,
            tableFieldNames);

    Serde<SamzaSqlCompositeKey> keySerde = new JsonSerdeV2<>(SamzaSqlCompositeKey.class);
    Serde<SamzaSqlRelMessage> valueSerde = new JsonSerdeV2<>(SamzaSqlRelMessage.class);

    // Always re-partition the messages from the input stream by the composite key and then join the messages
    // with the table.
    MessageStream<SamzaSqlRelMessage> outputStream =
        inputStream
            .partitionBy(m -> createSamzaSqlCompositeKey(m, streamKeyIds),
                m -> m,
                KVSerde.of(keySerde, valueSerde),
                "stream_" + joinId)
            .map(KV::getValue)
            .join(table, joinFn);

    context.registerMessageStream(join.getId(), outputStream);
  }

>>>>>>> 445d1e26
  private void validateJoinQuery(LogicalJoin join) {
    JoinRelType joinRelType = join.getJoinType();

    if (joinRelType.compareTo(JoinRelType.INNER) != 0 && joinRelType.compareTo(JoinRelType.LEFT) != 0
        && joinRelType.compareTo(JoinRelType.RIGHT) != 0) {
      throw new SamzaException("Query with only INNER and LEFT/RIGHT OUTER join are supported.");
    }

    boolean isTablePosOnLeft = isTable(join.getLeft());
    boolean isTablePosOnRight = isTable(join.getRight());

    if (!isTablePosOnLeft && !isTablePosOnRight) {
      throw new SamzaException("Invalid query with both sides of join being denoted as 'stream'. "
          + "Stream-stream join is not yet supported. " + dumpRelPlanForNode(join));
    }

    if (isTablePosOnLeft && isTablePosOnRight) {
      throw new SamzaException("Invalid query with both sides of join being denoted as 'table'. " +
          dumpRelPlanForNode(join));
    }

    if (joinRelType.compareTo(JoinRelType.LEFT) == 0 && isTablePosOnLeft && !isTablePosOnRight) {
      throw new SamzaException("Invalid query for outer left join. Left side of the join should be a 'stream' and "
          + "right side of join should be a 'table'. " + dumpRelPlanForNode(join));
    }

    if (joinRelType.compareTo(JoinRelType.RIGHT) == 0 && isTablePosOnRight && !isTablePosOnLeft) {
      throw new SamzaException("Invalid query for outer right join. Left side of the join should be a 'table' and "
          + "right side of join should be a 'stream'. " + dumpRelPlanForNode(join));
    }

    validateJoinCondition(join.getCondition());
  }

  private void validateJoinCondition(RexNode operand) {
    if (!(operand instanceof RexCall)) {
      throw new SamzaException("SQL Query is not supported. Join condition operand " + operand +
          " is of type " + operand.getClass());
    }

    RexCall condition = (RexCall) operand;

    if (condition.isAlwaysTrue()) {
      throw new SamzaException("Query results in a cross join, which is not supported. Please optimize the query."
          + " It is expected that the joins should include JOIN ON operator in the sql query.");
    }

    if (condition.getKind() != SqlKind.EQUALS && condition.getKind() != SqlKind.AND) {
      throw new SamzaException("Only equi-joins and AND operator is supported in join condition.");
    }
  }

  // Fetch the stream and table key indices corresponding to the fields given in the join condition by parsing through
  // the condition. Stream and table key indices are populated in streamKeyIds and tableKeyIds respectively.
  private void populateStreamAndTableKeyIds(List<RexNode> operands, final LogicalJoin join, boolean isTablePosOnRight,
      List<Integer> streamKeyIds, List<Integer> tableKeyIds) {

    // All non-leaf operands in the join condition should be expressions.
    if (operands.get(0) instanceof RexCall) {
      operands.forEach(operand -> {
        validateJoinCondition(operand);
        populateStreamAndTableKeyIds(((RexCall) operand).getOperands(), join, isTablePosOnRight, streamKeyIds, tableKeyIds);
      });
      return;
    }

    // We are at the leaf of the join condition. Only binary operators are supported.
    Validate.isTrue(operands.size() == 2);

    // Only reference operands are supported in row expressions and not constants.
    // a.key = b.key is supported with a.key and b.key being reference operands.
    // a.key = "constant" is not yet supported.
    if (!(operands.get(0) instanceof RexInputRef) || !(operands.get(1) instanceof RexInputRef)) {
      throw new SamzaException("SQL query is not supported. Join condition " + join.getCondition() + " should have "
          + "reference operands but the types are " + operands.get(0).getClass() + " and " + operands.get(1).getClass());
    }

    // Join condition is commutative, meaning, a.key = b.key is equivalent to b.key = a.key.
    // Calcite assigns the indices to the fields based on the order a and b are specified in
    // the sql 'from' clause. Let's put the operand with smaller index in leftRef and larger
    // index in rightRef so that the order of operands in the join condition is in the order
    // the stream and table are specified in the 'from' clause.
    RexInputRef leftRef = (RexInputRef) operands.get(0);
    RexInputRef rightRef = (RexInputRef) operands.get(1);

    // Let's validate the key used in the join condition.
    validateKey(leftRef);
    validateKey(rightRef);

    if (leftRef.getIndex() > rightRef.getIndex()) {
      RexInputRef tmpRef = leftRef;
      leftRef = rightRef;
      rightRef = tmpRef;
    }

    // Get the table key index and stream key index
    int deltaKeyIdx = rightRef.getIndex() - join.getLeft().getRowType().getFieldCount();
    streamKeyIds.add(isTablePosOnRight ? leftRef.getIndex() : deltaKeyIdx);
    tableKeyIds.add(isTablePosOnRight ? deltaKeyIdx : leftRef.getIndex());
  }

  private void validateKey(RexInputRef ref) {
    SqlTypeName sqlTypeName = ref.getType().getSqlTypeName();
    // Only primitive types are supported in the key
    if (sqlTypeName != SqlTypeName.BOOLEAN && sqlTypeName != SqlTypeName.TINYINT && sqlTypeName != SqlTypeName.SMALLINT
        && sqlTypeName != SqlTypeName.INTEGER && sqlTypeName != SqlTypeName.CHAR && sqlTypeName != SqlTypeName.BIGINT
        && sqlTypeName != SqlTypeName.VARCHAR && sqlTypeName != SqlTypeName.DOUBLE && sqlTypeName != SqlTypeName.FLOAT) {
      log.error("Unsupported key type " + sqlTypeName + " used in join condition.");
      throw new SamzaException("Unsupported key type used in join condition.");
    }
  }

  private String dumpRelPlanForNode(RelNode relNode) {
    return RelOptUtil.dumpPlan("Rel expression: ",
        relNode, SqlExplainFormat.TEXT,
        SqlExplainLevel.EXPPLAN_ATTRIBUTES);
  }

  private SqlIOConfig resolveSourceConfig(RelNode relNode) {
    String sourceName = String.join(".", relNode.getTable().getQualifiedName());
    SqlIOConfig sourceConfig = ioResolver.fetchSourceInfo(sourceName);
    if (sourceConfig == null) {
      throw new SamzaException("Unsupported source found in join statement: " + sourceName);
    }
    return sourceConfig;
  }

  private boolean isTable(RelNode relNode) {
    // NOTE: Any intermediate form of a join is always a stream. Eg: For the second level join of
    // stream-table-table join, the left side of the join is join output, which we always
    // assume to be a stream. The intermediate stream won't be an instance of EnumerableTableScan.
    if (relNode instanceof EnumerableTableScan) {
      return resolveSourceConfig(relNode).getTableDescriptor().isPresent();
    } else {
      return false;
    }
  }

  private Table loadLocalTable(boolean isTablePosOnRight, List<Integer> tableKeyIds, LogicalJoin join, TranslatorContext context) {
    RelNode relNode = isTablePosOnRight ? join.getRight() : join.getLeft();

    MessageStream<SamzaSqlRelMessage> relOutputStream = context.getMessageStream(relNode.getId());

    SqlIOConfig sourceConfig = resolveSourceConfig(relNode);

    if (!sourceConfig.getTableDescriptor().isPresent()) {
      String errMsg = "Failed to resolve table source in join operation: node=" + relNode;
      log.error(errMsg);
      throw new SamzaException(errMsg);
    }

    // Create a table backed by RocksDb store with the fields in the join condition as composite key and relational
    // message as the value. Send the messages from the input stream denoted as 'table' to the created table store.
    Table<KV<SamzaSqlCompositeKey, SamzaSqlRelMessage>> table =
        context.getStreamGraph().getTable(sourceConfig.getTableDescriptor().get());

    relOutputStream
        .map(m -> new KV(createSamzaSqlCompositeKey(m, tableKeyIds), m))
        .sendTo(table);

    return table;
  }
<<<<<<< HEAD

  private void logStringAndTableJoinKeys(List<String> fieldNames, List<Integer> fieldIds) {
  }

  void translate(final LogicalJoin join, final TranslatorContext context) {

    // Do the validation of join query
    validateJoinQuery(join);

    boolean isTablePosOnRight = isTable(join.getRight());
    List<Integer> streamKeyIds = new LinkedList<>();
    List<Integer> tableKeyIds = new LinkedList<>();

    // Fetch the stream and table indices corresponding to the fields given in the join condition.
    populateStreamAndTableKeyIds(((RexCall) join.getCondition()).getOperands(), join, isTablePosOnRight, streamKeyIds,
        tableKeyIds);

    JsonSerdeV2<SamzaSqlCompositeKey> keySerde = new JsonSerdeV2<>(SamzaSqlCompositeKey.class);
    JsonSerdeV2<SamzaSqlRelMessage> relMsgSerde = new JsonSerdeV2<>(SamzaSqlRelMessage.class);

    Table table = loadLocalTable(isTablePosOnRight, tableKeyIds, keySerde, relMsgSerde, join, context);

    MessageStream<SamzaSqlRelMessage> inputStream =
        isTablePosOnRight ?
            context.getMessageStream(join.getLeft().getId()) : context.getMessageStream(join.getRight().getId());

    List<String> streamFieldNames = new ArrayList<>();
    List<String> tableFieldNames = new ArrayList<>();
    streamFieldNames.addAll((isTablePosOnRight ? join.getLeft() : join.getRight()).getRowType().getFieldNames());
    tableFieldNames.addAll((isTablePosOnRight ? join.getRight() : join.getLeft()).getRowType().getFieldNames());
    Validate.isTrue(streamKeyIds.size() == tableKeyIds.size());
    log.info("Joining on the following Stream and Table field(s): ");
    for (int i = 0; i < streamKeyIds.size(); i++) {
      log.info(streamFieldNames.get(streamKeyIds.get(i)) + " with " + tableFieldNames.get(tableKeyIds.get(i)));
    }

    SamzaSqlRelMessageJoinFunction joinFn =
        new SamzaSqlRelMessageJoinFunction(join.getJoinType(), isTablePosOnRight, streamKeyIds, streamFieldNames,
            tableFieldNames);

    // Always re-partition the messages from the input stream by the composite key and then join the messages
    // with the table.
    MessageStream<SamzaSqlRelMessage> outputStream =
        inputStream
            .partitionBy(m -> createSamzaSqlCompositeKey(m, streamKeyIds),
                m -> m,
                KVSerde.of(keySerde, relMsgSerde),
                "stream_" + joinId)
            .map(KV::getValue)
            .join(table, joinFn);

    context.registerMessageStream(join.getId(), outputStream);
    context.registerRelNode(join.getId(), join);
  }

=======
>>>>>>> 445d1e26
}<|MERGE_RESOLUTION|>--- conflicted
+++ resolved
@@ -19,7 +19,6 @@
 
 package org.apache.samza.sql.translator;
 
-import java.util.ArrayList;
 import java.util.LinkedList;
 import java.util.List;
 
@@ -82,8 +81,6 @@
     this.ioResolver = ioResolver;
   }
 
-<<<<<<< HEAD
-=======
   void translate(final LogicalJoin join, final TranslatorContext context) {
 
     // Do the validation of join query
@@ -132,7 +129,6 @@
     context.registerMessageStream(join.getId(), outputStream);
   }
 
->>>>>>> 445d1e26
   private void validateJoinQuery(LogicalJoin join) {
     JoinRelType joinRelType = join.getJoinType();
 
@@ -295,62 +291,5 @@
 
     return table;
   }
-<<<<<<< HEAD
-
-  private void logStringAndTableJoinKeys(List<String> fieldNames, List<Integer> fieldIds) {
-  }
-
-  void translate(final LogicalJoin join, final TranslatorContext context) {
-
-    // Do the validation of join query
-    validateJoinQuery(join);
-
-    boolean isTablePosOnRight = isTable(join.getRight());
-    List<Integer> streamKeyIds = new LinkedList<>();
-    List<Integer> tableKeyIds = new LinkedList<>();
-
-    // Fetch the stream and table indices corresponding to the fields given in the join condition.
-    populateStreamAndTableKeyIds(((RexCall) join.getCondition()).getOperands(), join, isTablePosOnRight, streamKeyIds,
-        tableKeyIds);
-
-    JsonSerdeV2<SamzaSqlCompositeKey> keySerde = new JsonSerdeV2<>(SamzaSqlCompositeKey.class);
-    JsonSerdeV2<SamzaSqlRelMessage> relMsgSerde = new JsonSerdeV2<>(SamzaSqlRelMessage.class);
-
-    Table table = loadLocalTable(isTablePosOnRight, tableKeyIds, keySerde, relMsgSerde, join, context);
-
-    MessageStream<SamzaSqlRelMessage> inputStream =
-        isTablePosOnRight ?
-            context.getMessageStream(join.getLeft().getId()) : context.getMessageStream(join.getRight().getId());
-
-    List<String> streamFieldNames = new ArrayList<>();
-    List<String> tableFieldNames = new ArrayList<>();
-    streamFieldNames.addAll((isTablePosOnRight ? join.getLeft() : join.getRight()).getRowType().getFieldNames());
-    tableFieldNames.addAll((isTablePosOnRight ? join.getRight() : join.getLeft()).getRowType().getFieldNames());
-    Validate.isTrue(streamKeyIds.size() == tableKeyIds.size());
-    log.info("Joining on the following Stream and Table field(s): ");
-    for (int i = 0; i < streamKeyIds.size(); i++) {
-      log.info(streamFieldNames.get(streamKeyIds.get(i)) + " with " + tableFieldNames.get(tableKeyIds.get(i)));
-    }
-
-    SamzaSqlRelMessageJoinFunction joinFn =
-        new SamzaSqlRelMessageJoinFunction(join.getJoinType(), isTablePosOnRight, streamKeyIds, streamFieldNames,
-            tableFieldNames);
-
-    // Always re-partition the messages from the input stream by the composite key and then join the messages
-    // with the table.
-    MessageStream<SamzaSqlRelMessage> outputStream =
-        inputStream
-            .partitionBy(m -> createSamzaSqlCompositeKey(m, streamKeyIds),
-                m -> m,
-                KVSerde.of(keySerde, relMsgSerde),
-                "stream_" + joinId)
-            .map(KV::getValue)
-            .join(table, joinFn);
-
-    context.registerMessageStream(join.getId(), outputStream);
-    context.registerRelNode(join.getId(), join);
-  }
-
-=======
->>>>>>> 445d1e26
+
 }