--- conflicted
+++ resolved
@@ -69,15 +69,7 @@
   public ScalarUdf createInstance(String clazz, String udfName) {
     // Configs should be same for all the UDF methods within a UDF. Hence taking the first one.
     Config udfConfig = udfMetadata.get(udfName).get(0).getUdfConfig();
-<<<<<<< HEAD
-    ScalarUdf scalarUdf = ReflectionUtil.getObjWithArgsOrNull(getClass().getClassLoader(), clazz, ScalarUdf.class);
-    if (scalarUdf == null) {
-      String msg = String.format("Couldn't create udf %s of class %s", udfName, clazz);
-      throw new SamzaException(msg);
-    }
-=======
     ScalarUdf scalarUdf = ReflectionUtil.getObjWithArgs(getClass().getClassLoader(), clazz, ScalarUdf.class);
->>>>>>> 1cd1892d
     scalarUdf.init(udfConfig);
     return scalarUdf;
   }
