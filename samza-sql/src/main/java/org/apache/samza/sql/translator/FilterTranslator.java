/*
* Licensed to the Apache Software Foundation (ASF) under one
* or more contributor license agreements.  See the NOTICE file
* distributed with this work for additional information
* regarding copyright ownership.  The ASF licenses this file
* to you under the Apache License, Version 2.0 (the
* "License"); you may not use this file except in compliance
* with the License.  You may obtain a copy of the License at
*
*   http://www.apache.org/licenses/LICENSE-2.0
*
* Unless required by applicable law or agreed to in writing,
* software distributed under the License is distributed on an
* "AS IS" BASIS, WITHOUT WARRANTIES OR CONDITIONS OF ANY
* KIND, either express or implied.  See the License for the
* specific language governing permissions and limitations
* under the License.
*/

package org.apache.samza.sql.translator;

import java.util.Arrays;
import java.util.Collections;

import java.util.List;
import org.apache.calcite.rel.RelNode;
import org.apache.calcite.rel.logical.LogicalFilter;
<<<<<<< HEAD
import org.apache.samza.config.Config;
=======
import org.apache.calcite.rex.RexNode;
>>>>>>> 8e000f39
import org.apache.samza.operators.MessageStream;
import org.apache.samza.operators.functions.FilterFunction;
import org.apache.samza.sql.data.Expression;
import org.apache.samza.sql.data.SamzaSqlRelMessage;
import org.apache.samza.task.TaskContext;
import org.slf4j.Logger;
import org.slf4j.LoggerFactory;


/**
 * Translator to translate the LogicalFilter node in the relational graph to the corresponding StreamGraph
 * implementation
 */
class FilterTranslator {

  private static final Logger log = LoggerFactory.getLogger(FilterTranslator.class);

<<<<<<< HEAD
  private static class FilterTranslatorFunction implements FilterFunction<SamzaSqlRelMessage> {
    private transient Expression expr;
    private transient TranslatorContext context;
    private transient LogicalFilter filter;

    private final int filterId;

    FilterTranslatorFunction(int filterId) {
      this.filterId = filterId;
    }

    @Override
    public void init(Config config, TaskContext context) {
      this.context = (TranslatorContext) context.getUserContext();
      this.filter = (LogicalFilter) this.context.getRelNode(filterId);
      this.expr = this.context.getExpressionCompiler().compile(filter.getInputs(), Collections.singletonList(filter.getCondition()));
    }

    @Override
    public boolean apply(SamzaSqlRelMessage message) {
=======
  void translate(final LogicalFilter filter, final TranslatorContext context) {
    MessageStream<SamzaSqlRelMessage> inputStream = context.getMessageStream(filter.getInput().getId());
    MessageStream<SamzaSqlRelMessage> outputStream = translateFilter(inputStream, filter.getInputs(),
        filter.getCondition(), context);
    context.registerMessageStream(filter.getId(), outputStream);
  }

  static MessageStream<SamzaSqlRelMessage> translateFilter(MessageStream<SamzaSqlRelMessage> inputStream,
      List<RelNode> inputs, RexNode condition, final TranslatorContext context) {
    Expression expr =
        context.getExpressionCompiler().compile(inputs, Collections.singletonList(condition));

    return inputStream.filter(message -> {
>>>>>>> 8e000f39
      Object[] result = new Object[1];
      expr.execute(context.getExecutionContext(), context.getDataContext(), message.getFieldValues().toArray(), result);
      if (result.length > 0 && result[0] instanceof Boolean) {
        boolean retVal = (Boolean) result[0];
        log.debug(String.format("return value for input %s is %s", Arrays.asList(message.getFieldValues()).toString(),
            retVal));
        return retVal;
      } else {
        log.error("return value is not boolean");
        return false;
      }
<<<<<<< HEAD
    }
  }

  public void translate(final LogicalFilter filter, final TranslatorContext context) {
    MessageStream<SamzaSqlRelMessage> inputStream = context.getMessageStream(filter.getInput().getId());
    final int filterId = filter.getId();

    MessageStream<SamzaSqlRelMessage> outputStream = inputStream.filter(new FilterTranslatorFunction(filterId));

    context.registerMessageStream(filter.getId(), outputStream);
    context.registerRelNode(filter.getId(), filter);
=======
    });
>>>>>>> 8e000f39
  }
}<|MERGE_RESOLUTION|>--- conflicted
+++ resolved
@@ -22,14 +22,8 @@
 import java.util.Arrays;
 import java.util.Collections;
 
-import java.util.List;
-import org.apache.calcite.rel.RelNode;
 import org.apache.calcite.rel.logical.LogicalFilter;
-<<<<<<< HEAD
 import org.apache.samza.config.Config;
-=======
-import org.apache.calcite.rex.RexNode;
->>>>>>> 8e000f39
 import org.apache.samza.operators.MessageStream;
 import org.apache.samza.operators.functions.FilterFunction;
 import org.apache.samza.sql.data.Expression;
@@ -47,7 +41,6 @@
 
   private static final Logger log = LoggerFactory.getLogger(FilterTranslator.class);
 
-<<<<<<< HEAD
   private static class FilterTranslatorFunction implements FilterFunction<SamzaSqlRelMessage> {
     private transient Expression expr;
     private transient TranslatorContext context;
@@ -68,21 +61,6 @@
 
     @Override
     public boolean apply(SamzaSqlRelMessage message) {
-=======
-  void translate(final LogicalFilter filter, final TranslatorContext context) {
-    MessageStream<SamzaSqlRelMessage> inputStream = context.getMessageStream(filter.getInput().getId());
-    MessageStream<SamzaSqlRelMessage> outputStream = translateFilter(inputStream, filter.getInputs(),
-        filter.getCondition(), context);
-    context.registerMessageStream(filter.getId(), outputStream);
-  }
-
-  static MessageStream<SamzaSqlRelMessage> translateFilter(MessageStream<SamzaSqlRelMessage> inputStream,
-      List<RelNode> inputs, RexNode condition, final TranslatorContext context) {
-    Expression expr =
-        context.getExpressionCompiler().compile(inputs, Collections.singletonList(condition));
-
-    return inputStream.filter(message -> {
->>>>>>> 8e000f39
       Object[] result = new Object[1];
       expr.execute(context.getExecutionContext(), context.getDataContext(), message.getFieldValues().toArray(), result);
       if (result.length > 0 && result[0] instanceof Boolean) {
@@ -94,11 +72,10 @@
         log.error("return value is not boolean");
         return false;
       }
-<<<<<<< HEAD
     }
   }
 
-  public void translate(final LogicalFilter filter, final TranslatorContext context) {
+  void translate(final LogicalFilter filter, final TranslatorContext context) {
     MessageStream<SamzaSqlRelMessage> inputStream = context.getMessageStream(filter.getInput().getId());
     final int filterId = filter.getId();
 
@@ -106,8 +83,5 @@
 
     context.registerMessageStream(filter.getId(), outputStream);
     context.registerRelNode(filter.getId(), filter);
-=======
-    });
->>>>>>> 8e000f39
   }
 }