/*
* Licensed to the Apache Software Foundation (ASF) under one
* or more contributor license agreements.  See the NOTICE file
* distributed with this work for additional information
* regarding copyright ownership.  The ASF licenses this file
* to you under the Apache License, Version 2.0 (the
* "License"); you may not use this file except in compliance
* with the License.  You may obtain a copy of the License at
*
*   http://www.apache.org/licenses/LICENSE-2.0
*
* Unless required by applicable law or agreed to in writing,
* software distributed under the License is distributed on an
* "AS IS" BASIS, WITHOUT WARRANTIES OR CONDITIONS OF ANY
* KIND, either express or implied.  See the License for the
* specific language governing permissions and limitations
* under the License.
*/

package org.apache.samza.sql.translator;

import java.util.Arrays;
import java.util.Collections;

import org.apache.calcite.rel.logical.LogicalFilter;
import org.apache.samza.config.Config;
import org.apache.samza.operators.MessageStream;
import org.apache.samza.operators.functions.FilterFunction;
import org.apache.samza.sql.data.Expression;
import org.apache.samza.sql.data.SamzaSqlRelMessage;
import org.apache.samza.task.TaskContext;
import org.slf4j.Logger;
import org.slf4j.LoggerFactory;


/**
 * Translator to translate the LogicalFilter node in the relational graph to the corresponding StreamGraph
 * implementation
 */
class FilterTranslator {

  private static final Logger log = LoggerFactory.getLogger(FilterTranslator.class);

  private static class FilterTranslatorFunction implements FilterFunction<SamzaSqlRelMessage> {
    private transient Expression expr;
    private transient TranslatorContext context;
    private transient LogicalFilter filter;

    private final int filterId;

    FilterTranslatorFunction(int filterId) {
      this.filterId = filterId;
    }

    @Override
    public void init(Config config, TaskContext context) {
      this.context = (TranslatorContext) context.getUserContext();
      this.filter = (LogicalFilter) this.context.getRelNode(filterId);
      this.expr = this.context.getExpressionCompiler().compile(filter.getInputs(), Collections.singletonList(filter.getCondition()));
    }

    @Override
    public boolean apply(SamzaSqlRelMessage message) {
      Object[] result = new Object[1];
      expr.execute(context.getExecutionContext(), context.getDataContext(),
          message.getSamzaSqlRelRecord().getFieldValues().toArray(), result);
      if (result.length > 0 && result[0] instanceof Boolean) {
        boolean retVal = (Boolean) result[0];
<<<<<<< HEAD
        log.debug(String.format("return value for input %s is %s", Arrays.asList(message.getFieldValues()).toString(),
            retVal));
=======
        log.debug(
            String.format("return value for input %s is %s",
                Arrays.asList(message.getSamzaSqlRelRecord().getFieldValues()).toString(), retVal));
>>>>>>> 445d1e26
        return retVal;
      } else {
        log.error("return value is not boolean");
        return false;
      }
    }
  }

  void translate(final LogicalFilter filter, final TranslatorContext context) {
    MessageStream<SamzaSqlRelMessage> inputStream = context.getMessageStream(filter.getInput().getId());
    final int filterId = filter.getId();

    MessageStream<SamzaSqlRelMessage> outputStream = inputStream.filter(new FilterTranslatorFunction(filterId));

    context.registerMessageStream(filter.getId(), outputStream);
    context.registerRelNode(filter.getId(), filter);
  }
}<|MERGE_RESOLUTION|>--- conflicted
+++ resolved
@@ -66,14 +66,9 @@
           message.getSamzaSqlRelRecord().getFieldValues().toArray(), result);
       if (result.length > 0 && result[0] instanceof Boolean) {
         boolean retVal = (Boolean) result[0];
-<<<<<<< HEAD
-        log.debug(String.format("return value for input %s is %s", Arrays.asList(message.getFieldValues()).toString(),
-            retVal));
-=======
         log.debug(
             String.format("return value for input %s is %s",
                 Arrays.asList(message.getSamzaSqlRelRecord().getFieldValues()).toString(), retVal));
->>>>>>> 445d1e26
         return retVal;
       } else {
         log.error("return value is not boolean");
@@ -88,7 +83,7 @@
 
     MessageStream<SamzaSqlRelMessage> outputStream = inputStream.filter(new FilterTranslatorFunction(filterId));
 
-    context.registerMessageStream(filter.getId(), outputStream);
-    context.registerRelNode(filter.getId(), filter);
+    context.registerMessageStream(filterId, outputStream);
+    context.registerRelNode(filterId, filter);
   }
 }