--- conflicted
+++ resolved
@@ -757,11 +757,8 @@
     compile project(":samza-kv-inmemory_$scalaVersion")
     compile project(":samza-kv-rocksdb_$scalaVersion")
     compile project(":samza-core_$scalaVersion")
-<<<<<<< HEAD
     compile project(":samza-kafka_$scalaVersion")
-=======
     compile project(":samza-sql")
->>>>>>> 8e000f39
     runtime project(":samza-log4j")
     runtime project(":samza-yarn_$scalaVersion")
     runtime project(":samza-hdfs_$scalaVersion")
