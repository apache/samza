/*
 * Licensed to the Apache Software Foundation (ASF) under one
 * or more contributor license agreements.  See the NOTICE file
 * distributed with this work for additional information
 * regarding copyright ownership.  The ASF licenses this file
 * to you under the Apache License, Version 2.0 (the
 * "License"); you may not use this file except in compliance
 * with the License.  You may obtain a copy of the License at
 *
 *   http://www.apache.org/licenses/LICENSE-2.0
 *
 * Unless required by applicable law or agreed to in writing,
 * software distributed under the License is distributed on an
 * "AS IS" BASIS, WITHOUT WARRANTIES OR CONDITIONS OF ANY
 * KIND, either express or implied.  See the License for the
 * specific language governing permissions and limitations
 * under the License.
 */

package org.apache.samza.sql.client.impl;

import com.google.common.base.Joiner;
import kafka.utils.ZkUtils;
import org.I0Itec.zkclient.ZkClient;
import org.I0Itec.zkclient.ZkConnection;
import org.I0Itec.zkclient.exception.ZkTimeoutException;
import org.apache.calcite.rel.RelRoot;
import org.apache.calcite.rel.type.RelDataTypeField;
import org.apache.samza.SamzaException;
import org.apache.samza.config.*;
import org.apache.samza.container.grouper.task.SingleContainerGrouperFactory;
import org.apache.samza.job.ApplicationStatus;
import org.apache.samza.serializers.StringSerdeFactory;
import org.apache.samza.sql.avro.AvroRelSchemaProvider;
import org.apache.samza.sql.client.interfaces.*;
import org.apache.samza.sql.client.util.RandomAccessQueue;
import org.apache.samza.sql.dsl.SamzaSqlDslConverter;
import org.apache.samza.sql.dsl.SamzaSqlDslConverterFactory;
import org.apache.samza.sql.fn.FlattenUdf;
import org.apache.samza.sql.fn.RegexMatchUdf;
import org.apache.samza.sql.impl.ConfigBasedIOResolverFactory;
import org.apache.samza.sql.impl.ConfigBasedUdfResolver;
import org.apache.samza.sql.interfaces.RelSchemaProvider;
import org.apache.samza.sql.interfaces.RelSchemaProviderFactory;
import org.apache.samza.sql.interfaces.SqlIOConfig;
import org.apache.samza.sql.interfaces.SqlIOResolver;
import org.apache.samza.sql.runner.SamzaSqlApplicationConfig;
import org.apache.samza.sql.runner.SamzaSqlApplicationRunner;
import org.apache.samza.sql.testutil.JsonUtil;
import org.apache.samza.standalone.PassthroughJobCoordinatorFactory;
import org.apache.samza.system.OutgoingMessageEnvelope;
import org.apache.samza.system.kafka.KafkaSystemFactory;
import org.apache.samza.tools.avro.AvroSchemaGenRelConverterFactory;
import org.apache.samza.tools.avro.AvroSerDeFactory;
import org.apache.samza.tools.json.JsonRelConverterFactory;
import org.apache.samza.tools.schemas.ProfileChangeEvent;
import org.codehaus.jackson.map.ObjectMapper;
import org.slf4j.Logger;
import org.slf4j.LoggerFactory;
import scala.collection.JavaConversions;

import java.io.File;
import java.io.IOException;
import java.nio.file.Files;
import java.nio.file.Paths;
import java.util.*;
import java.util.concurrent.atomic.AtomicInteger;
import java.util.stream.Collectors;

<<<<<<< HEAD
public class SamzaExecutor implements SqlExecutor {
    private static final Logger LOG = LoggerFactory.getLogger(SamzaExecutor.class);

    private static final String SAMZA_SYSTEM_LOG = "log";
    private static final String SAMZA_SYSTEM_KAFKA = "kafka";
    private static final String SAMZA_SQL_OUTPUT = "samza.sql.output";
    private static final String SAMZA_SQL_SYSTEM_KAFKA_ADDRESS = "samza.sql.system.kafka.address";
    private static final String DEFAULT_SERVER_ADDRESS = "localhost:2181";
    private static final int RANDOM_ACCESS_QUEUE_CAPACITY = 5000;
    private static final int DEFAULT_ZOOKEEPER_CLIENT_TIMEOUT = 20000;

    private static RandomAccessQueue<OutgoingMessageEnvelope> m_outputData =
        new RandomAccessQueue<>(OutgoingMessageEnvelope.class, RANDOM_ACCESS_QUEUE_CAPACITY);
    private static AtomicInteger m_execIdSeq = new AtomicInteger(0);
    private Map<Integer, SamzaSqlApplicationRunner> m_executions = new HashMap<>();
    private String m_lastErrorMsg = "";

    // -- implementation of SqlExecutor ------------------------------------------
=======
>>>>>>> 5ce4ba2b

/**
 * Samza implementation of Executor for Samza SQL Shell.
 */
public class SamzaExecutor implements SqlExecutor {
  private static final Logger LOG = LoggerFactory.getLogger(SamzaExecutor.class);

  private static final String SAMZA_SYSTEM_LOG = "log";
  private static final String SAMZA_SYSTEM_KAFKA = "kafka";
  private static final String SAMZA_SQL_OUTPUT = "samza.sql.output";
  private static final String SAMZA_SQL_SYSTEM_KAFKA_ADDRESS = "samza.sql.system.kafka.address";
  private static final String DEFAULT_SERVER_ADDRESS = "localhost:2181";
  private static final int RANDOM_ACCESS_QUEUE_CAPACITY = 5000;

  private static RandomAccessQueue<OutgoingMessageEnvelope> outputData =
          new RandomAccessQueue<>(OutgoingMessageEnvelope.class, RANDOM_ACCESS_QUEUE_CAPACITY);
  private static AtomicInteger execIdSeq = new AtomicInteger(0);
  private Map<Integer, SamzaSqlApplicationRunner> executions = new HashMap<>();
  private String lastErrorMsg = "";

  // -- implementation of SqlExecutor ------------------------------------------

  static void saveOutputMessage(OutgoingMessageEnvelope messageEnvelope) {
    outputData.add(messageEnvelope);
  }

  static Map<String, String> fetchSamzaSqlConfig(int execId, ExecutionContext executionContext) {
    HashMap<String, String> staticConfigs = new HashMap<>();

    staticConfigs.put(JobConfig.JOB_NAME(), "sql-job-" + execId);
    staticConfigs.put(JobConfig.PROCESSOR_ID(), String.valueOf(execId));
    staticConfigs.put(JobCoordinatorConfig.JOB_COORDINATOR_FACTORY, PassthroughJobCoordinatorFactory.class.getName());
    staticConfigs.put(TaskConfig.GROUPER_FACTORY(), SingleContainerGrouperFactory.class.getName());

    staticConfigs.put(SamzaSqlApplicationConfig.CFG_IO_RESOLVER, "config");
    String configIOResolverDomain =
            String.format(SamzaSqlApplicationConfig.CFG_FMT_SOURCE_RESOLVER_DOMAIN, "config");
    staticConfigs.put(configIOResolverDomain + SamzaSqlApplicationConfig.CFG_FACTORY,
            ConfigBasedIOResolverFactory.class.getName());

    staticConfigs.put(SamzaSqlApplicationConfig.CFG_UDF_RESOLVER, "config");
    String configUdfResolverDomain = String.format(SamzaSqlApplicationConfig.CFG_FMT_UDF_RESOLVER_DOMAIN, "config");
    staticConfigs.put(configUdfResolverDomain + SamzaSqlApplicationConfig.CFG_FACTORY,
            ConfigBasedUdfResolver.class.getName());
    staticConfigs.put(configUdfResolverDomain + ConfigBasedUdfResolver.CFG_UDF_CLASSES,
            Joiner.on(",").join(RegexMatchUdf.class.getName(), FlattenUdf.class.getName()));

    staticConfigs.put("serializers.registry.string.class", StringSerdeFactory.class.getName());
    staticConfigs.put("serializers.registry.avro.class", AvroSerDeFactory.class.getName());
    staticConfigs.put(AvroSerDeFactory.CFG_AVRO_SCHEMA, ProfileChangeEvent.SCHEMA$.toString());

    String kafkaSystemConfigPrefix =
            String.format(ConfigBasedIOResolverFactory.CFG_FMT_SAMZA_PREFIX, SAMZA_SYSTEM_KAFKA);
    String avroSamzaSqlConfigPrefix = configIOResolverDomain + String.format("%s.", SAMZA_SYSTEM_KAFKA);
    staticConfigs.put(kafkaSystemConfigPrefix + "samza.factory", KafkaSystemFactory.class.getName());
    staticConfigs.put(kafkaSystemConfigPrefix + "samza.key.serde", "string");
    staticConfigs.put(kafkaSystemConfigPrefix + "samza.msg.serde", "avro");
    staticConfigs.put(kafkaSystemConfigPrefix + "consumer.zookeeper.connect", "localhost:2181");
    staticConfigs.put(kafkaSystemConfigPrefix + "producer.bootstrap.servers", "localhost:9092");

    staticConfigs.put(kafkaSystemConfigPrefix + "samza.offset.reset", "true");
    staticConfigs.put(kafkaSystemConfigPrefix + "samza.offset.default", "oldest");

    staticConfigs.put(avroSamzaSqlConfigPrefix + SqlIOConfig.CFG_SAMZA_REL_CONVERTER, "avro");
    staticConfigs.put(avroSamzaSqlConfigPrefix + SqlIOConfig.CFG_REL_SCHEMA_PROVIDER, "config");

    String logSystemConfigPrefix =
            String.format(ConfigBasedIOResolverFactory.CFG_FMT_SAMZA_PREFIX, SAMZA_SYSTEM_LOG);
    String logSamzaSqlConfigPrefix = configIOResolverDomain + String.format("%s.", SAMZA_SYSTEM_LOG);
    staticConfigs.put(logSystemConfigPrefix + "samza.factory", CliLoggingSystemFactory.class.getName());
    staticConfigs.put(logSamzaSqlConfigPrefix + SqlIOConfig.CFG_SAMZA_REL_CONVERTER, "json");
    staticConfigs.put(logSamzaSqlConfigPrefix + SqlIOConfig.CFG_REL_SCHEMA_PROVIDER, "config");

    String avroSamzaToRelMsgConverterDomain =
            String.format(SamzaSqlApplicationConfig.CFG_FMT_SAMZA_REL_CONVERTER_DOMAIN, "avro");

    staticConfigs.put(avroSamzaToRelMsgConverterDomain + SamzaSqlApplicationConfig.CFG_FACTORY,
            AvroSchemaGenRelConverterFactory.class.getName());

    String jsonSamzaToRelMsgConverterDomain =
            String.format(SamzaSqlApplicationConfig.CFG_FMT_SAMZA_REL_CONVERTER_DOMAIN, "json");

    staticConfigs.put(jsonSamzaToRelMsgConverterDomain + SamzaSqlApplicationConfig.CFG_FACTORY,
            JsonRelConverterFactory.class.getName());

    String configAvroRelSchemaProviderDomain =
            String.format(SamzaSqlApplicationConfig.CFG_FMT_REL_SCHEMA_PROVIDER_DOMAIN, "config");
    staticConfigs.put(configAvroRelSchemaProviderDomain + SamzaSqlApplicationConfig.CFG_FACTORY,
            FileSystemAvroRelSchemaProviderFactory.class.getName());

    staticConfigs.put(
            configAvroRelSchemaProviderDomain + FileSystemAvroRelSchemaProviderFactory.CFG_SCHEMA_DIR,
            "/tmp/schemas/");

    /* TODO: we need to validate and read configurations from shell-defaults.conf (aka. "executionContext"),
     *       and update their value if they've been included in staticConfigs. We could handle these logic
     *       Shell level, or in Executor level.
     */
    staticConfigs.putAll(executionContext.getConfigMap());

    return staticConfigs;
  }

  @Override
  public void start(ExecutionContext context) {
  }

  @Override
  public void stop(ExecutionContext context) {
    Iterator<Integer> iter = executions.keySet().iterator();
    while (iter.hasNext()) {
      stopExecution(context, iter.next());
      iter.remove();
    }
<<<<<<< HEAD

    @Override
    public List<String> listTables(ExecutionContext context) {
        /**
         * TODO: currently Shell can only talk to Kafka system, but we should use a general way
         *       to connect to different systems.
         */
        m_lastErrorMsg = "";
        String address = context.getConfigMap().getOrDefault(SAMZA_SQL_SYSTEM_KAFKA_ADDRESS, DEFAULT_SERVER_ADDRESS);
        List<String> tables = null;
        try {
            ZkUtils zkUtils = new ZkUtils(new ZkClient(address, DEFAULT_ZOOKEEPER_CLIENT_TIMEOUT),
                new ZkConnection(address), false);
            tables = JavaConversions.seqAsJavaList(zkUtils.getAllTopics())
                .stream()
                .map(x -> SAMZA_SYSTEM_KAFKA + "." + x)
                .collect(Collectors.toList());
        } catch (ZkTimeoutException ex) {
            m_lastErrorMsg = ex.toString();
            LOG.error(m_lastErrorMsg);
        }
        return tables;
=======
    outputData.clear();
  }

  @Override
  public List<String> listTables(ExecutionContext context) {
    /**
     * TODO: currently Shell can only talk to Kafka system, but we should use a general way
     *       to connect to different systems.
     */
    String address = context.getConfigMap().getOrDefault(SAMZA_SQL_SYSTEM_KAFKA_ADDRESS,
            DEFAULT_SERVER_ADDRESS);
    ZkUtils zkUtils = new ZkUtils(new ZkClient(address), new ZkConnection(address), false);
    List<String> tables = JavaConversions.seqAsJavaList(zkUtils.getAllTopics())
            .stream()
            .map(x -> SAMZA_SYSTEM_KAFKA + "." + x)
            .collect(Collectors.toList());
    return tables;
  }

  @Override
  public SqlSchema getTableSchema(ExecutionContext context, String tableName) {
    /**
     *  currently Shell works only for systems that has Avro schemas
     */
    lastErrorMsg = "";
    int execId = execIdSeq.incrementAndGet();
    Map<String, String> staticConfigs = fetchSamzaSqlConfig(execId, context);
    Config samzaSqlConfig = new MapConfig(staticConfigs);
    SqlSchema sqlSchema = null;
    try {
      SqlIOResolver ioResolver = SamzaSqlApplicationConfig.createIOResolver(samzaSqlConfig);
      SqlIOConfig sourceInfo = ioResolver.fetchSourceInfo(tableName);
      RelSchemaProvider schemaProvider =
              SamzaSqlApplicationConfig.initializePlugin("RelSchemaProvider", sourceInfo.getRelSchemaProviderName(),
                      samzaSqlConfig, SamzaSqlApplicationConfig.CFG_FMT_REL_SCHEMA_PROVIDER_DOMAIN,
                      (o, c) -> ((RelSchemaProviderFactory) o).create(sourceInfo.getSystemStream(), c));
      AvroRelSchemaProvider avroSchemaProvider = (AvroRelSchemaProvider) schemaProvider;
      String schema = avroSchemaProvider.getSchema(sourceInfo.getSystemStream());
      sqlSchema = AvroSqlSchemaConverter.convertAvroToSamzaSqlSchema(schema);
    } catch (SamzaException ex) {
      lastErrorMsg = ex.toString();
      LOG.error(lastErrorMsg);
>>>>>>> 5ce4ba2b
    }
    return sqlSchema;
  }

  @Override
  public QueryResult executeQuery(ExecutionContext context, String statement) {
    lastErrorMsg = "";
    outputData.clear();

    int execId = execIdSeq.incrementAndGet();
    Map<String, String> staticConfigs = fetchSamzaSqlConfig(execId, context);
    List<String> sqlStmts = formatSqlStmts(Collections.singletonList(statement));
    staticConfigs.put(SamzaSqlApplicationConfig.CFG_SQL_STMTS_JSON, JsonUtil.toJson(sqlStmts));

    SamzaSqlApplicationRunner runner;
    try {
      runner = new SamzaSqlApplicationRunner(true, new MapConfig(staticConfigs));
      runner.run();
    } catch (SamzaException ex) {
      lastErrorMsg = ex.toString();
      LOG.error(lastErrorMsg);
      return new QueryResult(execId, null, false);
    }
    executions.put(execId, runner);
    LOG.debug("Executing sql. Id ", execId);

    return new QueryResult(execId, generateResultSchema(new MapConfig(staticConfigs)), true);
  }

  @Override
  public int getRowCount() {
    return outputData.getSize();
  }

  @Override
  public List<String[]> retrieveQueryResult(ExecutionContext context, int startRow, int endRow) {
    List<String[]> results = new ArrayList<>();
    for (OutgoingMessageEnvelope row : outputData.get(startRow, endRow)) {
      results.add(getFormattedRow(context, row));
    }
    return results;
  }

  @Override
  public List<String[]> consumeQueryResult(ExecutionContext context, int startRow, int endRow) {
    List<String[]> results = new ArrayList<>();
    for (OutgoingMessageEnvelope row : outputData.consume(startRow, endRow)) {
      results.add(getFormattedRow(context, row));
    }
    return results;
  }

  @Override
  public NonQueryResult executeNonQuery(ExecutionContext context, File sqlFile) {
    lastErrorMsg = "";

    LOG.info("Sql file path: " + sqlFile.getPath());
    List<String> executedStmts = new ArrayList<>();
    try {
      executedStmts = Files.lines(Paths.get(sqlFile.getPath())).collect(Collectors.toList());
    } catch (IOException e) {
      lastErrorMsg = String.format("Unable to parse the sql file %s. %s", sqlFile.getPath(), e.toString());
      LOG.error(lastErrorMsg);
      return new NonQueryResult(-1, false);
    }
    LOG.info("Sql statements in Sql file: " + executedStmts.toString());

    List<String> submittedStmts = new ArrayList<>();
    List<String> nonSubmittedStmts = new ArrayList<>();
    validateExecutedStmts(executedStmts, submittedStmts, nonSubmittedStmts);
    if (submittedStmts.isEmpty()) {
      lastErrorMsg = "Nothing to execute. Note: SELECT statements are ignored.";
      LOG.warn("Nothing to execute. Statements in the Sql file: {}", nonSubmittedStmts);
      return new NonQueryResult(-1, false);
    }
    NonQueryResult result = executeNonQuery(context, submittedStmts);
    return new NonQueryResult(result.getExecutionId(), result.succeeded(), submittedStmts, nonSubmittedStmts);
  }

  @Override
  public NonQueryResult executeNonQuery(ExecutionContext context, List<String> statement) {
    lastErrorMsg = "";

    int execId = execIdSeq.incrementAndGet();
    Map<String, String> staticConfigs = fetchSamzaSqlConfig(execId, context);
    staticConfigs.put(SamzaSqlApplicationConfig.CFG_SQL_STMTS_JSON, JsonUtil.toJson(formatSqlStmts(statement)));

    SamzaSqlApplicationRunner runner;
    try {
      runner = new SamzaSqlApplicationRunner(true, new MapConfig(staticConfigs));
      runner.run();
    } catch (SamzaException ex) {
      lastErrorMsg = ex.toString();
      LOG.error(lastErrorMsg);
      return new NonQueryResult(execId, false);
    }
    executions.put(execId, runner);
    LOG.debug("Executing sql. Id ", execId);

    return new NonQueryResult(execId, true);
  }

  @Override
  public boolean stopExecution(ExecutionContext context, int exeId) {
    lastErrorMsg = "";

    SamzaSqlApplicationRunner runner = executions.get(exeId);
    if (runner != null) {
      LOG.debug("Stopping execution ", exeId);

      try {
        runner.kill();
      } catch (SamzaException ex) {
        lastErrorMsg = ex.toString();
        LOG.debug(lastErrorMsg);
        return false;
      }

      try {
        Thread.sleep(500); // wait for a second
      } catch (InterruptedException e) {
        e.printStackTrace();
      }

      return true;
    } else {
      lastErrorMsg = "Trying to stop a non-existing SQL execution " + exeId;
      LOG.warn(lastErrorMsg);
      return false;
    }
  }

  @Override
  public boolean removeExecution(ExecutionContext context, int exeId) {
    lastErrorMsg = "";

    SamzaSqlApplicationRunner runner = executions.get(exeId);
    if (runner != null) {
      if (runner.status().getStatusCode().equals(ApplicationStatus.StatusCode.Running)) {
        lastErrorMsg = "Trying to remove a ongoing execution " + exeId;
        LOG.error(lastErrorMsg);
        return false;
      }
      executions.remove(exeId);
      LOG.debug("Stopping execution ", exeId);
      return true;
    } else {
      lastErrorMsg = "Trying to remove a non-existing SQL execution " + exeId;
      LOG.warn(lastErrorMsg);
      return false;
    }
  }

  @Override
  public ExecutionStatus queryExecutionStatus(int execId) {
    SamzaSqlApplicationRunner runner = executions.get(execId);
    if (runner == null) {
      return null;
    }
    return queryExecutionStatus(runner);
  }

  @Override
  public String getErrorMsg() {
    return lastErrorMsg;
  }

  @Override
  public List<SqlFunction> listFunctions(ExecutionContext context) {
    /**
     * TODO: currently the Shell only shows some UDFs supported by Samza internally. We may need to require UDFs
     *       to provide a function of getting their "SamzaSqlUdfDisplayInfo", then we can get the UDF information from
     *       SamzaSqlApplicationConfig.udfResolver(or SamzaSqlApplicationConfig.udfMetadata) instead of registering
     *       UDFs one by one as below.
     */
    List<SqlFunction> udfs = new ArrayList<>();
    udfs.add(new SamzaSqlUdfDisplayInfo("RegexMatch", "Matches the string to the regex",
            Arrays.asList(SamzaSqlFieldType.createPrimitiveFieldType(SamzaSqlFieldType.TypeName.STRING),
                    SamzaSqlFieldType.createPrimitiveFieldType(SamzaSqlFieldType.TypeName.STRING)),
            SamzaSqlFieldType.createPrimitiveFieldType(SamzaSqlFieldType.TypeName.BOOLEAN)));

    return udfs;
  }

  private List<String> formatSqlStmts(List<String> statements) {
    return statements.stream().map(sql -> {
      if (!sql.toLowerCase().startsWith("insert")) {
        String formattedSql = String.format("insert into log.outputStream %s", sql);
        LOG.debug("Sql formatted. ", sql, formattedSql);
        return formattedSql;
      } else {
        return sql;
      }
    }).collect(Collectors.toList());
  }

  private void validateExecutedStmts(List<String> statements, List<String> submittedStmts,
                                     List<String> nonSubmittedStmts) {
    for (String sql : statements) {
      if (sql.isEmpty()) {
        continue;
      }
      if (!sql.toLowerCase().startsWith("insert")) {
        nonSubmittedStmts.add(sql);
      } else {
        submittedStmts.add(sql);
      }
    }
  }

  SqlSchema generateResultSchema(Config config) {
    SamzaSqlDslConverter converter = (SamzaSqlDslConverter) new SamzaSqlDslConverterFactory().create(config);
    RelRoot relRoot = converter.convertDsl("").iterator().next();

    List<String> colNames = new ArrayList<>();
    List<String> colTypeNames = new ArrayList<>();
    for (RelDataTypeField dataTypeField : relRoot.validatedRowType.getFieldList()) {
      colNames.add(dataTypeField.getName());
      colTypeNames.add(dataTypeField.getType().toString());
    }

    return new SqlSchema(colNames, colTypeNames);
  }

  private String[] getFormattedRow(ExecutionContext context, OutgoingMessageEnvelope row) {
    String[] formattedRow = new String[1];
    String outputFormat = context.getConfigMap().get(SAMZA_SQL_OUTPUT);
    if (outputFormat == null || !outputFormat.equalsIgnoreCase(MessageFormat.PRETTY.toString())) {
      formattedRow[0] = getCompressedFormat(row);
    } else {
      formattedRow[0] = getPrettyFormat(row);
    }
    return formattedRow;
  }

  private ExecutionStatus queryExecutionStatus(SamzaSqlApplicationRunner runner) {
    lastErrorMsg = "";
    switch (runner.status().getStatusCode()) {
      case New:
        return ExecutionStatus.New;
      case Running:
        return ExecutionStatus.Running;
      case SuccessfulFinish:
        return ExecutionStatus.SuccessfulFinish;
      case UnsuccessfulFinish:
        return ExecutionStatus.UnsuccessfulFinish;
      default:
        lastErrorMsg = String.format("Unsupported execution status %s",
                runner.status().getStatusCode().toString());
        return null;
    }
  }

  private String getPrettyFormat(OutgoingMessageEnvelope envelope) {
    String value = new String((byte[]) envelope.getMessage());
    ObjectMapper mapper = new ObjectMapper();
    String formattedValue;
    try {
      Object json = mapper.readValue(value, Object.class);
      formattedValue = mapper.writerWithDefaultPrettyPrinter().writeValueAsString(json);
    } catch (IOException e) {
      formattedValue = value;
      LOG.error("Error while formatting json", e);
    }
    return formattedValue;
  }

  private String getCompressedFormat(OutgoingMessageEnvelope envelope) {
    return new String((byte[]) envelope.getMessage());
  }

  private enum MessageFormat {
    PRETTY,
    COMPACT
  }
}<|MERGE_RESOLUTION|>--- conflicted
+++ resolved
@@ -23,7 +23,6 @@
 import kafka.utils.ZkUtils;
 import org.I0Itec.zkclient.ZkClient;
 import org.I0Itec.zkclient.ZkConnection;
-import org.I0Itec.zkclient.exception.ZkTimeoutException;
 import org.apache.calcite.rel.RelRoot;
 import org.apache.calcite.rel.type.RelDataTypeField;
 import org.apache.samza.SamzaException;
@@ -67,27 +66,6 @@
 import java.util.concurrent.atomic.AtomicInteger;
 import java.util.stream.Collectors;
 
-<<<<<<< HEAD
-public class SamzaExecutor implements SqlExecutor {
-    private static final Logger LOG = LoggerFactory.getLogger(SamzaExecutor.class);
-
-    private static final String SAMZA_SYSTEM_LOG = "log";
-    private static final String SAMZA_SYSTEM_KAFKA = "kafka";
-    private static final String SAMZA_SQL_OUTPUT = "samza.sql.output";
-    private static final String SAMZA_SQL_SYSTEM_KAFKA_ADDRESS = "samza.sql.system.kafka.address";
-    private static final String DEFAULT_SERVER_ADDRESS = "localhost:2181";
-    private static final int RANDOM_ACCESS_QUEUE_CAPACITY = 5000;
-    private static final int DEFAULT_ZOOKEEPER_CLIENT_TIMEOUT = 20000;
-
-    private static RandomAccessQueue<OutgoingMessageEnvelope> m_outputData =
-        new RandomAccessQueue<>(OutgoingMessageEnvelope.class, RANDOM_ACCESS_QUEUE_CAPACITY);
-    private static AtomicInteger m_execIdSeq = new AtomicInteger(0);
-    private Map<Integer, SamzaSqlApplicationRunner> m_executions = new HashMap<>();
-    private String m_lastErrorMsg = "";
-
-    // -- implementation of SqlExecutor ------------------------------------------
-=======
->>>>>>> 5ce4ba2b
 
 /**
  * Samza implementation of Executor for Samza SQL Shell.
@@ -202,30 +180,6 @@
       stopExecution(context, iter.next());
       iter.remove();
     }
-<<<<<<< HEAD
-
-    @Override
-    public List<String> listTables(ExecutionContext context) {
-        /**
-         * TODO: currently Shell can only talk to Kafka system, but we should use a general way
-         *       to connect to different systems.
-         */
-        m_lastErrorMsg = "";
-        String address = context.getConfigMap().getOrDefault(SAMZA_SQL_SYSTEM_KAFKA_ADDRESS, DEFAULT_SERVER_ADDRESS);
-        List<String> tables = null;
-        try {
-            ZkUtils zkUtils = new ZkUtils(new ZkClient(address, DEFAULT_ZOOKEEPER_CLIENT_TIMEOUT),
-                new ZkConnection(address), false);
-            tables = JavaConversions.seqAsJavaList(zkUtils.getAllTopics())
-                .stream()
-                .map(x -> SAMZA_SYSTEM_KAFKA + "." + x)
-                .collect(Collectors.toList());
-        } catch (ZkTimeoutException ex) {
-            m_lastErrorMsg = ex.toString();
-            LOG.error(m_lastErrorMsg);
-        }
-        return tables;
-=======
     outputData.clear();
   }
 
@@ -268,7 +222,6 @@
     } catch (SamzaException ex) {
       lastErrorMsg = ex.toString();
       LOG.error(lastErrorMsg);
->>>>>>> 5ce4ba2b
     }
     return sqlSchema;
   }
