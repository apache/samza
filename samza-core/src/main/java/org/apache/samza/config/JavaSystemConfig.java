/*
 * Licensed to the Apache Software Foundation (ASF) under one
 * or more contributor license agreements.  See the NOTICE file
 * distributed with this work for additional information
 * regarding copyright ownership.  The ASF licenses this file
 * to you under the Apache License, Version 2.0 (the
 * "License"); you may not use this file except in compliance
 * with the License.  You may obtain a copy of the License at
 *
 *   http://www.apache.org/licenses/LICENSE-2.0
 *
 * Unless required by applicable law or agreed to in writing,
 * software distributed under the License is distributed on an
 * "AS IS" BASIS, WITHOUT WARRANTIES OR CONDITIONS OF ANY
 * KIND, either express or implied.  See the License for the
 * specific language governing permissions and limitations
 * under the License.
 */

package org.apache.samza.config;

import java.util.ArrayList;
import java.util.List;
import java.util.Map;
import java.util.stream.Collectors;
import org.apache.samza.SamzaException;
import org.apache.samza.system.SystemAdmin;
import org.apache.samza.system.SystemFactory;
import org.apache.samza.util.Util;


/**
 * a java version of the system config
 */
public class JavaSystemConfig extends MapConfig {
  private static final String SYSTEM_PREFIX = "systems.";
  private static final String SYSTEM_FACTORY_SUFFIX = ".samza.factory";
  private static final String SYSTEM_FACTORY_FORMAT = SYSTEM_PREFIX + "%s" + SYSTEM_FACTORY_SUFFIX;
  private static final String SYSTEM_DEFAULT_STREAMS_PREFIX = SYSTEM_PREFIX + "%s" + ".default.stream.";
  private static final String EMPTY = "";

  public JavaSystemConfig(Config config) {
    super(config);
  }

  public String getSystemFactory(String name) {
    if (name == null) {
      return null;
    }
    String systemFactory = String.format(SYSTEM_FACTORY_FORMAT, name);
    return get(systemFactory, null);
  }

  /**
   * Get a list of system names.
   *
   * @return A list system names
   */
  public List<String> getSystemNames() {
    Config subConf = subset(SYSTEM_PREFIX, true);
    ArrayList<String> systemNames = new ArrayList<String>();
    for (Map.Entry<String, String> entry : subConf.entrySet()) {
      String key = entry.getKey();
      if (key.endsWith(SYSTEM_FACTORY_SUFFIX)) {
        systemNames.add(key.replace(SYSTEM_FACTORY_SUFFIX, EMPTY));
      }
    }
    return systemNames;
  }

  /**
   * Get {@link SystemAdmin} instances for all the systems defined in this config.
   *
   * @return map of system name to {@link SystemAdmin}
   */
  public Map<String, SystemAdmin> getSystemAdmins() {
    return getSystemFactories().entrySet()
        .stream()
        .collect(Collectors.toMap(systemNameToFactoryEntry -> systemNameToFactoryEntry.getKey(),
            systemNameToFactoryEntry -> systemNameToFactoryEntry.getValue()
                .getAdmin(systemNameToFactoryEntry.getKey(), this)));
  }

  /**
   * Get {@link SystemFactory} instances for all the systems defined in this config.
   *
   * @return a map from system name to {@link SystemFactory}
   */
  public Map<String, SystemFactory> getSystemFactories() {
    Map<String, SystemFactory> systemFactories = getSystemNames().stream().collect(Collectors.toMap(
      systemName -> systemName,
      systemName -> {
        String systemFactoryClassName = getSystemFactory(systemName);
        if (systemFactoryClassName == null) {
          throw new SamzaException(
              String.format("A stream uses system %s, which is missing from the configuration.", systemName));
        }
        return Util.getObj(systemFactoryClassName);
      }));

    return systemFactories;
  }

  /**
<<<<<<< HEAD
   *
   * @param systemName
   * @return
=======
   * Gets the system-wide defaults for streams.
>>>>>>> 92ae4c62
   */
  public Config getDefaultStreamProperties(String systemName) {
    return subset(String.format(SYSTEM_DEFAULT_STREAMS_PREFIX, systemName), true);
  }
}<|MERGE_RESOLUTION|>--- conflicted
+++ resolved
@@ -102,13 +102,7 @@
   }
 
   /**
-<<<<<<< HEAD
-   *
-   * @param systemName
-   * @return
-=======
    * Gets the system-wide defaults for streams.
->>>>>>> 92ae4c62
    */
   public Config getDefaultStreamProperties(String systemName) {
     return subset(String.format(SYSTEM_DEFAULT_STREAMS_PREFIX, systemName), true);
