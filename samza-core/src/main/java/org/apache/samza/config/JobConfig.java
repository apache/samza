/*
 * Licensed to the Apache Software Foundation (ASF) under one
 * or more contributor license agreements.  See the NOTICE file
 * distributed with this work for additional information
 * regarding copyright ownership.  The ASF licenses this file
 * to you under the Apache License, Version 2.0 (the
 * "License"); you may not use this file except in compliance
 * with the License.  You may obtain a copy of the License at
 *
 *   http://www.apache.org/licenses/LICENSE-2.0
 *
 * Unless required by applicable law or agreed to in writing,
 * software distributed under the License is distributed on an
 * "AS IS" BASIS, WITHOUT WARRANTIES OR CONDITIONS OF ANY
 * KIND, either express or implied.  See the License for the
 * specific language governing permissions and limitations
 * under the License.
 */
package org.apache.samza.config;

import java.io.File;
import java.util.HashMap;
import java.util.Map;
import java.util.Optional;
import java.util.regex.Pattern;
import java.util.stream.Stream;
import org.apache.samza.SamzaException;
import org.apache.samza.container.grouper.stream.GroupByPartitionFactory;
import org.apache.samza.container.grouper.stream.HashSystemStreamPartitionMapperFactory;
import org.apache.samza.coordinator.metadatastore.CoordinatorStreamMetadataStoreFactory;
import org.apache.samza.runtime.DefaultLocationIdProviderFactory;
import org.slf4j.Logger;
import org.slf4j.LoggerFactory;


public class JobConfig extends MapConfig {
  private static final Logger LOG = LoggerFactory.getLogger(JobConfig.class);

  public static final String STREAM_JOB_FACTORY_CLASS = "job.factory.class";

  /**
   * job.config.rewriters is a CSV list of config rewriter names. Each name is determined
   * by the %s value in job.config.rewriter.%s.class. For example, if you define
   * job.config.rewriter.some-regex.class=org.apache.samza.config.RegExTopicGenerator,
   * then the rewriter config would be set to job.config.rewriters = some-regex.
   */
  public static final String CONFIG_REWRITERS = "job.config.rewriters";
  public static final String CONFIG_REWRITER_CLASS = "job.config.rewriter.%s.class";

  /**
   * job.config.loader.factory specifies {@link ConfigLoaderFactory} to get {@link ConfigLoader}
   */
  public static final String CONFIG_LOADER_FACTORY = "job.config.loader.factory";

  public static final String JOB_NAME = "job.name";
  public static final String JOB_ID = "job.id";
  static final String DEFAULT_JOB_ID = "1";

  public static final String JOB_COORDINATOR_SYSTEM = "job.coordinator.system";
  public static final String JOB_DEFAULT_SYSTEM = "job.default.system";

  public static final String JOB_JMX_ENABLED = "job.jmx.enabled";
  public static final String JOB_CONTAINER_COUNT = "job.container.count";
  static final int DEFAULT_JOB_CONTAINER_COUNT = 1;
  public static final String JOB_CONTAINER_THREAD_POOL_SIZE = "job.container.thread.pool.size";
  public static final String JOB_INTERMEDIATE_STREAM_PARTITIONS = "job.intermediate.stream.partitions";

  public static final String JOB_DEBOUNCE_TIME_MS = "job.debounce.time.ms";
  static final int DEFAULT_DEBOUNCE_TIME_MS = 20000;

  public static final String SSP_INPUT_EXPANSION_ENABLED = "job.systemstreampartition.input.expansion.enabled";
  public static final boolean DEFAULT_INPUT_EXPANSION_ENABLED = true;

  public static final String SSP_GROUPER_FACTORY = "job.systemstreampartition.grouper.factory";
  public static final String SSP_MATCHER_CLASS = "job.systemstreampartition.matcher.class";
  public static final String SSP_MATCHER_CLASS_REGEX = "org.apache.samza.system.RegexSystemStreamPartitionMatcher";
  public static final String SSP_MATCHER_CLASS_RANGE = "org.apache.samza.system.RangeSystemStreamPartitionMatcher";
  public static final String SSP_MATCHER_CONFIG_REGEX = "job.systemstreampartition.matcher.config.regex";
  public static final String SSP_MATCHER_CONFIG_RANGES = "job.systemstreampartition.matcher.config.ranges";
  public static final String SSP_MATCHER_CONFIG_JOB_FACTORY_REGEX =
      "job.systemstreampartition.matcher.config.job.factory.regex";
  static final String DEFAULT_SSP_MATCHER_CONFIG_JOB_FACTORY_REGEX =
      "org\\.apache\\.samza\\.job\\.local(.*ProcessJobFactory|.*ThreadJobFactory)";
  public static final String SYSTEM_STREAM_PARTITION_MAPPER_FACTORY = "job.system.stream.partition.mapper.factory";

  // number of partitions in the checkpoint stream should be 1. But sometimes,
  // if a stream was created(automatically) with the wrong number of partitions(default number of partitions
  // for new streams), there is no easy fix for the user (topic deletion or reducing of number of partitions
  // is not yet supported, and auto-creation of the topics cannot be always easily tuned off).
  // So we add a setting that allows for the job to continue even though number of partitions is not 1.
  public static final String JOB_FAIL_CHECKPOINT_VALIDATION = "job.checkpoint.validation.enabled";
  public static final String MONITOR_PARTITION_CHANGE = "job.coordinator.monitor-partition-change";
  public static final String MONITOR_PARTITION_CHANGE_FREQUENCY_MS =
      "job.coordinator.monitor-partition-change.frequency.ms";
  static final int DEFAULT_MONITOR_PARTITION_CHANGE_FREQUENCY_MS = 300000;

  public static final String MONITOR_INPUT_REGEX_FREQUENCY_MS = "job.coordinator.monitor-input-regex.frequency.ms";
  static final int DEFAULT_MONITOR_INPUT_REGEX_FREQUENCY_MS = 300000;

  public static final String REGEX_RESOLVED_STREAMS = "job.config.rewriter.%s.regex";
  public static final String REGEX_RESOLVED_SYSTEM = "job.config.rewriter.%s.system";
  public static final String REGEX_INHERITED_CONFIG = "job.config.rewriter.%s.config";

  public static final String JOB_SECURITY_MANAGER_FACTORY = "job.security.manager.factory";

  public static final String METADATA_STORE_FACTORY = "metadata.store.factory";
  public static final String STARTPOINT_METADATA_STORE_FACTORY = "startpoint.metadata.store.factory";

  public static final String LOCATION_ID_PROVIDER_FACTORY = "locationid.provider.factory";

  // Processor Config Constants
  public static final String PROCESSOR_ID = "processor.id";
  public static final String PROCESSOR_LIST = "processor.list";

  // Represents the store path for non-changelog stores.
  public static final String JOB_NON_LOGGED_STORE_BASE_DIR = "job.non-logged.store.base.dir";

  // Represents the store path for stores with changelog enabled. Typically the stores are not cleaned up
  // across application restarts
  public static final String JOB_LOGGED_STORE_BASE_DIR = "job.logged.store.base.dir";

  // Enables diagnostic appender for logging exception events
  public static final String JOB_DIAGNOSTICS_ENABLED = "job.diagnostics.enabled";

  // Enables standby tasks
  public static final String STANDBY_TASKS_REPLICATION_FACTOR = "job.standbytasks.replication.factor";
  static final int DEFAULT_STANDBY_TASKS_REPLICATION_FACTOR = 1;

  // Naming format and directory for container.metadata file
  public static final String CONTAINER_METADATA_FILENAME_FORMAT = "%s.metadata"; // Filename: <containerID>.metadata
  public static final String CONTAINER_METADATA_DIRECTORY_SYS_PROPERTY = "samza.log.dir";

  // Auto-sizing related configs that take precedence over respective sizing confings job.container.count, etc,
  // *only* when job.autosizing.enabled is true. Otherwise current behavior is maintained.
  private static final String JOB_AUTOSIZING_CONFIG_PREFIX = "job.autosizing."; // used to determine if a config is related to autosizing
  public static final String JOB_AUTOSIZING_ENABLED = JOB_AUTOSIZING_CONFIG_PREFIX + "enabled";
  public static final String JOB_AUTOSIZING_CONTAINER_COUNT = JOB_AUTOSIZING_CONFIG_PREFIX + "container.count";
  public static final String JOB_AUTOSIZING_CONTAINER_THREAD_POOL_SIZE = JOB_AUTOSIZING_CONFIG_PREFIX + "container.thread.pool.size";
  public static final String JOB_AUTOSIZING_CONTAINER_MAX_HEAP_MB = JOB_AUTOSIZING_CONFIG_PREFIX + "container.maxheap.mb";
  public static final String JOB_AUTOSIZING_CONTAINER_MEMORY_MB = JOB_AUTOSIZING_CONFIG_PREFIX + "container.memory.mb";
  public static final String JOB_AUTOSIZING_CONTAINER_MAX_CORES = JOB_AUTOSIZING_CONFIG_PREFIX + "container.cpu.cores";

  public static final String COORDINATOR_STREAM_FACTORY = "job.coordinatorstream.config.factory";
  public static final String DEFAULT_COORDINATOR_STREAM_CONFIG_FACTORY = "org.apache.samza.util.DefaultCoordinatorStreamConfigFactory";

  public static final String JOB_SPLIT_DEPLOYMENT_ENABLED = "job.split.deployment.enabled";

  private static final String JOB_STARTPOINT_ENABLED = "job.startpoint.enabled";

<<<<<<< HEAD
  // Enable ClusterBasedJobCoordinator aka ApplicationMaster High Availability.
  // High availability allows new AM to establish connection with already running containers
  public static final String JOB_COORDINATOR_HIGH_AVAILABILITY_ENABLED = "job.coordinator.high-availability.enabled";
  public static final boolean JOB_COORDINATOR_HIGH_AVAILABILITY_ENABLED_DEFAULT = false;
=======
  // Enable ClusterBasedJobCoordinator aka ApplicationMaster High Availability (AM-HA).
  // High availability allows new AM to establish connection with already running containers
  public static final String YARN_AM_HIGH_AVAILABILITY_ENABLED = "yarn.am.high-availability.enabled";
  public static final boolean YARN_AM_HIGH_AVAILABILITY_ENABLED_DEFAULT = false;

  // If AM-HA is enabled, when a running container loses heartbeat with AM,
  // this count gives the number of times an already running container will attempt to establish heartbeat with new AM.
  public static final String YARN_CONTAINER_HEARTBEAT_RETRY_COUNT = "yarn.container.heartbeat.retry.count";
  public static final long YARN_CONTAINER_HEARTBEAT_RETRY_COUNT_DEFAULT = 5;

  // If AM-HA is enabled, when a running container loses heartbeat with AM,
  // this duration gives the amount of time a running container will sleep between attempts to establish heartbeat with new AM.
  public static final String YARN_CONTAINER_HEARTBEAT_RETRY_SLEEP_DURATION_MS = "yarn.container.heartbeat.retry-sleep-duration.ms";
  public static final long YARN_CONTAINER_HEARTBEAT_RETRY_SLEEP_DURATION_MS_DEFAULT = 10000;
>>>>>>> 3fd456a0

  public JobConfig(Config config) {
    super(config);
  }

  public Optional<String> getName() {
    return Optional.ofNullable(get(JOB_NAME));
  }

  public String getCoordinatorSystemName() {
    return Optional.ofNullable(getCoordinatorSystemNameOrNull())
        .orElseThrow(() -> new ConfigException(
            "Missing job.coordinator.system configuration. Cannot proceed with job execution."));
  }

  /**
   * Gets the System to use for reading/writing the coordinator stream. Uses the following precedence.
   *
   * 1. If job.coordinator.system is defined, that value is used.
   * 2. If job.default.system is defined, that value is used.
   * 3. None
   */
  public String getCoordinatorSystemNameOrNull() {
    return Optional.ofNullable(get(JOB_COORDINATOR_SYSTEM)).orElseGet(() -> getDefaultSystem().orElse(null));
  }

  public Optional<String> getDefaultSystem() {
    return Optional.ofNullable(get(JOB_DEFAULT_SYSTEM));
  }

  /**
   * Return the value of JOB_CONTAINER_COUNT or "yarn.container.count" (in that order) if autosizing is not enabled,
   * otherwise returns the value of JOB_AUTOSIZING_CONTAINER_COUNT.
   * @return
   */
  public int getContainerCount() {
    Optional<String> autosizingContainerCountValue = Optional.ofNullable(get(JOB_AUTOSIZING_CONTAINER_COUNT));
    Optional<String> jobContainerCountValue = Optional.ofNullable(get(JOB_CONTAINER_COUNT));

    if (getAutosizingEnabled() && autosizingContainerCountValue.isPresent()) {
      return Integer.parseInt(autosizingContainerCountValue.get());
    } else if (jobContainerCountValue.isPresent()) {
      return Integer.parseInt(jobContainerCountValue.get());
    } else {
      // To maintain backwards compatibility, honor yarn.container.count for now.
      // TODO get rid of this in a future release.
      Optional<String> yarnContainerCountValue = Optional.ofNullable(get("yarn.container.count"));
      if (yarnContainerCountValue.isPresent()) {
        LOG.warn("Configuration 'yarn.container.count' is deprecated. Please use {}.", JOB_CONTAINER_COUNT);
        return Integer.parseInt(yarnContainerCountValue.get());
      } else {
        return DEFAULT_JOB_CONTAINER_COUNT;
      }
    }
  }

  public int getMonitorRegexFrequency() {
    return getInt(MONITOR_INPUT_REGEX_FREQUENCY_MS, DEFAULT_MONITOR_INPUT_REGEX_FREQUENCY_MS);
  }

  public boolean getMonitorRegexDisabled() {
    return getMonitorRegexFrequency() <= 0;
  }

  public int getMonitorPartitionChangeFrequency() {
    return getInt(MONITOR_PARTITION_CHANGE_FREQUENCY_MS, DEFAULT_MONITOR_PARTITION_CHANGE_FREQUENCY_MS);
  }

  /**
   * Compile a map of each input-system to its corresponding input-monitor-regex patterns.
   */
  public Map<String, Pattern> getMonitorRegexPatternMap(String rewritersList) {
    Map<String, Pattern> inputRegexesToMonitor = new HashMap<>();
    Stream.of(rewritersList.split(",")).forEach(rewriterName -> {
      Optional<String> rewriterSystem = getRegexResolvedSystem(rewriterName);
      Optional<String> rewriterRegex = getRegexResolvedStreams(rewriterName);
      if (rewriterSystem.isPresent() && rewriterRegex.isPresent()) {
        Pattern newPatternForSystem;
        Pattern existingPatternForSystem = inputRegexesToMonitor.get(rewriterSystem.get());
        if (existingPatternForSystem == null) {
          newPatternForSystem = Pattern.compile(rewriterRegex.get());
        } else {
          newPatternForSystem =
              Pattern.compile(String.join("|", existingPatternForSystem.pattern(), rewriterRegex.get()));
        }
        inputRegexesToMonitor.put(rewriterSystem.get(), newPatternForSystem);
      }
    });
    return inputRegexesToMonitor;
  }

  public Optional<String> getRegexResolvedStreams(String rewriterName) {
    return Optional.ofNullable(get(String.format(REGEX_RESOLVED_STREAMS, rewriterName)));
  }

  public Optional<String> getRegexResolvedSystem(String rewriterName) {
    return Optional.ofNullable(get(String.format(REGEX_RESOLVED_SYSTEM, rewriterName)));
  }

  public Config getRegexResolvedInheritedConfig(String rewriterName) {
    return subset(String.format(REGEX_INHERITED_CONFIG, rewriterName) + ".", true);
  }

  public Optional<String> getStreamJobFactoryClass() {
    return Optional.ofNullable(get(STREAM_JOB_FACTORY_CLASS));
  }

  public String getJobId() {
    return Optional.ofNullable(get(JOB_ID)).orElse(DEFAULT_JOB_ID);
  }

  public boolean failOnCheckpointValidation() {
    return getBoolean(JOB_FAIL_CHECKPOINT_VALIDATION, true);
  }

  public Optional<String> getConfigRewriters() {
    return Optional.ofNullable(get(CONFIG_REWRITERS));
  }

  public Optional<String> getConfigRewriterClass(String name) {
    return Optional.ofNullable(get(String.format(CONFIG_REWRITER_CLASS, name)));
  }

  public boolean isSSPGrouperProxyEnabled() {
    return getBoolean(SSP_INPUT_EXPANSION_ENABLED, DEFAULT_INPUT_EXPANSION_ENABLED);
  }

  public String getSystemStreamPartitionGrouperFactory() {
    return Optional.ofNullable(get(SSP_GROUPER_FACTORY)).orElseGet(GroupByPartitionFactory.class::getName);
  }

  public String getLocationIdProviderFactory() {
    return Optional.ofNullable(get(LOCATION_ID_PROVIDER_FACTORY))
        .orElseGet(DefaultLocationIdProviderFactory.class::getName);
  }

  public Optional<String> getSecurityManagerFactory() {
    return Optional.ofNullable(get(JOB_SECURITY_MANAGER_FACTORY));
  }

  public Optional<String> getSSPMatcherClass() {
    return Optional.ofNullable(get(SSP_MATCHER_CLASS));
  }

  public String getSSPMatcherConfigRegex() {
    return Optional.ofNullable(get(SSP_MATCHER_CONFIG_REGEX))
        .orElseThrow(
          () -> new SamzaException(String.format("Missing required configuration: '%s'", SSP_MATCHER_CONFIG_REGEX)));
  }

  public String getSSPMatcherConfigRanges() {
    return Optional.ofNullable(get(SSP_MATCHER_CONFIG_RANGES))
        .orElseThrow(
          () -> new SamzaException(String.format("Missing required configuration: '%s'", SSP_MATCHER_CONFIG_RANGES)));
  }

  public String getSSPMatcherConfigJobFactoryRegex() {
    return get(SSP_MATCHER_CONFIG_JOB_FACTORY_REGEX, DEFAULT_SSP_MATCHER_CONFIG_JOB_FACTORY_REGEX);
  }

  /**
   * Return the value of JOB_CONTAINER_THREAD_POOL_SIZE if autosizing is not enabled,
   * otherwise returns the value of JOB_AUTOSIZING_CONTAINER_THREAD_POOL_SIZE.
   * @return
   */
  public int getThreadPoolSize() {
    Optional<String> autosizingContainerThreadPoolSize = Optional.ofNullable(get(
        JOB_AUTOSIZING_CONTAINER_THREAD_POOL_SIZE));
    if (getAutosizingEnabled() && autosizingContainerThreadPoolSize.isPresent()) {
      return Integer.parseInt(autosizingContainerThreadPoolSize.get());
    } else {
      return getInt(JOB_CONTAINER_THREAD_POOL_SIZE, 0);
    }
  }

  public int getDebounceTimeMs() {
    return getInt(JOB_DEBOUNCE_TIME_MS, DEFAULT_DEBOUNCE_TIME_MS);
  }

  public Optional<String> getNonLoggedStorePath() {
    return Optional.ofNullable(get(JOB_NON_LOGGED_STORE_BASE_DIR));
  }

  public Optional<String> getLoggedStorePath() {
    return Optional.ofNullable(get(JOB_LOGGED_STORE_BASE_DIR));
  }

  public String getMetadataStoreFactory() {
    return get(METADATA_STORE_FACTORY, CoordinatorStreamMetadataStoreFactory.class.getName());
  }

  public boolean getDiagnosticsEnabled() {
    return getBoolean(JOB_DIAGNOSTICS_ENABLED, false);
  }

  public boolean getAutosizingEnabled() {
    return getBoolean(JOB_AUTOSIZING_ENABLED, false);
  }

  /**
   * Check if a given config parameter is an internal autosizing related config, based on
   * its name having the prefix "job.autosizing"
   * @param configParam the config param to determine
   * @return true if the config is related to autosizing, false otherwise
   */
  public static boolean isAutosizingConfig(String configParam) {
    return configParam.startsWith(JOB_AUTOSIZING_CONFIG_PREFIX);
  }

  public boolean getJMXEnabled() {
    return getBoolean(JOB_JMX_ENABLED, true);
  }

  public String getSystemStreamPartitionMapperFactoryName() {
    return get(SYSTEM_STREAM_PARTITION_MAPPER_FACTORY, HashSystemStreamPartitionMapperFactory.class.getName());
  }

  public int getStandbyTaskReplicationFactor() {
    return getInt(STANDBY_TASKS_REPLICATION_FACTOR, DEFAULT_STANDBY_TASKS_REPLICATION_FACTOR);
  }

  public boolean getStandbyTasksEnabled() {
    return getStandbyTaskReplicationFactor() > 1;
  }

  public boolean isSplitDeploymentEnabled() {
    return getBoolean(JOB_SPLIT_DEPLOYMENT_ENABLED, false);
  }

  /**
   * The metadata file is written in a {@code exec-env-container-id}.metadata file in the log-dir of the container.
   * Here the {@code exec-env-container-id} refers to the ID assigned by the cluster manager (e.g., YARN) to the container,
   * which uniquely identifies a container's lifecycle.
   */
  public static Optional<File> getMetadataFile(String execEnvContainerId) {
    String dir = System.getProperty(CONTAINER_METADATA_DIRECTORY_SYS_PROPERTY);
    if (dir == null || execEnvContainerId == null) {
      return Optional.empty();
    } else {
      return Optional.of(
          new File(dir, String.format(CONTAINER_METADATA_FILENAME_FORMAT, execEnvContainerId)));
    }
  }

  /**
   * Get coordinatorStreamFactory according to the configs
   * @return the name of coordinatorStreamFactory
   */
  public String getCoordinatorStreamFactory() {
    return get(COORDINATOR_STREAM_FACTORY, DEFAULT_COORDINATOR_STREAM_CONFIG_FACTORY);
  }

<<<<<<< HEAD
  public boolean getJobCoordinatorHighAvailabilityEnabled() {
    return getBoolean(JOB_COORDINATOR_HIGH_AVAILABILITY_ENABLED, JOB_COORDINATOR_HIGH_AVAILABILITY_ENABLED_DEFAULT);
=======
  public boolean getApplicationMasterHighAvailabilityEnabled() {
    return getBoolean(YARN_AM_HIGH_AVAILABILITY_ENABLED, YARN_AM_HIGH_AVAILABILITY_ENABLED_DEFAULT);
  }

  public long getContainerHeartbeatRetryCount() {
    return getLong(YARN_CONTAINER_HEARTBEAT_RETRY_COUNT, YARN_CONTAINER_HEARTBEAT_RETRY_COUNT_DEFAULT);
  }

  public long getContainerHeartbeatRetrySleepDurationMs() {
    return getLong(YARN_CONTAINER_HEARTBEAT_RETRY_SLEEP_DURATION_MS,
        YARN_CONTAINER_HEARTBEAT_RETRY_SLEEP_DURATION_MS_DEFAULT);
>>>>>>> 3fd456a0
  }

  /**
   * Get config loader factory according to the configs
   * @return full qualified name of {@link ConfigLoaderFactory}
   */
  public Optional<String> getConfigLoaderFactory() {
    return Optional.ofNullable(get(CONFIG_LOADER_FACTORY));
  }

  public boolean getStartpointEnabled() {
    return getBoolean(JOB_STARTPOINT_ENABLED, true);
  }
}<|MERGE_RESOLUTION|>--- conflicted
+++ resolved
@@ -147,12 +147,6 @@
 
   private static final String JOB_STARTPOINT_ENABLED = "job.startpoint.enabled";
 
-<<<<<<< HEAD
-  // Enable ClusterBasedJobCoordinator aka ApplicationMaster High Availability.
-  // High availability allows new AM to establish connection with already running containers
-  public static final String JOB_COORDINATOR_HIGH_AVAILABILITY_ENABLED = "job.coordinator.high-availability.enabled";
-  public static final boolean JOB_COORDINATOR_HIGH_AVAILABILITY_ENABLED_DEFAULT = false;
-=======
   // Enable ClusterBasedJobCoordinator aka ApplicationMaster High Availability (AM-HA).
   // High availability allows new AM to establish connection with already running containers
   public static final String YARN_AM_HIGH_AVAILABILITY_ENABLED = "yarn.am.high-availability.enabled";
@@ -167,7 +161,6 @@
   // this duration gives the amount of time a running container will sleep between attempts to establish heartbeat with new AM.
   public static final String YARN_CONTAINER_HEARTBEAT_RETRY_SLEEP_DURATION_MS = "yarn.container.heartbeat.retry-sleep-duration.ms";
   public static final long YARN_CONTAINER_HEARTBEAT_RETRY_SLEEP_DURATION_MS_DEFAULT = 10000;
->>>>>>> 3fd456a0
 
   public JobConfig(Config config) {
     super(config);
@@ -420,10 +413,6 @@
     return get(COORDINATOR_STREAM_FACTORY, DEFAULT_COORDINATOR_STREAM_CONFIG_FACTORY);
   }
 
-<<<<<<< HEAD
-  public boolean getJobCoordinatorHighAvailabilityEnabled() {
-    return getBoolean(JOB_COORDINATOR_HIGH_AVAILABILITY_ENABLED, JOB_COORDINATOR_HIGH_AVAILABILITY_ENABLED_DEFAULT);
-=======
   public boolean getApplicationMasterHighAvailabilityEnabled() {
     return getBoolean(YARN_AM_HIGH_AVAILABILITY_ENABLED, YARN_AM_HIGH_AVAILABILITY_ENABLED_DEFAULT);
   }
@@ -435,7 +424,6 @@
   public long getContainerHeartbeatRetrySleepDurationMs() {
     return getLong(YARN_CONTAINER_HEARTBEAT_RETRY_SLEEP_DURATION_MS,
         YARN_CONTAINER_HEARTBEAT_RETRY_SLEEP_DURATION_MS_DEFAULT);
->>>>>>> 3fd456a0
   }
 
   /**
