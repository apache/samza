--- conflicted
+++ resolved
@@ -128,13 +128,8 @@
   public static final String COORDINATOR_STREAM_FACTORY = "job.coordinatorstream.config.factory";
   public static final String DEFAULT_COORDINATOR_STREAM_CONFIG_FACTORY = "org.apache.samza.util.DefaultCoordinatorStreamConfigFactory";
 
-<<<<<<< HEAD
-  // enables application master isolation
-  public static final String SAMZA_APPLICATION_MASTER_ISOLATION_ENABLED = "samza.application.master.isolation.enabled";
-=======
   public static final String CLUSTER_BASED_JOB_COORDINATOR_DEPENDENCY_ISOLATION_ENABLED =
       "samza.cluster.based.job.coordinator.dependency.isolation.enabled";
->>>>>>> 0474473e
 
   public JobConfig(Config config) {
     super(config);
@@ -322,13 +317,8 @@
     return getStandbyTaskReplicationFactor() > 1;
   }
 
-<<<<<<< HEAD
-  public boolean getApplicationMasterIsolationEnabled() {
-    return getBoolean(SAMZA_APPLICATION_MASTER_ISOLATION_ENABLED, false);
-=======
   public boolean getClusterBasedJobCoordinatorDependencyIsolationEnabled() {
     return getBoolean(CLUSTER_BASED_JOB_COORDINATOR_DEPENDENCY_ISOLATION_ENABLED, false);
->>>>>>> 0474473e
   }
 
   /**
