--- conflicted
+++ resolved
@@ -152,8 +152,6 @@
   public static final String YARN_AM_HIGH_AVAILABILITY_ENABLED = "yarn.am.high-availability.enabled";
   public static final boolean YARN_AM_HIGH_AVAILABILITY_ENABLED_DEFAULT = false;
 
-<<<<<<< HEAD
-=======
   // If AM-HA is enabled, when a running container loses heartbeat with AM,
   // this count gives the number of times an already running container will attempt to establish heartbeat with new AM.
   public static final String YARN_CONTAINER_HEARTBEAT_RETRY_COUNT = "yarn.container.heartbeat.retry.count";
@@ -164,7 +162,6 @@
   public static final String YARN_CONTAINER_HEARTBEAT_RETRY_SLEEP_DURATION_MS = "yarn.container.heartbeat.retry-sleep-duration.ms";
   public static final long YARN_CONTAINER_HEARTBEAT_RETRY_SLEEP_DURATION_MS_DEFAULT = 10000;
 
->>>>>>> dd2f2b83
   public JobConfig(Config config) {
     super(config);
   }
@@ -420,8 +417,6 @@
     return getBoolean(YARN_AM_HIGH_AVAILABILITY_ENABLED, YARN_AM_HIGH_AVAILABILITY_ENABLED_DEFAULT);
   }
 
-<<<<<<< HEAD
-=======
   public long getContainerHeartbeatRetryCount() {
     return getLong(YARN_CONTAINER_HEARTBEAT_RETRY_COUNT, YARN_CONTAINER_HEARTBEAT_RETRY_COUNT_DEFAULT);
   }
@@ -431,7 +426,6 @@
         YARN_CONTAINER_HEARTBEAT_RETRY_SLEEP_DURATION_MS_DEFAULT);
   }
 
->>>>>>> dd2f2b83
   /**
    * Get config loader factory according to the configs
    * @return full qualified name of {@link ConfigLoaderFactory}
