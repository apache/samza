--- conflicted
+++ resolved
@@ -373,15 +373,9 @@
         }, commitMs, commitMs, TimeUnit.MILLISECONDS);
       }
 
-<<<<<<< HEAD
-      final SystemTimerScheduler timerScheduler = task.systemTimerScheduler();
-      if (timerScheduler != null) {
-        timerScheduler.registerListener(() -> {
-=======
       final EpochTimeScheduler epochTimeScheduler = task.context().getTimerScheduler();
       if (epochTimeScheduler != null) {
         epochTimeScheduler.registerListener(() -> {
->>>>>>> 5aaaf1f4
             state.needScheduler();
           });
       }
