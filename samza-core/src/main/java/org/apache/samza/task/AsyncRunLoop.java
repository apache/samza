--- conflicted
+++ resolved
@@ -374,15 +374,9 @@
         }, commitMs, commitMs, TimeUnit.MILLISECONDS);
       }
 
-<<<<<<< HEAD
-      final SystemTimerScheduler timerScheduler = task.context().getTimerScheduler();
-      if (timerScheduler != null) {
-        timerScheduler.registerListener(() -> {
-=======
       final EpochTimeScheduler epochTimeScheduler = task.context().getTimerScheduler();
       if (epochTimeScheduler != null) {
         epochTimeScheduler.registerListener(() -> {
->>>>>>> 10607f0a
             state.needScheduler();
           });
       }
