/*
 * Licensed to the Apache Software Foundation (ASF) under one
 * or more contributor license agreements.  See the NOTICE file
 * distributed with this work for additional information
 * regarding copyright ownership.  The ASF licenses this file
 * to you under the Apache License, Version 2.0 (the
 * "License"); you may not use this file except in compliance
 * with the License.  You may obtain a copy of the License at
 *
 *   http://www.apache.org/licenses/LICENSE-2.0
 *
 * Unless required by applicable law or agreed to in writing,
 * software distributed under the License is distributed on an
 * "AS IS" BASIS, WITHOUT WARRANTIES OR CONDITIONS OF ANY
 * KIND, either express or implied.  See the License for the
 * specific language governing permissions and limitations
 * under the License.
 */
package org.apache.samza.task;

import java.util.HashMap;
import java.util.Map;
import org.apache.samza.config.Config;
import org.apache.samza.operators.ContextManager;
import org.apache.samza.operators.MessageStreamImpl;
import org.apache.samza.application.StreamApplication;
import org.apache.samza.operators.StreamGraphImpl;
import org.apache.samza.operators.data.InputMessageEnvelope;
import org.apache.samza.operators.impl.OperatorGraph;
import org.apache.samza.runtime.ApplicationRunner;
import org.apache.samza.system.IncomingMessageEnvelope;
import org.apache.samza.system.SystemStream;
import org.apache.samza.system.SystemStreamPartition;
import org.apache.samza.util.Clock;
import org.apache.samza.util.SystemClock;

<<<<<<< HEAD
import java.util.HashMap;
import java.util.Map;
import java.util.Set;

=======
>>>>>>> 05915bfc

/**
 * Execution of the logic sub-DAG
 *
 *
 * An {@link StreamTask} implementation that receives {@link InputMessageEnvelope}s and propagates them
 * through the user's stream transformations defined in {@link StreamGraphImpl} using the
 * {@link org.apache.samza.operators.MessageStream} APIs.
 * <p>
 * This class brings all the operator API implementation components together and feeds the
 * {@link InputMessageEnvelope}s into the transformation chains.
 * <p>
 * It accepts an instance of the user implemented factory {@link StreamApplication} as input parameter of the constructor.
 * When its own {@link #init(Config, TaskContext)} method is called during startup, it instantiate a user-defined {@link StreamGraphImpl}
 * from the {@link StreamApplication}, calls {@link StreamGraphImpl#getContextManager()} to initialize the task-wide context
 * for the graph, and creates a {@link MessageStreamImpl} corresponding to each of its input
 * {@link org.apache.samza.system.SystemStreamPartition}s. Each input {@link MessageStreamImpl}
 * will be corresponding to either an input stream or intermediate stream in {@link StreamGraphImpl}.
 * <p>
 * Then, this task calls {@link org.apache.samza.operators.impl.OperatorGraph#init(Map, Config, TaskContext)} for each of the input
 * {@link MessageStreamImpl}. This instantiates the {@link org.apache.samza.operators.impl.OperatorImpl} DAG
 * corresponding to the aforementioned {@link org.apache.samza.operators.spec.OperatorSpec} DAG and returns the
 * root node of the DAG, which this class saves.
 * <p>
 * Now that it has the root for the DAG corresponding to each {@link org.apache.samza.system.SystemStreamPartition}, it
 * can pass the message envelopes received in {@link StreamTask#process(IncomingMessageEnvelope, MessageCollector, TaskCoordinator)}
 * along to the appropriate root nodes. From then on, each {@link org.apache.samza.operators.impl.OperatorImpl} propagates
 * its transformed output to the next set of {@link org.apache.samza.operators.impl.OperatorImpl}s.
 */
public final class StreamOperatorTask implements StreamTask, InitableTask, WindowableTask, ClosableTask {

  /**
   * A mapping from each {@link SystemStream} to the root node of its operator chain DAG.
   */
  private final OperatorGraph operatorGraph;

  private final StreamApplication graphBuilder;

  private final ApplicationRunner runner;

  private final Clock clock;

  private ContextManager contextManager;

<<<<<<< HEAD
  private Set<SystemStreamPartition> systemStreamPartitions;

  public StreamOperatorTask(StreamGraphBuilder graphBuilder) {
    this(graphBuilder, SystemClock.instance());
  }

  // purely for testing.
  public StreamOperatorTask(StreamGraphBuilder graphBuilder, Clock clock) {
    this.graphBuilder = graphBuilder;
    this.operatorGraph = new OperatorGraph(clock);
    this.clock = clock;
=======
  public StreamOperatorTask(StreamApplication graphBuilder, ApplicationRunner runner) {
    this.graphBuilder = graphBuilder;
    this.runner = runner;
>>>>>>> 05915bfc
  }

  @Override
  public final void init(Config config, TaskContext context) throws Exception {
    // create the MessageStreamsImpl object and initialize app-specific logic DAG within the task
    StreamGraphImpl streamGraph = new StreamGraphImpl(this.runner, config);
    this.graphBuilder.init(streamGraph, config);
    // get the context manager of the {@link StreamGraph} and initialize the task-specific context
<<<<<<< HEAD
    this.contextManager = streams.getContextManager();
    this.systemStreamPartitions = context.getSystemStreamPartitions();
=======
    this.contextManager = streamGraph.getContextManager();

>>>>>>> 05915bfc
    Map<SystemStream, MessageStreamImpl> inputBySystemStream = new HashMap<>();
    systemStreamPartitions.forEach(ssp -> {
        if (!inputBySystemStream.containsKey(ssp.getSystemStream())) {
          // create mapping from the physical input {@link SystemStream} to the logic {@link MessageStream}
          inputBySystemStream.putIfAbsent(ssp.getSystemStream(), streamGraph.getInputStream(ssp.getSystemStream()));
        }
      });
    operatorGraph.init(inputBySystemStream, config, this.contextManager.initTaskContext(config, context));
  }

  @Override
  public final void process(IncomingMessageEnvelope ime, MessageCollector collector, TaskCoordinator coordinator) {
    this.operatorGraph.get(ime.getSystemStreamPartition().getSystemStream())
        .onNext(new InputMessageEnvelope(ime), collector, coordinator);
  }

  @Override
<<<<<<< HEAD
  public final void window(MessageCollector collector, TaskCoordinator coordinator)  {
    systemStreamPartitions.forEach(ssp -> {
        this.operatorGraph.get(ssp.getSystemStream())
          .onTick(collector, coordinator);
      });
=======
  public final void window(MessageCollector collector, TaskCoordinator coordinator) throws Exception {
    this.operatorGraph.getAll().forEach(r -> r.onTimer(collector, coordinator));
>>>>>>> 05915bfc
  }

  @Override
  public void close() throws Exception {
    this.contextManager.finalizeTaskContext();
  }
}<|MERGE_RESOLUTION|>--- conflicted
+++ resolved
@@ -20,6 +20,8 @@
 
 import java.util.HashMap;
 import java.util.Map;
+import java.util.Set;
+
 import org.apache.samza.config.Config;
 import org.apache.samza.operators.ContextManager;
 import org.apache.samza.operators.MessageStreamImpl;
@@ -34,13 +36,6 @@
 import org.apache.samza.util.Clock;
 import org.apache.samza.util.SystemClock;
 
-<<<<<<< HEAD
-import java.util.HashMap;
-import java.util.Map;
-import java.util.Set;
-
-=======
->>>>>>> 05915bfc
 
 /**
  * Execution of the logic sub-DAG
@@ -85,23 +80,18 @@
 
   private ContextManager contextManager;
 
-<<<<<<< HEAD
   private Set<SystemStreamPartition> systemStreamPartitions;
 
-  public StreamOperatorTask(StreamGraphBuilder graphBuilder) {
-    this(graphBuilder, SystemClock.instance());
+  public StreamOperatorTask(StreamApplication graphBuilder, ApplicationRunner runner) {
+    this(graphBuilder, SystemClock.instance(), runner);
   }
 
   // purely for testing.
-  public StreamOperatorTask(StreamGraphBuilder graphBuilder, Clock clock) {
+  public StreamOperatorTask(StreamApplication graphBuilder, Clock clock, ApplicationRunner runner) {
     this.graphBuilder = graphBuilder;
     this.operatorGraph = new OperatorGraph(clock);
     this.clock = clock;
-=======
-  public StreamOperatorTask(StreamApplication graphBuilder, ApplicationRunner runner) {
-    this.graphBuilder = graphBuilder;
     this.runner = runner;
->>>>>>> 05915bfc
   }
 
   @Override
@@ -110,13 +100,9 @@
     StreamGraphImpl streamGraph = new StreamGraphImpl(this.runner, config);
     this.graphBuilder.init(streamGraph, config);
     // get the context manager of the {@link StreamGraph} and initialize the task-specific context
-<<<<<<< HEAD
-    this.contextManager = streams.getContextManager();
+    this.contextManager = streamGraph.getContextManager();
     this.systemStreamPartitions = context.getSystemStreamPartitions();
-=======
-    this.contextManager = streamGraph.getContextManager();
 
->>>>>>> 05915bfc
     Map<SystemStream, MessageStreamImpl> inputBySystemStream = new HashMap<>();
     systemStreamPartitions.forEach(ssp -> {
         if (!inputBySystemStream.containsKey(ssp.getSystemStream())) {
@@ -134,16 +120,11 @@
   }
 
   @Override
-<<<<<<< HEAD
   public final void window(MessageCollector collector, TaskCoordinator coordinator)  {
     systemStreamPartitions.forEach(ssp -> {
         this.operatorGraph.get(ssp.getSystemStream())
           .onTick(collector, coordinator);
       });
-=======
-  public final void window(MessageCollector collector, TaskCoordinator coordinator) throws Exception {
-    this.operatorGraph.getAll().forEach(r -> r.onTimer(collector, coordinator));
->>>>>>> 05915bfc
   }
 
   @Override
