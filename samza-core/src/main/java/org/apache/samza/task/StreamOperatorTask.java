/*
 * Licensed to the Apache Software Foundation (ASF) under one
 * or more contributor license agreements.  See the NOTICE file
 * distributed with this work for additional information
 * regarding copyright ownership.  The ASF licenses this file
 * to you under the Apache License, Version 2.0 (the
 * "License"); you may not use this file except in compliance
 * with the License.  You may obtain a copy of the License at
 *
 *   http://www.apache.org/licenses/LICENSE-2.0
 *
 * Unless required by applicable law or agreed to in writing,
 * software distributed under the License is distributed on an
 * "AS IS" BASIS, WITHOUT WARRANTIES OR CONDITIONS OF ANY
 * KIND, either express or implied.  See the License for the
 * specific language governing permissions and limitations
 * under the License.
 */
package org.apache.samza.task;

import org.apache.samza.context.Context;
import org.apache.samza.operators.OperatorSpecGraph;
import org.apache.samza.operators.impl.InputOperatorImpl;
import org.apache.samza.operators.impl.OperatorImplGraph;
import org.apache.samza.system.EndOfStreamMessage;
import org.apache.samza.system.IncomingMessageEnvelope;
import org.apache.samza.system.MessageType;
import org.apache.samza.system.SystemStream;
import org.apache.samza.system.WatermarkMessage;
import org.apache.samza.util.Clock;
import org.apache.samza.util.SystemClock;
import org.slf4j.Logger;
import org.slf4j.LoggerFactory;


/**
 * A {@link StreamTask} implementation that brings all the operator API implementation components together and
 * feeds the input messages into the user-defined transformation chains in {@link OperatorSpecGraph}.
 */
public class StreamOperatorTask implements StreamTask, InitableTask, WindowableTask, ClosableTask {
  private static final Logger LOG = LoggerFactory.getLogger(StreamOperatorTask.class);

  private final OperatorSpecGraph specGraph;
  private final Clock clock;

  private OperatorImplGraph operatorImplGraph;

  /**
   * Constructs an adaptor task to run the user-implemented {@link OperatorSpecGraph}.
   * @param specGraph the serialized version of user-implemented {@link OperatorSpecGraph}
   *                  that includes the logical DAG
   * @param clock the {@link Clock} to use for time-keeping
   */
  public StreamOperatorTask(OperatorSpecGraph specGraph, Clock clock) {
    this.specGraph = specGraph.clone();
    this.clock = clock;
  }

  public StreamOperatorTask(OperatorSpecGraph specGraph) {
    this(specGraph, SystemClock.instance());
  }

  /**
   * Initializes this task during startup.
   * <p>
   * Implementation: Initializes the runtime {@link OperatorImplGraph} according to user-defined {@link OperatorSpecGraph}.
   * Users set the input and output streams and the task-wide context manager using {@link org.apache.samza.application.StreamApplicationDescriptor} APIs,
   * and the logical transforms using the {@link org.apache.samza.operators.MessageStream} APIs. After the
   * {@link org.apache.samza.application.StreamApplicationDescriptorImpl} is initialized once by the application, it then creates
   * an immutable {@link OperatorSpecGraph} accordingly, which is passed in to this class to create the {@link OperatorImplGraph}
   * corresponding to the logical DAG.
   *
   * @param context allows initializing and accessing contextual data of this StreamTask
   * @throws Exception in case of initialization errors
   */
  @Override
  public final void init(Context context) throws Exception {
    // create the operator impl DAG corresponding to the logical operator spec DAG
    this.operatorImplGraph = new OperatorImplGraph(specGraph, context, clock);
  }

  /**
   * Passes the incoming message envelopes along to the {@link InputOperatorImpl} node
   * for the input {@link SystemStream}.
   * <p>
   * From then on, each {@link org.apache.samza.operators.impl.OperatorImpl} propagates its transformed output to
   * its chained {@link org.apache.samza.operators.impl.OperatorImpl}s itself.
   *
   * @param ime incoming message envelope to process
   * @param collector the collector to send messages with
   * @param coordinator the coordinator to request commits or shutdown
   */
  @Override
  public final void process(IncomingMessageEnvelope ime, MessageCollector collector, TaskCoordinator coordinator) {
    SystemStream systemStream = ime.getSystemStreamPartition().getSystemStream();
    InputOperatorImpl inputOpImpl = operatorImplGraph.getInputOperator(systemStream);
    if (inputOpImpl != null) {
      switch (MessageType.of(ime.getMessage())) {
        case USER_MESSAGE:
          inputOpImpl.onMessage(ime, collector, coordinator);
          break;

        case END_OF_STREAM:
          EndOfStreamMessage eosMessage = (EndOfStreamMessage) ime.getMessage();
          inputOpImpl.aggregateEndOfStream(eosMessage, ime.getSystemStreamPartition(), collector, coordinator);
          break;

        case WATERMARK:
          WatermarkMessage watermarkMessage = (WatermarkMessage) ime.getMessage();
          inputOpImpl.aggregateWatermark(watermarkMessage, ime.getSystemStreamPartition(), collector, coordinator);
          break;
      }
    }
  }

  @Override
  public final void window(MessageCollector collector, TaskCoordinator coordinator)  {
    operatorImplGraph.getAllInputOperators()
        .forEach(inputOperator -> inputOperator.onTimer(collector, coordinator));
  }

  @Override
  public void close() throws Exception {
<<<<<<< HEAD
    operatorImplGraph.close();
=======
    if (this.contextManager != null) {
      this.contextManager.close();
    }
    if (operatorImplGraph != null) {
      operatorImplGraph.close();
    }
>>>>>>> e312bb55
  }

  /* package private for testing */
  OperatorImplGraph getOperatorImplGraph() {
    return this.operatorImplGraph;
  }
}<|MERGE_RESOLUTION|>--- conflicted
+++ resolved
@@ -121,16 +121,9 @@
 
   @Override
   public void close() throws Exception {
-<<<<<<< HEAD
-    operatorImplGraph.close();
-=======
-    if (this.contextManager != null) {
-      this.contextManager.close();
-    }
     if (operatorImplGraph != null) {
       operatorImplGraph.close();
     }
->>>>>>> e312bb55
   }
 
   /* package private for testing */
