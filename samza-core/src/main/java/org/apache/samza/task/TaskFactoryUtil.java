/*
 * Licensed to the Apache Software Foundation (ASF) under one
 * or more contributor license agreements.  See the NOTICE file
 * distributed with this work for additional information
 * regarding copyright ownership.  The ASF licenses this file
 * to you under the Apache License, Version 2.0 (the
 * "License"); you may not use this file except in compliance
 * with the License.  You may obtain a copy of the License at
 *
 *   http://www.apache.org/licenses/LICENSE-2.0
 *
 * Unless required by applicable law or agreed to in writing,
 * software distributed under the License is distributed on an
 * "AS IS" BASIS, WITHOUT WARRANTIES OR CONDITIONS OF ANY
 * KIND, either express or implied.  See the License for the
 * specific language governing permissions and limitations
 * under the License.
 */
package org.apache.samza.task;

import com.google.common.base.Preconditions;
import org.apache.commons.lang3.StringUtils;
import org.apache.samza.SamzaException;
import org.apache.samza.application.ApplicationDescriptor;
import org.apache.samza.application.ApplicationDescriptorImpl;
import org.apache.samza.application.StreamApplicationDescriptorImpl;
import org.apache.samza.application.TaskApplicationDescriptorImpl;
import org.apache.samza.config.ConfigException;
import org.slf4j.Logger;
import org.slf4j.LoggerFactory;

import java.util.concurrent.ExecutorService;

/**
 * This class provides utility functions to load task factory classes based on config, and to wrap {@link StreamTaskFactory}
 * in {@link AsyncStreamTaskFactory} when running {@link StreamTask}s in multi-thread mode
 */
public class TaskFactoryUtil {
  private static final Logger log = LoggerFactory.getLogger(TaskFactoryUtil.class);

  /**
   * Creates a {@link TaskFactory} based on {@link ApplicationDescriptorImpl}
   *
   * @param appDesc {@link ApplicationDescriptorImpl} for this application
   * @return {@link TaskFactory} object defined by {@code appDesc}
   */
  public static TaskFactory getTaskFactory(ApplicationDescriptorImpl<? extends ApplicationDescriptor> appDesc) {
    if (appDesc instanceof TaskApplicationDescriptorImpl) {
      return ((TaskApplicationDescriptorImpl) appDesc).getTaskFactory();
    } else if (appDesc instanceof StreamApplicationDescriptorImpl) {
      return (StreamTaskFactory) () -> new StreamOperatorTask(((StreamApplicationDescriptorImpl) appDesc).getOperatorSpecGraph(),
          ((StreamApplicationDescriptorImpl) appDesc).getContextManager());
    }
<<<<<<< HEAD
    throw new IllegalArgumentException(String.format("AppDescriptorImpl has to be either TaskAppDescriptorImpl or "
        + "StreamAppDescriptorImpl. class %s is not supported", appDesc.getClass().getName()));
=======
    throw new IllegalArgumentException(String.format("ApplicationDescriptorImpl has to be either TaskApplicationDescriptorImpl or "
        + "StreamApplicationDescriptorImpl. class %s is not supported", appDesc.getClass().getName()));
>>>>>>> abf49eaa
  }

  /**
   * Creates a {@link TaskFactory} based on the configuration.
   * <p>
   * This should only be used to create {@link TaskFactory} defined in task.class
   *
   * @param taskClassName  the task class name for this job
   * @return  a {@link TaskFactory} object, either a instance of {@link StreamTaskFactory} or {@link AsyncStreamTaskFactory}
   */
  public static TaskFactory getTaskFactory(String taskClassName) {
    Preconditions.checkArgument(StringUtils.isNotBlank(taskClassName), "task.class cannot be empty");
    log.info("Got task class name: {}", taskClassName);

    boolean isAsyncTaskClass;
    try {
      isAsyncTaskClass = AsyncStreamTask.class.isAssignableFrom(Class.forName(taskClassName));
    } catch (Throwable t) {
      throw new ConfigException(String.format("Invalid configuration for AsyncStreamTask class: %s", taskClassName), t);
    }

    if (isAsyncTaskClass) {
      return (AsyncStreamTaskFactory) () -> {
        try {
          return (AsyncStreamTask) Class.forName(taskClassName).newInstance();
        } catch (Throwable t) {
          log.error("Error loading AsyncStreamTask class: {}. error: {}", taskClassName, t);
          throw new SamzaException(String.format("Error loading AsyncStreamTask class: %s", taskClassName), t);
        }
      };
    }

    return (StreamTaskFactory) () -> {
      try {
        return (StreamTask) Class.forName(taskClassName).newInstance();
      } catch (Throwable t) {
        log.error("Error loading StreamTask class: {}. error: {}", taskClassName, t);
        throw new SamzaException(String.format("Error loading StreamTask class: %s", taskClassName), t);
      }
    };
  }

  /**
   * Optionally wrap the {@link StreamTaskFactory} in a {@link AsyncStreamTaskFactory}, when running {@link StreamTask}
   * in multi-thread mode.
   *
   * @param factory  the task factory instance loaded according to the task class
   * @param singleThreadMode  the flag indicating whether the job is running in single thread mode or not
   * @param taskThreadPool  the thread pool to run the {@link AsyncStreamTaskAdapter} tasks
   * @return  the finalized task factory object
   */
  public static TaskFactory finalizeTaskFactory(TaskFactory factory, boolean singleThreadMode, ExecutorService taskThreadPool) {

    validateFactory(factory);

    boolean isAsyncTaskClass = factory instanceof AsyncStreamTaskFactory;
    if (isAsyncTaskClass) {
      log.info("Got an AsyncStreamTask implementation.");
    }

    if (singleThreadMode && isAsyncTaskClass) {
      throw new SamzaException("AsyncStreamTask cannot run on single thread mode.");
    }

    if (!singleThreadMode && !isAsyncTaskClass) {
      log.info("Converting StreamTask to AsyncStreamTaskAdapter when running StreamTask with multiple threads");
      return (AsyncStreamTaskFactory) () -> new AsyncStreamTaskAdapter(((StreamTaskFactory) factory).createInstance(), taskThreadPool);
    }

    return factory;
  }

  private static void validateFactory(TaskFactory factory) {
    if (factory == null) {
      throw new SamzaException("Either the task class name or the task factory instance is required.");
    }

    if (!(factory instanceof StreamTaskFactory) && !(factory instanceof AsyncStreamTaskFactory)) {
      throw new SamzaException(String.format("TaskFactory must be either StreamTaskFactory or AsyncStreamTaskFactory. %s is not supported",
          factory.getClass()));
    }
  }

}<|MERGE_RESOLUTION|>--- conflicted
+++ resolved
@@ -51,13 +51,8 @@
       return (StreamTaskFactory) () -> new StreamOperatorTask(((StreamApplicationDescriptorImpl) appDesc).getOperatorSpecGraph(),
           ((StreamApplicationDescriptorImpl) appDesc).getContextManager());
     }
-<<<<<<< HEAD
-    throw new IllegalArgumentException(String.format("AppDescriptorImpl has to be either TaskAppDescriptorImpl or "
-        + "StreamAppDescriptorImpl. class %s is not supported", appDesc.getClass().getName()));
-=======
     throw new IllegalArgumentException(String.format("ApplicationDescriptorImpl has to be either TaskApplicationDescriptorImpl or "
         + "StreamApplicationDescriptorImpl. class %s is not supported", appDesc.getClass().getName()));
->>>>>>> abf49eaa
   }
 
   /**
