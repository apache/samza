/*
 * Licensed to the Apache Software Foundation (ASF) under one
 * or more contributor license agreements.  See the NOTICE file
 * distributed with this work for additional information
 * regarding copyright ownership.  The ASF licenses this file
 * to you under the Apache License, Version 2.0 (the
 * "License"); you may not use this file except in compliance
 * with the License.  You may obtain a copy of the License at
 *
 *   http://www.apache.org/licenses/LICENSE-2.0
 *
 * Unless required by applicable law or agreed to in writing,
 * software distributed under the License is distributed on an
 * "AS IS" BASIS, WITHOUT WARRANTIES OR CONDITIONS OF ANY
 * KIND, either express or implied.  See the License for the
 * specific language governing permissions and limitations
 * under the License.
 */
package org.apache.samza.table;

import com.google.common.base.Preconditions;
import java.util.HashMap;
import java.util.Map;
import org.apache.samza.SamzaException;
import org.apache.samza.config.Config;
import org.apache.samza.config.JavaTableConfig;
import org.apache.samza.context.Context;
import org.apache.samza.serializers.KVSerde;
import org.apache.samza.serializers.Serde;
import org.apache.samza.util.Util;
import org.slf4j.Logger;
import org.slf4j.LoggerFactory;


/**
 * A {@link TableManager} manages tables within a Samza task. For each table, it maintains
 * the {@link TableSpec}, the {@link TableProvider} and the {@link Table} instance.
 * It is used at execution for {@link org.apache.samza.container.TaskInstance} to retrieve
 * table instances for read/write operations.
 *
 * A {@link TableManager} is constructed from job configuration, the {@link TableSpec}
 * and {@link TableProvider} are constructed by processing the job configuration
 * during initialization. The {@link Table} is constructed when {@link #getTable(String)}
 * is called and cached.
 *
 * After a {@link TableManager} is constructed, local tables are associated with
 * local store instances created during {@link org.apache.samza.container.SamzaContainer}
 * initialization.
 *
 * Method {@link TableManager#getTable(String)} will throw {@link IllegalStateException},
 * if it's called before initialization.
 *
 */
public class TableManager {

  static public class TableCtx {
    private TableSpec tableSpec;
    private TableProvider tableProvider;
    private Table table;
  }

  private final Logger logger = LoggerFactory.getLogger(TableManager.class.getName());

  // tableId -> TableCtx
  private final Map<String, TableCtx> tableContexts = new HashMap<>();

  private boolean initialized;

  /**
   * Construct a table manager instance
   * @param config job configuration
   * @param serdes Serde instances for tables
   */
  public TableManager(Config config, Map<String, Serde<Object>> serdes) {
    new JavaTableConfig(config).getTableIds().forEach(tableId -> {

        // Construct the table provider
        String tableProviderFactory = config.get(String.format(JavaTableConfig.TABLE_PROVIDER_FACTORY, tableId));

        // Construct the KVSerde
        JavaTableConfig tableConfig = new JavaTableConfig(config);
        KVSerde serde = KVSerde.of(
            serdes.get(tableConfig.getKeySerde(tableId)),
            serdes.get(tableConfig.getValueSerde(tableId)));

        TableSpec tableSpec = new TableSpec(tableId, serde, tableProviderFactory,
            config.subset(String.format(JavaTableConfig.TABLE_ID_PREFIX, tableId) + "."));

        addTable(tableSpec);

        logger.info("Added table " + tableSpec.getId());
      });
  }

  /**
   * Initialize table providers with container and task contexts
   * @param context context for the task
   */
<<<<<<< HEAD
  public void init(Context context) {
    Preconditions.checkNotNull(context, "Cannot pass null context");
    tables.values().forEach(ctx -> ctx.tableProvider.init(context));
=======
  public void init(SamzaContainerContext containerContext, TaskContext taskContext) {
    Preconditions.checkNotNull(containerContext, "null container context.");
    tableContexts.values().forEach(ctx -> ctx.tableProvider.init(containerContext, taskContext));
>>>>>>> 7c774f3c
    initialized = true;
  }

  /**
   * Add a table to the table manager
   * @param tableSpec the table spec
   */
  private void addTable(TableSpec tableSpec) {
    if (tableContexts.containsKey(tableSpec.getId())) {
      throw new SamzaException("Table " + tableSpec.getId() + " already exists");
    }
    TableCtx ctx = new TableCtx();
    TableProviderFactory tableProviderFactory =
        Util.getObj(tableSpec.getTableProviderFactoryClassName(), TableProviderFactory.class);
    ctx.tableProvider = tableProviderFactory.getTableProvider(tableSpec);
    ctx.tableSpec = tableSpec;
    tableContexts.put(tableSpec.getId(), ctx);
  }

  /**
   * Shutdown the table manager, internally it shuts down all tables
   */
  public void close() {
    tableContexts.values().forEach(ctx -> ctx.tableProvider.close());
  }

  /**
   * Get a table instance
   * @param tableId Id of the table
   * @return table instance
   */
  public Table getTable(String tableId) {
    Preconditions.checkState(initialized, "TableManager has not been initialized.");

    TableCtx ctx = tableContexts.get(tableId);
    Preconditions.checkNotNull(ctx, "Unknown tableId " + tableId);

    if (ctx.table == null) {
      ctx.table = ctx.tableProvider.getTable();
    }
    return ctx.table;
  }
}<|MERGE_RESOLUTION|>--- conflicted
+++ resolved
@@ -96,15 +96,9 @@
    * Initialize table providers with container and task contexts
    * @param context context for the task
    */
-<<<<<<< HEAD
   public void init(Context context) {
     Preconditions.checkNotNull(context, "Cannot pass null context");
-    tables.values().forEach(ctx -> ctx.tableProvider.init(context));
-=======
-  public void init(SamzaContainerContext containerContext, TaskContext taskContext) {
-    Preconditions.checkNotNull(containerContext, "null container context.");
-    tableContexts.values().forEach(ctx -> ctx.tableProvider.init(containerContext, taskContext));
->>>>>>> 7c774f3c
+    tableContexts.values().forEach(ctx -> ctx.tableProvider.init(context));
     initialized = true;
   }
 
