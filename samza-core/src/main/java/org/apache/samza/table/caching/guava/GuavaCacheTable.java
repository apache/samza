/*
 * Licensed to the Apache Software Foundation (ASF) under one
 * or more contributor license agreements.  See the NOTICE file
 * distributed with this work for additional information
 * regarding copyright ownership.  The ASF licenses this file
 * to you under the Apache License, Version 2.0 (the
 * "License"); you may not use this file except in compliance
 * with the License.  You may obtain a copy of the License at
 *
 *   http://www.apache.org/licenses/LICENSE-2.0
 *
 * Unless required by applicable law or agreed to in writing,
 * software distributed under the License is distributed on an
 * "AS IS" BASIS, WITHOUT WARRANTIES OR CONDITIONS OF ANY
 * KIND, either express or implied.  See the License for the
 * specific language governing permissions and limitations
 * under the License.
 */

package org.apache.samza.table.caching.guava;

import com.google.common.cache.Cache;
import java.util.concurrent.CompletionStage;
import org.apache.samza.SamzaException;
import org.apache.samza.context.Context;
import org.apache.samza.storage.kv.Entry;
import org.apache.samza.table.BaseReadWriteTable;
import org.apache.samza.table.ReadWriteTable;
import org.apache.samza.table.utils.TableMetricsUtil;

import java.util.ArrayList;
import java.util.List;
import java.util.Map;
import java.util.concurrent.CompletableFuture;


/**
 * Simple cache table backed by a Guava cache instance. Application is expect to build
 * a cache instance with desired parameters and specify it to the table descriptor.
 *
 * @param <K> type of the key in the cache
 * @param <V> type of the value in the cache
 */
public class GuavaCacheTable<K, V> extends BaseReadWriteTable<K, V>
    implements ReadWriteTable<K, V> {

  private final Cache<K, V> cache;

  public GuavaCacheTable(String tableId, Cache<K, V> cache) {
    super(tableId);
    this.cache = cache;
  }

  @Override
  public void init(Context context) {
    super.init(context);
    TableMetricsUtil tableMetricsUtil = new TableMetricsUtil(context, this, tableId);
    // hit- and miss-rate are provided by CachingTable.
    tableMetricsUtil.newGauge("evict-count", () -> cache.stats().evictionCount());
  }

  @Override
  public V get(K key, Object ... args) {
    try {
      return getAsync(key).toCompletableFuture().join();
    } catch (Exception e) {
      throw new SamzaException("GET failed for " + key, e);
    }
  }

  @Override
<<<<<<< HEAD
  public CompletionStage<V> getAsync(K key) {
=======
  public CompletableFuture<V> getAsync(K key, Object ... args) {
>>>>>>> c087f80c
    CompletableFuture<V> future = new CompletableFuture<>();
    try {
      future.complete(cache.getIfPresent(key));
    } catch (Exception e) {
      future.completeExceptionally(e);
    }
    return future;
  }

  @Override
  public Map<K, V> getAll(List<K> keys, Object ... args) {
    try {
      return getAllAsync(keys).toCompletableFuture().join();
    } catch (Exception e) {
      throw new SamzaException("GET_ALL failed for " + keys, e);
    }
  }

  @Override
<<<<<<< HEAD
  public CompletionStage<Map<K, V>> getAllAsync(List<K> keys) {
=======
  public CompletableFuture<Map<K, V>> getAllAsync(List<K> keys, Object ... args) {
>>>>>>> c087f80c
    CompletableFuture<Map<K, V>> future = new CompletableFuture<>();
    try {
      future.complete(cache.getAllPresent(keys));
    } catch (Exception e) {
      future.completeExceptionally(e);
    }
    return future;
  }

  @Override
  public void put(K key, V value, Object ... args) {
    try {
      putAsync(key, value).toCompletableFuture().join();
    } catch (Exception e) {
      throw new SamzaException("PUT failed for " + key, e);
    }
  }

  @Override
<<<<<<< HEAD
  public CompletionStage<Void> putAsync(K key, V value) {
=======
  public CompletableFuture<Void> putAsync(K key, V value, Object ... args) {
>>>>>>> c087f80c
    if (key == null) {
      return deleteAsync(key);
    }

    CompletableFuture<Void> future = new CompletableFuture<>();
    try {
      cache.put(key, value);
      future.complete(null);
    } catch (Exception e) {
      future.completeExceptionally(e);
    }
    return future;
  }

  @Override
  public void putAll(List<Entry<K, V>> entries, Object ... args) {
    try {
      putAllAsync(entries).toCompletableFuture().join();
    } catch (Exception e) {
      throw new SamzaException("PUT_ALL failed", e);
    }
  }

  @Override
<<<<<<< HEAD
  public CompletionStage<Void> putAllAsync(List<Entry<K, V>> entries) {
=======
  public CompletableFuture<Void> putAllAsync(List<Entry<K, V>> entries, Object ... args) {
>>>>>>> c087f80c
    CompletableFuture<Void> future = new CompletableFuture<>();
    try {
      // Separate out put vs delete records
      List<K> delKeys = new ArrayList<>();
      List<Entry<K, V>> putRecords = new ArrayList<>();
      entries.forEach(r -> {
          if (r.getValue() != null) {
            putRecords.add(r);
          } else {
            delKeys.add(r.getKey());
          }
        });

      cache.invalidateAll(delKeys);
      putRecords.forEach(e -> put(e.getKey(), e.getValue()));
      future.complete(null);
    } catch (Exception e) {
      future.completeExceptionally(e);
    }
    return future;
  }

  @Override
  public void delete(K key, Object ... args) {
    try {
      deleteAsync(key).toCompletableFuture().join();
    } catch (Exception e) {
      throw new SamzaException("DELETE failed", e);
    }
  }

  @Override
<<<<<<< HEAD
  public CompletionStage<Void> deleteAsync(K key) {
=======
  public CompletableFuture<Void> deleteAsync(K key, Object ... args) {
>>>>>>> c087f80c
    CompletableFuture<Void> future = new CompletableFuture<>();
    try {
      cache.invalidate(key);
      future.complete(null);
    } catch (Exception e) {
      future.completeExceptionally(e);
    }
    return future;
  }

  @Override
  public void deleteAll(List<K> keys, Object ... args) {
    try {
      deleteAllAsync(keys).toCompletableFuture().join();
    } catch (Exception e) {
      throw new SamzaException("DELETE_ALL failed", e);
    }
  }

  @Override
<<<<<<< HEAD
  public CompletionStage<Void> deleteAllAsync(List<K> keys) {
=======
  public CompletableFuture<Void> deleteAllAsync(List<K> keys, Object ... args) {
>>>>>>> c087f80c
    CompletableFuture<Void> future = new CompletableFuture<>();
    try {
      cache.invalidateAll(keys);
      future.complete(null);
    } catch (Exception e) {
      future.completeExceptionally(e);
    }
    return future;
  }

  @Override
  public synchronized void flush() {
    cache.cleanUp();
  }

  @Override
  public synchronized void close() {
    cache.invalidateAll();
  }
}<|MERGE_RESOLUTION|>--- conflicted
+++ resolved
@@ -69,11 +69,7 @@
   }
 
   @Override
-<<<<<<< HEAD
-  public CompletionStage<V> getAsync(K key) {
-=======
-  public CompletableFuture<V> getAsync(K key, Object ... args) {
->>>>>>> c087f80c
+  public CompletionStage<V> getAsync(K key, Object ... args) {
     CompletableFuture<V> future = new CompletableFuture<>();
     try {
       future.complete(cache.getIfPresent(key));
@@ -93,11 +89,7 @@
   }
 
   @Override
-<<<<<<< HEAD
-  public CompletionStage<Map<K, V>> getAllAsync(List<K> keys) {
-=======
-  public CompletableFuture<Map<K, V>> getAllAsync(List<K> keys, Object ... args) {
->>>>>>> c087f80c
+  public CompletionStage<Map<K, V>> getAllAsync(List<K> keys, Object ... args) {
     CompletableFuture<Map<K, V>> future = new CompletableFuture<>();
     try {
       future.complete(cache.getAllPresent(keys));
@@ -117,11 +109,7 @@
   }
 
   @Override
-<<<<<<< HEAD
-  public CompletionStage<Void> putAsync(K key, V value) {
-=======
-  public CompletableFuture<Void> putAsync(K key, V value, Object ... args) {
->>>>>>> c087f80c
+  public CompletionStage<Void> putAsync(K key, V value, Object ... args) {
     if (key == null) {
       return deleteAsync(key);
     }
@@ -146,11 +134,7 @@
   }
 
   @Override
-<<<<<<< HEAD
-  public CompletionStage<Void> putAllAsync(List<Entry<K, V>> entries) {
-=======
-  public CompletableFuture<Void> putAllAsync(List<Entry<K, V>> entries, Object ... args) {
->>>>>>> c087f80c
+  public CompletionStage<Void> putAllAsync(List<Entry<K, V>> entries, Object ... args) {
     CompletableFuture<Void> future = new CompletableFuture<>();
     try {
       // Separate out put vs delete records
@@ -183,11 +167,7 @@
   }
 
   @Override
-<<<<<<< HEAD
-  public CompletionStage<Void> deleteAsync(K key) {
-=======
-  public CompletableFuture<Void> deleteAsync(K key, Object ... args) {
->>>>>>> c087f80c
+  public CompletionStage<Void> deleteAsync(K key, Object ... args) {
     CompletableFuture<Void> future = new CompletableFuture<>();
     try {
       cache.invalidate(key);
@@ -208,11 +188,7 @@
   }
 
   @Override
-<<<<<<< HEAD
-  public CompletionStage<Void> deleteAllAsync(List<K> keys) {
-=======
-  public CompletableFuture<Void> deleteAllAsync(List<K> keys, Object ... args) {
->>>>>>> c087f80c
+  public CompletionStage<Void> deleteAllAsync(List<K> keys, Object ... args) {
     CompletableFuture<Void> future = new CompletableFuture<>();
     try {
       cache.invalidateAll(keys);
