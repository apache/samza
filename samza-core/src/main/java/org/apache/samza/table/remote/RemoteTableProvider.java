--- conflicted
+++ resolved
@@ -26,7 +26,6 @@
 import java.util.concurrent.ExecutorService;
 import java.util.concurrent.Executors;
 import java.util.concurrent.ScheduledExecutorService;
-
 import org.apache.samza.table.Table;
 import org.apache.samza.table.TableSpec;
 import org.apache.samza.table.retry.RetriableReadFunction;
@@ -37,8 +36,7 @@
 import org.apache.samza.table.utils.TableMetricsUtil;
 import org.apache.samza.util.RateLimiter;
 
-import static org.apache.samza.table.remote.RemoteTableDescriptor.RL_READ_TAG;
-import static org.apache.samza.table.remote.RemoteTableDescriptor.RL_WRITE_TAG;
+import static org.apache.samza.table.remote.RemoteTableDescriptor.*;
 
 
 /**
@@ -150,9 +148,6 @@
           writeRateLimiter, tableExecutors.get(tableId), callbackExecutors.get(tableId));
     }
 
-<<<<<<< HEAD
-    table.init(this.context);
-=======
     TableMetricsUtil metricsUtil = new TableMetricsUtil(containerContext, taskContext, table, tableId);
     if (readRetryPolicy != null) {
       ((RetriableReadFunction) readFn).setMetrics(metricsUtil);
@@ -161,8 +156,7 @@
       ((RetriableWriteFunction) writeFn).setMetrics(metricsUtil);
     }
 
-    table.init(containerContext, taskContext);
->>>>>>> 7c774f3c
+    table.init(context);
     tables.add(table);
     return table;
   }
