/*
 * Licensed to the Apache Software Foundation (ASF) under one
 * or more contributor license agreements.  See the NOTICE file
 * distributed with this work for additional information
 * regarding copyright ownership.  The ASF licenses this file
 * to you under the Apache License, Version 2.0 (the
 * "License"); you may not use this file except in compliance
 * with the License.  You may obtain a copy of the License at
 *
 *   http://www.apache.org/licenses/LICENSE-2.0
 *
 * Unless required by applicable law or agreed to in writing,
 * software distributed under the License is distributed on an
 * "AS IS" BASIS, WITHOUT WARRANTIES OR CONDITIONS OF ANY
 * KIND, either express or implied.  See the License for the
 * specific language governing permissions and limitations
 * under the License.
 */

package org.apache.samza.table.caching;

import com.google.common.base.Preconditions;
import java.util.concurrent.CompletionStage;
import org.apache.samza.SamzaException;
import org.apache.samza.context.Context;
import org.apache.samza.storage.kv.Entry;
import org.apache.samza.table.BaseReadWriteTable;
import org.apache.samza.table.ReadWriteTable;
import org.apache.samza.table.utils.TableMetricsUtil;

import java.util.ArrayList;
import java.util.HashMap;
import java.util.List;
import java.util.Map;
import java.util.concurrent.CompletableFuture;
import java.util.concurrent.atomic.AtomicLong;
import java.util.stream.Collectors;

import static org.apache.samza.table.utils.TableMetricsUtil.incCounter;
import static org.apache.samza.table.utils.TableMetricsUtil.updateTimer;


/**
 * A hybrid table incorporating a cache with a Samza table. The cache is
 * represented as a {@link ReadWriteTable}.
 *
 * The intented use case is to optimize the latency of accessing the actual table, e.g.
 * remote tables, when eventual consistency between cache and table is acceptable.
 * The cache is expected to support TTL such that the values can be refreshed at some
 * point.
 *
 * {@link CachingTable} supports write-through and write-around (writes bypassing cache) policies.
 * For write-through policy, it supports read-after-write semantics because the value is
 * cached after written to the table.
 *
 * Note that there is no synchronization in {@link CachingTable} because it is impossible to
 * implement a critical section between table read/write and cache update in the async
 * code paths without serializing all async operations for the same keys. Given stale
 * data is a presumed trade-off for using a cache with table, it should be acceptable
 * for the data in table and cache to be temporarily out-of-sync. Moreover, unsynchronized
 * operations in {@link CachingTable} also deliver higher performance when there is contention.
 *
 * @param <K> type of the table key
 * @param <V> type of the table value
 */
public class CachingTable<K, V> extends BaseReadWriteTable<K, V>
    implements ReadWriteTable<K, V> {

  private final ReadWriteTable<K, V> table;
  private final ReadWriteTable<K, V> cache;
  private final boolean isWriteAround;

  // Common caching stats
  private AtomicLong hitCount = new AtomicLong();
  private AtomicLong missCount = new AtomicLong();

  public CachingTable(String tableId, ReadWriteTable<K, V> table, ReadWriteTable<K, V> cache, boolean isWriteAround) {
    super(tableId);
    this.table = table;
    this.cache = cache;
    this.isWriteAround = isWriteAround;
  }

  @Override
  public void init(Context context) {
    super.init(context);
    TableMetricsUtil tableMetricsUtil = new TableMetricsUtil(context, this, tableId);
    tableMetricsUtil.newGauge("hit-rate", () -> hitRate());
    tableMetricsUtil.newGauge("miss-rate", () -> missRate());
    tableMetricsUtil.newGauge("req-count", () -> requestCount());
  }

  /**
   * Lookup the cache and return the keys that are missed in cache
   * @param keys keys to be looked up
   * @param records result map
   * @return list of keys missed in the cache
   */
  private List<K> lookupCache(List<K> keys, Map<K, V> records, Object ... args) {
    List<K> missKeys = new ArrayList<>();
    records.putAll(cache.getAll(keys, args));
    keys.forEach(k -> {
        if (!records.containsKey(k)) {
          missKeys.add(k);
        }
      });
    return missKeys;
  }

  @Override
  public V get(K key, Object ... args) {
    try {
<<<<<<< HEAD
      return getAsync(key).toCompletableFuture().join();
=======
      return getAsync(key, args).get();
>>>>>>> c087f80c
    } catch (Exception e) {
      throw new SamzaException(e);
    }
  }

  @Override
<<<<<<< HEAD
  public CompletionStage<V> getAsync(K key) {
=======
  public CompletableFuture<V> getAsync(K key, Object ... args) {
>>>>>>> c087f80c
    incCounter(metrics.numGets);
    V value = cache.get(key, args);
    if (value != null) {
      hitCount.incrementAndGet();
      return CompletableFuture.completedFuture(value);
    }

    long startNs = clock.nanoTime();
    missCount.incrementAndGet();

    return table.getAsync(key, args).handle((result, e) -> {
        if (e != null) {
          throw new SamzaException("Failed to get the record for " + key, e);
        } else {
          if (result != null) {
            cache.put(key, result, args);
          }
          updateTimer(metrics.getNs, clock.nanoTime() - startNs);
          return result;
        }
      });
  }

  @Override
  public Map<K, V> getAll(List<K> keys, Object ... args) {
    try {
<<<<<<< HEAD
      return getAllAsync(keys).toCompletableFuture().join();
=======
      return getAllAsync(keys, args).get();
>>>>>>> c087f80c
    } catch (Exception e) {
      throw new SamzaException(e);
    }
  }

  @Override
<<<<<<< HEAD
  public CompletionStage<Map<K, V>> getAllAsync(List<K> keys) {
=======
  public CompletableFuture<Map<K, V>> getAllAsync(List<K> keys, Object ... args) {
>>>>>>> c087f80c
    incCounter(metrics.numGetAlls);
    // Make a copy of entries which might be immutable
    Map<K, V> getAllResult = new HashMap<>();
    List<K> missingKeys = lookupCache(keys, getAllResult);

    if (missingKeys.isEmpty()) {
      return CompletableFuture.completedFuture(getAllResult);
    }

    long startNs = clock.nanoTime();
    return table.getAllAsync(missingKeys, args).handle((records, e) -> {
        if (e != null) {
          throw new SamzaException("Failed to get records for " + keys, e);
        } else {
          if (records != null) {
            cache.putAll(records.entrySet().stream()
                .map(r -> new Entry<>(r.getKey(), r.getValue()))
                .collect(Collectors.toList()), args);
            getAllResult.putAll(records);
          }
          updateTimer(metrics.getAllNs, clock.nanoTime() - startNs);
          return getAllResult;
        }
      });
  }

  @Override
  public void put(K key, V value, Object ... args) {
    try {
<<<<<<< HEAD
      putAsync(key, value).toCompletableFuture().join();
=======
      putAsync(key, value, args).get();
>>>>>>> c087f80c
    } catch (Exception e) {
      throw new SamzaException(e);
    }
  }

  @Override
<<<<<<< HEAD
  public CompletionStage<Void> putAsync(K key, V value) {
=======
  public CompletableFuture<Void> putAsync(K key, V value, Object ... args) {
>>>>>>> c087f80c
    incCounter(metrics.numPuts);
    Preconditions.checkNotNull(table, "Cannot write to a read-only table: " + table);

    long startNs = clock.nanoTime();
    return table.putAsync(key, value, args).handle((result, e) -> {
        if (e != null) {
          throw new SamzaException(String.format("Failed to put a record, key=%s, value=%s", key, value), e);
        } else if (!isWriteAround) {
          if (value == null) {
            cache.delete(key, args);
          } else {
            cache.put(key, value, args);
          }
        }
        updateTimer(metrics.putNs, clock.nanoTime() - startNs);
        return result;
      });
  }

  @Override
  public void putAll(List<Entry<K, V>> records, Object ... args) {
    try {
<<<<<<< HEAD
      putAllAsync(records).toCompletableFuture().join();
=======
      putAllAsync(records, args).get();
>>>>>>> c087f80c
    } catch (Exception e) {
      throw new SamzaException(e);
    }
  }

  @Override
<<<<<<< HEAD
  public CompletionStage<Void> putAllAsync(List<Entry<K, V>> records) {
=======
  public CompletableFuture<Void> putAllAsync(List<Entry<K, V>> records, Object ... args) {
>>>>>>> c087f80c
    incCounter(metrics.numPutAlls);
    long startNs = clock.nanoTime();
    Preconditions.checkNotNull(table, "Cannot write to a read-only table: " + table);
    return table.putAllAsync(records, args).handle((result, e) -> {
        if (e != null) {
          throw new SamzaException("Failed to put records " + records, e);
        } else if (!isWriteAround) {
          cache.putAll(records, args);
        }

        updateTimer(metrics.putAllNs, clock.nanoTime() - startNs);
        return result;
      });
  }

  @Override
  public void delete(K key, Object ... args) {
    try {
<<<<<<< HEAD
      deleteAsync(key).toCompletableFuture().join();
=======
      deleteAsync(key, args).get();
>>>>>>> c087f80c
    } catch (Exception e) {
      throw new SamzaException(e);
    }
  }

  @Override
<<<<<<< HEAD
  public CompletionStage<Void> deleteAsync(K key) {
=======
  public CompletableFuture<Void> deleteAsync(K key, Object ... args) {
>>>>>>> c087f80c
    incCounter(metrics.numDeletes);
    long startNs = clock.nanoTime();
    Preconditions.checkNotNull(table, "Cannot delete from a read-only table: " + table);
    return table.deleteAsync(key, args).handle((result, e) -> {
        if (e != null) {
          throw new SamzaException("Failed to delete the record for " + key, e);
        } else if (!isWriteAround) {
          cache.delete(key, args);
        }
        updateTimer(metrics.deleteNs, clock.nanoTime() - startNs);
        return result;
      });
  }

  @Override
  public void deleteAll(List<K> keys, Object ... args) {
    try {
<<<<<<< HEAD
      deleteAllAsync(keys).toCompletableFuture().join();
=======
      deleteAllAsync(keys, args).get();
>>>>>>> c087f80c
    } catch (Exception e) {
      throw new SamzaException(e);
    }
  }

  @Override
<<<<<<< HEAD
  public CompletionStage<Void> deleteAllAsync(List<K> keys) {
=======
  public CompletableFuture<Void> deleteAllAsync(List<K> keys, Object ... args) {
>>>>>>> c087f80c
    incCounter(metrics.numDeleteAlls);
    long startNs = clock.nanoTime();
    Preconditions.checkNotNull(table, "Cannot delete from a read-only table: " + table);
    return table.deleteAllAsync(keys, args).handle((result, e) -> {
        if (e != null) {
          throw new SamzaException("Failed to delete the record for " + keys, e);
        } else if (!isWriteAround) {
          cache.deleteAll(keys, args);
        }
        updateTimer(metrics.deleteAllNs, clock.nanoTime() - startNs);
        return result;
      });
  }

  @Override
  public <T> CompletableFuture<T> readAsync(int opId, Object... args) {
    incCounter(metrics.numReads);
    long startNs = clock.nanoTime();
    return table.readAsync(opId, args).handle((result, e) -> {
        if (e != null) {
          throw new SamzaException("Failed to read, opId=" + opId, e);
        }
        updateTimer(metrics.readNs, clock.nanoTime() - startNs);
        return (T) result;
      });
  }

  @Override
  public <T> CompletableFuture<T> writeAsync(int opId, Object... args) {
    incCounter(metrics.numWrites);
    long startNs = clock.nanoTime();
    return table.writeAsync(opId, args).handle((result, e) -> {
        if (e != null) {
          throw new SamzaException("Failed to write, opId=" + opId, e);
        }
        updateTimer(metrics.writeNs, clock.nanoTime() - startNs);
        return (T) result;
      });
  }

  @Override
  public synchronized void flush() {
    incCounter(metrics.numFlushes);
    long startNs = clock.nanoTime();
    Preconditions.checkNotNull(table, "Cannot flush a read-only table: " + table);
    table.flush();
    updateTimer(metrics.flushNs, clock.nanoTime() - startNs);
  }

  @Override
  public void close() {
    cache.close();
    table.close();
  }

  double hitRate() {
    long reqs = requestCount();
    return reqs == 0 ? 1.0 : (double) hitCount.get() / reqs;
  }

  double missRate() {
    long reqs = requestCount();
    return reqs == 0 ? 1.0 : (double) missCount.get() / reqs;
  }

  long requestCount() {
    return hitCount.get() + missCount.get();
  }
}<|MERGE_RESOLUTION|>--- conflicted
+++ resolved
@@ -110,22 +110,14 @@
   @Override
   public V get(K key, Object ... args) {
     try {
-<<<<<<< HEAD
-      return getAsync(key).toCompletableFuture().join();
-=======
-      return getAsync(key, args).get();
->>>>>>> c087f80c
-    } catch (Exception e) {
-      throw new SamzaException(e);
-    }
-  }
-
-  @Override
-<<<<<<< HEAD
-  public CompletionStage<V> getAsync(K key) {
-=======
-  public CompletableFuture<V> getAsync(K key, Object ... args) {
->>>>>>> c087f80c
+      return getAsync(key, args).toCompletableFuture().join();
+    } catch (Exception e) {
+      throw new SamzaException(e);
+    }
+  }
+
+  @Override
+  public CompletionStage<V> getAsync(K key, Object ... args) {
     incCounter(metrics.numGets);
     V value = cache.get(key, args);
     if (value != null) {
@@ -152,22 +144,14 @@
   @Override
   public Map<K, V> getAll(List<K> keys, Object ... args) {
     try {
-<<<<<<< HEAD
-      return getAllAsync(keys).toCompletableFuture().join();
-=======
-      return getAllAsync(keys, args).get();
->>>>>>> c087f80c
-    } catch (Exception e) {
-      throw new SamzaException(e);
-    }
-  }
-
-  @Override
-<<<<<<< HEAD
-  public CompletionStage<Map<K, V>> getAllAsync(List<K> keys) {
-=======
-  public CompletableFuture<Map<K, V>> getAllAsync(List<K> keys, Object ... args) {
->>>>>>> c087f80c
+      return getAllAsync(keys, args).toCompletableFuture().join();
+    } catch (Exception e) {
+      throw new SamzaException(e);
+    }
+  }
+
+  @Override
+  public CompletionStage<Map<K, V>> getAllAsync(List<K> keys, Object ... args) {
     incCounter(metrics.numGetAlls);
     // Make a copy of entries which might be immutable
     Map<K, V> getAllResult = new HashMap<>();
@@ -197,22 +181,14 @@
   @Override
   public void put(K key, V value, Object ... args) {
     try {
-<<<<<<< HEAD
-      putAsync(key, value).toCompletableFuture().join();
-=======
-      putAsync(key, value, args).get();
->>>>>>> c087f80c
-    } catch (Exception e) {
-      throw new SamzaException(e);
-    }
-  }
-
-  @Override
-<<<<<<< HEAD
-  public CompletionStage<Void> putAsync(K key, V value) {
-=======
-  public CompletableFuture<Void> putAsync(K key, V value, Object ... args) {
->>>>>>> c087f80c
+      putAsync(key, value, args).toCompletableFuture().join();
+    } catch (Exception e) {
+      throw new SamzaException(e);
+    }
+  }
+
+  @Override
+  public CompletionStage<Void> putAsync(K key, V value, Object ... args) {
     incCounter(metrics.numPuts);
     Preconditions.checkNotNull(table, "Cannot write to a read-only table: " + table);
 
@@ -235,22 +211,14 @@
   @Override
   public void putAll(List<Entry<K, V>> records, Object ... args) {
     try {
-<<<<<<< HEAD
-      putAllAsync(records).toCompletableFuture().join();
-=======
-      putAllAsync(records, args).get();
->>>>>>> c087f80c
-    } catch (Exception e) {
-      throw new SamzaException(e);
-    }
-  }
-
-  @Override
-<<<<<<< HEAD
-  public CompletionStage<Void> putAllAsync(List<Entry<K, V>> records) {
-=======
-  public CompletableFuture<Void> putAllAsync(List<Entry<K, V>> records, Object ... args) {
->>>>>>> c087f80c
+      putAllAsync(records, args).toCompletableFuture().join();
+    } catch (Exception e) {
+      throw new SamzaException(e);
+    }
+  }
+
+  @Override
+  public CompletionStage<Void> putAllAsync(List<Entry<K, V>> records, Object ... args) {
     incCounter(metrics.numPutAlls);
     long startNs = clock.nanoTime();
     Preconditions.checkNotNull(table, "Cannot write to a read-only table: " + table);
@@ -269,22 +237,14 @@
   @Override
   public void delete(K key, Object ... args) {
     try {
-<<<<<<< HEAD
-      deleteAsync(key).toCompletableFuture().join();
-=======
-      deleteAsync(key, args).get();
->>>>>>> c087f80c
-    } catch (Exception e) {
-      throw new SamzaException(e);
-    }
-  }
-
-  @Override
-<<<<<<< HEAD
-  public CompletionStage<Void> deleteAsync(K key) {
-=======
-  public CompletableFuture<Void> deleteAsync(K key, Object ... args) {
->>>>>>> c087f80c
+      deleteAsync(key, args).toCompletableFuture().join();
+    } catch (Exception e) {
+      throw new SamzaException(e);
+    }
+  }
+
+  @Override
+  public CompletionStage<Void> deleteAsync(K key, Object ... args) {
     incCounter(metrics.numDeletes);
     long startNs = clock.nanoTime();
     Preconditions.checkNotNull(table, "Cannot delete from a read-only table: " + table);
@@ -302,22 +262,14 @@
   @Override
   public void deleteAll(List<K> keys, Object ... args) {
     try {
-<<<<<<< HEAD
-      deleteAllAsync(keys).toCompletableFuture().join();
-=======
-      deleteAllAsync(keys, args).get();
->>>>>>> c087f80c
-    } catch (Exception e) {
-      throw new SamzaException(e);
-    }
-  }
-
-  @Override
-<<<<<<< HEAD
-  public CompletionStage<Void> deleteAllAsync(List<K> keys) {
-=======
-  public CompletableFuture<Void> deleteAllAsync(List<K> keys, Object ... args) {
->>>>>>> c087f80c
+      deleteAllAsync(keys, args).toCompletableFuture().join();
+    } catch (Exception e) {
+      throw new SamzaException(e);
+    }
+  }
+
+  @Override
+  public CompletionStage<Void> deleteAllAsync(List<K> keys, Object ... args) {
     incCounter(metrics.numDeleteAlls);
     long startNs = clock.nanoTime();
     Preconditions.checkNotNull(table, "Cannot delete from a read-only table: " + table);
@@ -333,7 +285,7 @@
   }
 
   @Override
-  public <T> CompletableFuture<T> readAsync(int opId, Object... args) {
+  public <T> CompletionStage<T> readAsync(int opId, Object... args) {
     incCounter(metrics.numReads);
     long startNs = clock.nanoTime();
     return table.readAsync(opId, args).handle((result, e) -> {
@@ -346,7 +298,7 @@
   }
 
   @Override
-  public <T> CompletableFuture<T> writeAsync(int opId, Object... args) {
+  public <T> CompletionStage<T> writeAsync(int opId, Object... args) {
     incCounter(metrics.numWrites);
     long startNs = clock.nanoTime();
     return table.writeAsync(opId, args).handle((result, e) -> {
