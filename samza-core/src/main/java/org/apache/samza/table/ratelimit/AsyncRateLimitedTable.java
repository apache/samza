--- conflicted
+++ resolved
@@ -65,113 +65,57 @@
   }
 
   @Override
-<<<<<<< HEAD
-  public CompletionStage<V> getAsync(K key) {
+  public CompletionStage<V> getAsync(K key, Object ... args) {
     return isReadRateLimited()
       ? CompletableFuture
-          .runAsync(() -> readRateLimiter.throttle(key), rateLimitingExecutor)
-          .thenCompose((r) -> table.getAsync(key))
-      : table.getAsync(key);
+          .runAsync(() -> readRateLimiter.throttle(key, args), rateLimitingExecutor)
+          .thenCompose((r) -> table.getAsync(key, args))
+      : table.getAsync(key, args);
   }
 
   @Override
-  public CompletionStage<Map<K, V>> getAllAsync(List<K> keys) {
+  public CompletionStage<Map<K, V>> getAllAsync(List<K> keys, Object ... args) {
     return isReadRateLimited()
       ? CompletableFuture
-          .runAsync(() -> readRateLimiter.throttle(keys), rateLimitingExecutor)
-          .thenCompose((r) -> table.getAllAsync(keys))
-      : table.getAllAsync(keys);
+          .runAsync(() -> readRateLimiter.throttle(keys, args), rateLimitingExecutor)
+          .thenCompose((r) -> table.getAllAsync(keys, args))
+      : table.getAllAsync(keys, args);
   }
 
   @Override
-  public CompletionStage<Void> putAsync(K key, V value) {
+  public CompletionStage<Void> putAsync(K key, V value, Object ... args) {
     return isWriteRateLimited()
         ? CompletableFuture
-            .runAsync(() -> writeRateLimiter.throttle(key, value), rateLimitingExecutor)
-            .thenCompose((r) -> table.putAsync(key, value))
-        : table.putAsync(key, value);
+            .runAsync(() -> writeRateLimiter.throttle(key, value, args), rateLimitingExecutor)
+            .thenCompose((r) -> table.putAsync(key, value, args))
+        : table.putAsync(key, value, args);
   }
 
   @Override
-  public CompletionStage<Void> putAllAsync(List<Entry<K, V>> entries) {
+  public CompletionStage<Void> putAllAsync(List<Entry<K, V>> entries, Object ... args) {
     return isWriteRateLimited()
       ? CompletableFuture
-          .runAsync(() -> writeRateLimiter.throttleRecords(entries), rateLimitingExecutor)
-          .thenCompose((r) -> table.putAllAsync(entries))
-      : table.putAllAsync(entries);
+          .runAsync(() -> writeRateLimiter.throttleRecords(entries, args), rateLimitingExecutor)
+          .thenCompose((r) -> table.putAllAsync(entries, args))
+      : table.putAllAsync(entries, args);
   }
 
   @Override
-  public CompletionStage<Void> deleteAsync(K key) {
+  public CompletionStage<Void> deleteAsync(K key, Object ... args) {
     return isWriteRateLimited()
       ? CompletableFuture
-          .runAsync(() -> writeRateLimiter.throttle(key), rateLimitingExecutor)
-          .thenCompose((r) -> table.deleteAsync(key))
-      : table.deleteAsync(key);
+          .runAsync(() -> writeRateLimiter.throttle(key, args), rateLimitingExecutor)
+          .thenCompose((r) -> table.deleteAsync(key, args))
+      : table.deleteAsync(key, args);
   }
 
   @Override
-  public CompletionStage<Void> deleteAllAsync(List<K> keys) {
+  public CompletionStage<Void> deleteAllAsync(List<K> keys, Object ... args) {
     return isWriteRateLimited()
       ? CompletableFuture
-          .runAsync(() -> writeRateLimiter.throttle(keys), rateLimitingExecutor)
-          .thenCompose((r) -> table.deleteAllAsync(keys))
-      : table.deleteAllAsync(keys);
-=======
-  public CompletableFuture<V> getAsync(K key, Object ... args) {
-    return doRead(
-        () -> readRateLimiter.throttle(key, args),
-        () -> table.getAsync(key, args));
-  }
-
-  @Override
-  public CompletableFuture<Map<K, V>> getAllAsync(List<K> keys, Object ... args) {
-    return doRead(
-        () -> readRateLimiter.throttle(keys, args),
-        () -> table.getAllAsync(keys, args));
-  }
-
-  @Override
-  public <T> CompletableFuture<T> readAsync(int opId, Object ... args) {
-    return doRead(
-        () -> readRateLimiter.throttle(opId, args),
-        () -> table.readAsync(opId, args));
-  }
-
-  @Override
-  public CompletableFuture<Void> putAsync(K key, V value, Object ... args) {
-    return doWrite(
-        () -> writeRateLimiter.throttle(key, value, args),
-        () -> table.putAsync(key, value, args));
-  }
-
-  @Override
-  public CompletableFuture<Void> putAllAsync(List<Entry<K, V>> entries, Object ... args) {
-    return doWrite(
-        () -> writeRateLimiter.throttleRecords(entries),
-        () -> table.putAllAsync(entries, args));
-  }
-
-  @Override
-  public CompletableFuture<Void> deleteAsync(K key, Object ... args) {
-    return doWrite(
-        () -> writeRateLimiter.throttle(key, args),
-        () -> table.deleteAsync(key, args));
-  }
-
-  @Override
-  public CompletableFuture<Void> deleteAllAsync(List<K> keys, Object ... args) {
-    return doWrite(
-        () -> writeRateLimiter.throttle(keys, args),
-        () -> table.deleteAllAsync(keys, args));
-  }
-
-  @Override
-  public <T> CompletableFuture<T> writeAsync(int opId, Object ... args) {
-    return doWrite(
-        () -> writeRateLimiter.throttle(opId, args),
-        () -> table.writeAsync(opId, args));
->>>>>>> c087f80c
+          .runAsync(() -> writeRateLimiter.throttle(keys, args), rateLimitingExecutor)
+          .thenCompose((r) -> table.deleteAllAsync(keys, args))
+      : table.deleteAllAsync(keys, args);
   }
 
   @Override
@@ -207,7 +151,7 @@
     return writeRateLimiter != null;
   }
 
-  private <T> CompletableFuture<T> doRead(Func0 throttleFunc, Func1<T> func) {
+  private <T> CompletionStage<T> doRead(Func0 throttleFunc, Func1<T> func) {
     return isReadRateLimited()
         ? CompletableFuture
             .runAsync(() -> throttleFunc.apply(), rateLimitingExecutor)
@@ -215,7 +159,7 @@
         : func.apply();
   }
 
-  private <T> CompletableFuture<T> doWrite(Func0 throttleFunc, Func1<T> func) {
+  private <T> CompletionStage<T> doWrite(Func0 throttleFunc, Func1<T> func) {
     return isWriteRateLimited()
         ? CompletableFuture
             .runAsync(() -> throttleFunc.apply(), rateLimitingExecutor)
