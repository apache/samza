/*
 * Licensed to the Apache Software Foundation (ASF) under one
 * or more contributor license agreements.  See the NOTICE file
 * distributed with this work for additional information
 * regarding copyright ownership.  The ASF licenses this file
 * to you under the Apache License, Version 2.0 (the
 * "License"); you may not use this file except in compliance
 * with the License.  You may obtain a copy of the License at
 *
 *   http://www.apache.org/licenses/LICENSE-2.0
 *
 * Unless required by applicable law or agreed to in writing,
 * software distributed under the License is distributed on an
 * "AS IS" BASIS, WITHOUT WARRANTIES OR CONDITIONS OF ANY
 * KIND, either express or implied.  See the License for the
 * specific language governing permissions and limitations
 * under the License.
 */
package org.apache.samza.clustermanager;

import com.google.common.annotations.VisibleForTesting;
import java.util.HashMap;
import java.util.Map;
import java.util.Optional;
import java.util.Set;
import java.util.concurrent.atomic.AtomicBoolean;
import java.util.regex.Pattern;
import org.apache.samza.SamzaException;
import org.apache.samza.clustermanager.container.placement.ContainerPlacementMetadataStore;
import org.apache.samza.clustermanager.container.placement.ContainerPlacementRequestAllocator;
import org.apache.samza.config.ApplicationConfig;
import org.apache.samza.config.ClusterManagerConfig;
import org.apache.samza.config.Config;
import org.apache.samza.config.JobConfig;
import org.apache.samza.config.StorageConfig;
import org.apache.samza.config.TaskConfig;
import org.apache.samza.container.ExecutionContainerIdManager;
import org.apache.samza.container.LocalityManager;
import org.apache.samza.container.TaskName;
import org.apache.samza.coordinator.InputStreamsDiscoveredException;
import org.apache.samza.coordinator.JobCoordinatorMetadataManager;
import org.apache.samza.coordinator.JobModelManager;
import org.apache.samza.coordinator.MetadataResourceUtil;
import org.apache.samza.coordinator.PartitionChangeException;
import org.apache.samza.coordinator.StreamPartitionCountMonitor;
import org.apache.samza.coordinator.StreamRegexMonitor;
import org.apache.samza.coordinator.metadatastore.NamespaceAwareCoordinatorStreamStore;
import org.apache.samza.coordinator.stream.messages.SetChangelogMapping;
import org.apache.samza.coordinator.stream.messages.SetContainerHostMapping;
import org.apache.samza.coordinator.stream.messages.SetExecutionEnvContainerIdMapping;
import org.apache.samza.coordinator.stream.messages.SetJobCoordinatorMetadataMessage;
import org.apache.samza.job.JobCoordinatorMetadata;
import org.apache.samza.job.model.ContainerModel;
import org.apache.samza.job.model.JobModel;
import org.apache.samza.job.model.JobModelUtil;
import org.apache.samza.job.model.TaskModel;
import org.apache.samza.metadatastore.MetadataStore;
import org.apache.samza.metrics.JmxServer;
import org.apache.samza.metrics.MetricsRegistryMap;
import org.apache.samza.startpoint.StartpointManager;
import org.apache.samza.storage.ChangelogStreamManager;
import org.apache.samza.system.StreamMetadataCache;
import org.apache.samza.system.SystemAdmins;
import org.apache.samza.system.SystemStream;
import org.apache.samza.util.DiagnosticsUtil;
import org.apache.samza.util.SystemClock;
import org.slf4j.Logger;
import org.slf4j.LoggerFactory;

/**
 * Implements a JobCoordinator that is completely independent of the underlying cluster
 * manager system. This {@link ClusterBasedJobCoordinator} handles functionality common
 * to both Yarn and Mesos. It takes care of
 *  1. Requesting resources from an underlying {@link ClusterResourceManager}.
 *  2. Ensuring that placement of processors to resources happens (as per whether host affinity
 *  is configured or not).
 *
 *  Any offer based cluster management system that must integrate with Samza will merely
 *  implement a {@link ResourceManagerFactory} and a {@link ClusterResourceManager}.
 *
 *  This class is not thread-safe. For safe access in multi-threaded context, invocations
 *  should be synchronized by the callers.
 *
 * TODO:
 * 1. Refactor ClusterResourceManager to also handle process liveness, process start
 * callbacks
 * 2. Refactor the JobModelReader to be an interface.
 * 3. Make ClusterBasedJobCoordinator implement the JobCoordinator API as in SAMZA-881.
 * 4. Refactor UI state variables.
 * 5. Unit tests.
 * 6. Document newly added configs.
 */
public class ClusterBasedJobCoordinator {

  private static final Logger LOG = LoggerFactory.getLogger(ClusterBasedJobCoordinator.class);
  private final static String METRICS_SOURCE_NAME = "ApplicationMaster";

  private final Config config;

  /**
   * State to track container failures, host-processor mappings
   */
  private final SamzaApplicationState state;

  //even though some of these can be converted to local variables, it will not be the case
  //as we add more methods to the JobCoordinator and completely implement SAMZA-881.

  /**
   * Handles callback for allocated containers, failed containers.
   */
  private final ContainerProcessManager containerProcessManager;

  /**
   * A JobModelManager to return and refresh the {@link org.apache.samza.job.model.JobModel} when required.
   */
  private final JobModelManager jobModelManager;

  /**
   * A ChangelogStreamManager to handle creation of changelog stream and map changelog stream partitions
   */
  private final ChangelogStreamManager changelogStreamManager;

  /*
   * The interval for polling the Task Manager for shutdown.
   */
  private final long jobCoordinatorSleepInterval;

  /*
   * Config specifies if a Jmx server should be started on this Job Coordinator
   */
  private final boolean isJmxEnabled;

  /**
   * Internal boolean to check if the job coordinator has already been started.
   */
  private final AtomicBoolean isStarted = new AtomicBoolean(false);

  /**
   * A boolean variable indicating whether the job has durable state stores in the configuration
   */
  private final boolean hasDurableStores;

  /**
   * The input topic partition count monitor
   */
  private final Optional<StreamPartitionCountMonitor> partitionMonitor;

  /**
   * The input stream regex monitor
   */
  private final Optional<StreamRegexMonitor> inputStreamRegexMonitor;

  /**
   * Container placement request dispatcher and metastore reader/writer
   */
  private final ContainerPlacementMetadataStore containerPlacementMetadataStore;
  private final ContainerPlacementRequestAllocator containerPlacementRequestAllocator;
  // Container Placement thread that reads requests from metastore
  private final Thread containerPlacementRequestAllocatorThread;

  /**
   * Metrics to track stats around container failures, needed containers etc.
   */
  private final MetricsRegistryMap metrics;
  private final MetadataStore metadataStore;

  private final SystemAdmins systemAdmins;
  private final LocalityManager localityManager;

  /**
   * Internal variable for the instance of {@link JmxServer}
   */
  private JmxServer jmxServer;

  /*
   * Denotes if the metadata changed across application attempts. Used only if job coordinator high availability is enabled
   */
  private boolean metadataChangedAcrossAttempts = false;

  /**
   * Variable to keep the callback exception
   */
  volatile private Exception coordinatorException = null;

  /**
   * Creates a new ClusterBasedJobCoordinator instance.
   * Invoke run() to actually run the job coordinator.
   *
   * @param metrics the registry for reporting metrics.
   * @param metadataStore metadata store to hold metadata.
   * @param fullJobConfig full job config.
   */
  public ClusterBasedJobCoordinator(MetricsRegistryMap metrics, MetadataStore metadataStore, Config fullJobConfig) {
    this.metrics = metrics;
    this.metadataStore = metadataStore;
    this.config = fullJobConfig;
    // build a JobModelManager and ChangelogStreamManager and perform partition assignments.
    this.changelogStreamManager = new ChangelogStreamManager(
        new NamespaceAwareCoordinatorStreamStore(metadataStore, SetChangelogMapping.TYPE));
    this.jobModelManager =
        JobModelManager.apply(config, changelogStreamManager.readPartitionMapping(), metadataStore, metrics);

    this.hasDurableStores = new StorageConfig(config).hasDurableStores();
    this.state = new SamzaApplicationState(jobModelManager);
    // The systemAdmins should be started before partitionMonitor can be used. And it should be stopped when this coordinator is stopped.
    this.systemAdmins = new SystemAdmins(config, this.getClass().getSimpleName());
    this.partitionMonitor = getPartitionCountMonitor(config, systemAdmins);

    Set<SystemStream> inputSystemStreams = JobModelUtil.getSystemStreams(jobModelManager.jobModel());
    this.inputStreamRegexMonitor = getInputRegexMonitor(config, systemAdmins, inputSystemStreams);

    ClusterManagerConfig clusterManagerConfig = new ClusterManagerConfig(config);
    this.isJmxEnabled = clusterManagerConfig.getJmxEnabledOnJobCoordinator();
    this.jobCoordinatorSleepInterval = clusterManagerConfig.getJobCoordinatorSleepInterval();
    this.localityManager =
        new LocalityManager(new NamespaceAwareCoordinatorStreamStore(metadataStore, SetContainerHostMapping.TYPE));

    if (isApplicationMasterHighAvailabilityEnabled()) {
      ExecutionContainerIdManager executionContainerIdManager = new ExecutionContainerIdManager(
          new NamespaceAwareCoordinatorStreamStore(metadataStore, SetExecutionEnvContainerIdMapping.TYPE));
      state.processorToExecutionId.putAll(executionContainerIdManager.readExecutionEnvironmentContainerIdMapping());
      generateAndUpdateJobCoordinatorMetadata(jobModelManager.jobModel());
    }
    // build metastore for container placement messages
    containerPlacementMetadataStore = new ContainerPlacementMetadataStore(metadataStore);

    // build a container process Manager
    containerProcessManager = createContainerProcessManager();

    // build utils related to container placements
    containerPlacementRequestAllocator =
        new ContainerPlacementRequestAllocator(containerPlacementMetadataStore, containerProcessManager,
            new ApplicationConfig(config));
    this.containerPlacementRequestAllocatorThread =
        new Thread(containerPlacementRequestAllocator, "Samza-" + ContainerPlacementRequestAllocator.class.getSimpleName());
  }

  /**
   * Starts the JobCoordinator.
   */
  public void run() {
    if (!isStarted.compareAndSet(false, true)) {
      LOG.warn("Attempting to start an already started job coordinator. ");
      return;
    }
    // set up JmxServer (if jmx is enabled)
    if (isJmxEnabled) {
      jmxServer = new JmxServer();
      state.jmxUrl = jmxServer.getJmxUrl();
      state.jmxTunnelingUrl = jmxServer.getTunnelingJmxUrl();
    } else {
      jmxServer = null;
    }

    try {
      // initialize JobCoordinator state
      LOG.info("Starting cluster based job coordinator");

      // write the diagnostics metadata file
      String jobName = new JobConfig(config).getName().get();
      String jobId = new JobConfig(config).getJobId();
      Optional<String> execEnvContainerId = Optional.ofNullable(System.getenv("CONTAINER_ID"));
      DiagnosticsUtil.writeMetadataFile(jobName, jobId, METRICS_SOURCE_NAME, execEnvContainerId, config);

      //create necessary checkpoint and changelog streams, if not created
      JobModel jobModel = jobModelManager.jobModel();
      MetadataResourceUtil metadataResourceUtil = new MetadataResourceUtil(jobModel, this.metrics, config);
      metadataResourceUtil.createResources();

      /*
       * We fanout startpoint if and only if
       *  1. Startpoint is enabled in configuration
       *  2. If AM HA is enabled, fanout only if startpoint enabled and job coordinator metadata changed
       */
      if (shouldFanoutStartpoint()) {
        StartpointManager startpointManager = createStartpointManager();
        startpointManager.start();
        try {
          startpointManager.fanOut(JobModelUtil.getTaskToSystemStreamPartitions(jobModel));
        } finally {
          startpointManager.stop();
        }
      }

      // Remap changelog partitions to tasks
      Map<TaskName, Integer> prevPartitionMappings = changelogStreamManager.readPartitionMapping();

      Map<TaskName, Integer> taskPartitionMappings = new HashMap<>();
      Map<String, ContainerModel> containers = jobModel.getContainers();
      for (ContainerModel containerModel : containers.values()) {
        for (TaskModel taskModel : containerModel.getTasks().values()) {
          taskPartitionMappings.put(taskModel.getTaskName(), taskModel.getChangelogPartition().getPartitionId());
        }
      }

      changelogStreamManager.updatePartitionMapping(prevPartitionMappings, taskPartitionMappings);

      containerProcessManager.start();
      systemAdmins.start();
      partitionMonitor.ifPresent(StreamPartitionCountMonitor::start);
      inputStreamRegexMonitor.ifPresent(StreamRegexMonitor::start);

      // containerPlacementRequestAllocator thread has to start after the cpm is started
      LOG.info("Starting the container placement handler thread");
      containerPlacementMetadataStore.start();
      containerPlacementRequestAllocatorThread.start();

      boolean isInterrupted = false;

      while (!containerProcessManager.shouldShutdown()
          && !checkAndThrowException()
          && !isInterrupted
          && checkcontainerPlacementRequestAllocatorThreadIsAlive()) {
        try {
          Thread.sleep(jobCoordinatorSleepInterval);
        } catch (InterruptedException e) {
          isInterrupted = true;
          LOG.error("Interrupted in job coordinator loop", e);
          Thread.currentThread().interrupt();
        }
      }
    } catch (Throwable e) {
      LOG.error("Exception thrown in the JobCoordinator loop", e);
      throw new SamzaException(e);
    } finally {
      onShutDown();
    }
  }

  private boolean checkAndThrowException() throws Exception {
    if (coordinatorException != null) {
      throw coordinatorException;
    }
    return false;
  }

  private boolean checkcontainerPlacementRequestAllocatorThreadIsAlive() {
    if (containerPlacementRequestAllocatorThread.isAlive()) {
      return true;
    }
    LOG.info("{} thread is dead issuing a shutdown", containerPlacementRequestAllocatorThread.getName());
    return false;
  }

  /**
   * Generate the job coordinator metadata for current application attempt and checks for changes in the
   * metadata from the previous attempt and writes the updates metadata to coordinator stream.
   *
   * @param jobModel job model used to generate the job coordinator metadata
   */
  @VisibleForTesting
  void generateAndUpdateJobCoordinatorMetadata(JobModel jobModel) {
    JobCoordinatorMetadataManager jobCoordinatorMetadataManager = createJobCoordinatorMetadataManager();

    JobCoordinatorMetadata previousMetadata = jobCoordinatorMetadataManager.readJobCoordinatorMetadata();
    JobCoordinatorMetadata newMetadata = jobCoordinatorMetadataManager.generateJobCoordinatorMetadata(jobModel, config);
    if (jobCoordinatorMetadataManager.checkForMetadataChanges(newMetadata, previousMetadata)) {
      jobCoordinatorMetadataManager.writeJobCoordinatorMetadata(newMetadata);
      metadataChangedAcrossAttempts = true;
    }
  }

  /**
   * Stops all components of the JobCoordinator.
   */
  private void onShutDown() {
    try {
      partitionMonitor.ifPresent(StreamPartitionCountMonitor::stop);
      inputStreamRegexMonitor.ifPresent(StreamRegexMonitor::stop);
      systemAdmins.stop();
      shutDowncontainerPlacementRequestAllocatorAndUtils();
      containerProcessManager.stop();
      localityManager.close();
      metadataStore.close();
    } catch (Throwable e) {
      LOG.error("Exception while stopping cluster based job coordinator", e);
    }
    LOG.info("Stopped cluster based job coordinator");

    if (jmxServer != null) {
      try {
        jmxServer.stop();
        LOG.info("Stopped Jmx Server");
      } catch (Throwable e) {
        LOG.error("Exception while stopping jmx server", e);
      }
    }
  }

  private void shutDowncontainerPlacementRequestAllocatorAndUtils() {
    // Shutdown container placement handler
    containerPlacementRequestAllocator.stop();
    try {
      containerPlacementRequestAllocatorThread.join();
      LOG.info("Stopped container placement handler thread");
      containerPlacementMetadataStore.stop();
    } catch (InterruptedException ie) {
      LOG.error("Container Placement handler thread join threw an interrupted exception", ie);
      Thread.currentThread().interrupt();
    }
  }

  private Optional<StreamPartitionCountMonitor> getPartitionCountMonitor(Config config, SystemAdmins systemAdmins) {
    StreamMetadataCache streamMetadata = new StreamMetadataCache(systemAdmins, 0, SystemClock.instance());
    Set<SystemStream> inputStreamsToMonitor = new TaskConfig(config).getAllInputStreams();
    if (inputStreamsToMonitor.isEmpty()) {
      throw new SamzaException("Input streams to a job can not be empty.");
    }

    return Optional.of(new StreamPartitionCountMonitor(inputStreamsToMonitor, streamMetadata, metrics,
        new JobConfig(config).getMonitorPartitionChangeFrequency(), streamsChanged -> {
      // Fail the jobs with durable state store. Otherwise, application state.status remains UNDEFINED s.t. YARN job will be restarted
      if (hasDurableStores) {
        LOG.error("Input topic partition count changed in a job with durable state. Failing the job. " +
            "Changed topics: {}", streamsChanged.toString());
        state.status = SamzaApplicationState.SamzaAppStatus.FAILED;
      }
      coordinatorException = new PartitionChangeException("Input topic partition count changes detected for topics: " + streamsChanged.toString());
    }));
  }

  private Optional<StreamRegexMonitor> getInputRegexMonitor(Config config, SystemAdmins systemAdmins, Set<SystemStream> inputStreamsToMonitor) {
    JobConfig jobConfig = new JobConfig(config);

    // if input regex monitor is not enabled return empty
    if (jobConfig.getMonitorRegexDisabled()) {
      LOG.info("StreamRegexMonitor is disabled.");
      return Optional.empty();
    }

    StreamMetadataCache streamMetadata = new StreamMetadataCache(systemAdmins, 0, SystemClock.instance());
    if (inputStreamsToMonitor.isEmpty()) {
      throw new SamzaException("Input streams to a job can not be empty.");
    }

    // First list all rewriters
    Optional<String> rewritersList = jobConfig.getConfigRewriters();

    // if no rewriter is defined, there is nothing to monitor
    if (!rewritersList.isPresent()) {
      LOG.warn("No config rewriters are defined. No StreamRegexMonitor created.");
      return Optional.empty();
    }

    // Compile a map of each input-system to its corresponding input-monitor-regex patterns
    Map<String, Pattern> inputRegexesToMonitor = jobConfig.getMonitorRegexPatternMap(rewritersList.get());

    // if there are no regexes to monitor
    if (inputRegexesToMonitor.isEmpty()) {
      LOG.info("No input regexes are defined. No StreamRegexMonitor created.");
      return Optional.empty();
    }

    return Optional.of(new StreamRegexMonitor(inputStreamsToMonitor, inputRegexesToMonitor, streamMetadata, metrics,
        jobConfig.getMonitorRegexFrequency(), new StreamRegexMonitor.Callback() {
          @Override
          public void onInputStreamsChanged(Set<SystemStream> initialInputSet, Set<SystemStream> newInputStreams,
              Map<String, Pattern> regexesMonitored) {
            if (hasDurableStores) {
              LOG.error("New input system-streams discovered. Failing the job. New input streams: {}" +
                  " Existing input streams: {}", newInputStreams, inputStreamsToMonitor);
              state.status = SamzaApplicationState.SamzaAppStatus.FAILED;
            }
            coordinatorException = new InputStreamsDiscoveredException("New input streams discovered: " + newInputStreams);
          }
        }));
  }

  // The following two methods are package-private and for testing only
  @VisibleForTesting
  SamzaApplicationState.SamzaAppStatus getAppStatus() {
    // make sure to only return a unmodifiable copy of the status variable
    return state.status;
  }

  @VisibleForTesting
  StreamPartitionCountMonitor getPartitionMonitor() {
    return partitionMonitor.get();
  }

  @VisibleForTesting
  StartpointManager createStartpointManager() {
    return new StartpointManager(metadataStore);
  }

  @VisibleForTesting
  ContainerProcessManager createContainerProcessManager() {
    return new ContainerProcessManager(config, state, metrics, containerPlacementMetadataStore, localityManager,
        metadataChangedAcrossAttempts);
  }

  @VisibleForTesting
  JobCoordinatorMetadataManager createJobCoordinatorMetadataManager() {
    return new JobCoordinatorMetadataManager(new NamespaceAwareCoordinatorStreamStore(metadataStore,
        SetJobCoordinatorMetadataMessage.TYPE), JobCoordinatorMetadataManager.ClusterType.YARN, metrics);
  }

  @VisibleForTesting
  boolean isApplicationMasterHighAvailabilityEnabled() {
    return new JobConfig(config).getApplicationMasterHighAvailabilityEnabled();
  }

  @VisibleForTesting
  boolean isMetadataChangedAcrossAttempts() {
    return metadataChangedAcrossAttempts;
  }

  /**
   * We only fanout startpoint if and only if
   *  1. Startpoint is enabled
   *  2. If AM HA is enabled, fanout only if startpoint enabled and job coordinator metadata changed
   *
   * @return true if it satisfies above conditions, false otherwise
   */
<<<<<<< HEAD
  public static void main(String[] args) {
    Config coordinatorSystemConfig;
    final String coordinatorSystemEnv = System.getenv(ShellCommandConfig.ENV_COORDINATOR_SYSTEM_CONFIG());
    try {
      //Read and parse the coordinator system config.
      LOG.info("Parsing coordinator system config {}", coordinatorSystemEnv);
      coordinatorSystemConfig =
          new MapConfig(SamzaObjectMapper.getObjectMapper()
              .readValue(coordinatorSystemEnv.replace("\\\"", "\""), Config.class));
      LOG.info("Using the coordinator system config: {}.", coordinatorSystemConfig);
    } catch (IOException e) {
      LOG.error("Exception while reading coordinator stream config", e);
      throw new SamzaException(e);
    }
    ClusterBasedJobCoordinator jc = new ClusterBasedJobCoordinator(coordinatorSystemConfig);
    jc.run();
    LOG.info("Finished running ClusterBasedJobCoordinator");
=======
  @VisibleForTesting
  boolean shouldFanoutStartpoint() {
    JobConfig jobConfig = new JobConfig(config);
    boolean startpointEnabled = jobConfig.getStartpointEnabled();

    return isApplicationMasterHighAvailabilityEnabled() ?
        startpointEnabled && isMetadataChangedAcrossAttempts() : startpointEnabled;
>>>>>>> 83204fc6
  }
}<|MERGE_RESOLUTION|>--- conflicted
+++ resolved
@@ -512,25 +512,6 @@
    *
    * @return true if it satisfies above conditions, false otherwise
    */
-<<<<<<< HEAD
-  public static void main(String[] args) {
-    Config coordinatorSystemConfig;
-    final String coordinatorSystemEnv = System.getenv(ShellCommandConfig.ENV_COORDINATOR_SYSTEM_CONFIG());
-    try {
-      //Read and parse the coordinator system config.
-      LOG.info("Parsing coordinator system config {}", coordinatorSystemEnv);
-      coordinatorSystemConfig =
-          new MapConfig(SamzaObjectMapper.getObjectMapper()
-              .readValue(coordinatorSystemEnv.replace("\\\"", "\""), Config.class));
-      LOG.info("Using the coordinator system config: {}.", coordinatorSystemConfig);
-    } catch (IOException e) {
-      LOG.error("Exception while reading coordinator stream config", e);
-      throw new SamzaException(e);
-    }
-    ClusterBasedJobCoordinator jc = new ClusterBasedJobCoordinator(coordinatorSystemConfig);
-    jc.run();
-    LOG.info("Finished running ClusterBasedJobCoordinator");
-=======
   @VisibleForTesting
   boolean shouldFanoutStartpoint() {
     JobConfig jobConfig = new JobConfig(config);
@@ -538,6 +519,5 @@
 
     return isApplicationMasterHighAvailabilityEnabled() ?
         startpointEnabled && isMetadataChangedAcrossAttempts() : startpointEnabled;
->>>>>>> 83204fc6
   }
 }