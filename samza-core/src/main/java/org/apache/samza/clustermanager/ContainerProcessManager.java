/*
 * Licensed to the Apache Software Foundation (ASF) under one
 * or more contributor license agreements.  See the NOTICE file
 * distributed with this work for additional information
 * regarding copyright ownership.  The ASF licenses this file
 * to you under the Apache License, Version 2.0 (the
 * "License"); you may not use this file except in compliance
 * with the License.  You may obtain a copy of the License at
 *
 *   http://www.apache.org/licenses/LICENSE-2.0
 *
 * Unless required by applicable law or agreed to in writing,
 * software distributed under the License is distributed on an
 * "AS IS" BASIS, WITHOUT WARRANTIES OR CONDITIONS OF ANY
 * KIND, either express or implied.  See the License for the
 * specific language governing permissions and limitations
 * under the License.
 */
package org.apache.samza.clustermanager;

<<<<<<< HEAD
import com.google.common.annotations.VisibleForTesting;
=======
import java.util.Optional;
import org.apache.commons.lang3.tuple.Pair;
>>>>>>> 1cd1892d
import org.apache.samza.SamzaException;
import org.apache.samza.config.ClusterManagerConfig;
import org.apache.samza.config.Config;
import org.apache.samza.config.JobConfig;
<<<<<<< HEAD
=======
import org.apache.samza.config.MetricsConfig;
import org.apache.samza.coordinator.JobModelManager;
>>>>>>> 1cd1892d
import org.apache.samza.coordinator.stream.messages.SetContainerHostMapping;
import org.apache.samza.diagnostics.DiagnosticsManager;
import org.apache.samza.metrics.ContainerProcessManagerMetrics;
import org.apache.samza.metrics.JvmMetrics;
import org.apache.samza.metrics.MetricsRegistryMap;
<<<<<<< HEAD
import org.apache.samza.util.ReflectionUtil;
=======
import org.apache.samza.metrics.MetricsReporter;
import org.apache.samza.metrics.reporter.MetricsSnapshotReporter;
import org.apache.samza.util.DiagnosticsUtil;
import org.apache.samza.util.MetricsReporterLoader;
import org.apache.samza.util.Util;
>>>>>>> 1cd1892d
import org.slf4j.Logger;
import org.slf4j.LoggerFactory;
import java.util.HashMap;
import java.util.List;
import java.util.Map;
<<<<<<< HEAD
import java.util.Optional;
=======
import scala.Option;
>>>>>>> 1cd1892d

import static com.google.common.base.Preconditions.checkNotNull;


/**
 * ContainerProcessManager is responsible for requesting containers, handling failures, and notifying the application master that the
 * job is done.
 *
 * The following threads are involved in the execution of the ContainerProcessManager :
 *  - The main thread (defined in SamzaAppMaster) that sends requests to the cluster manager.
 *  - The callback handler thread that receives the responses from cluster manager and handles:
 *      - Populating a buffer when a container is allocated by the cluster manager
 *        (allocatedContainers in {@link ResourceRequestState}
 *      - Identifying the cause of container failure and re-requesting containers from the cluster manager by adding request to the
 *        internal requestQueue in {@link ResourceRequestState}
 *  - The allocator thread that assigns the allocated containers to pending requests
 *    (See {@link org.apache.samza.clustermanager.ContainerAllocator} or {@link org.apache.samza.clustermanager.HostAwareContainerAllocator})
 *
 */
public class ContainerProcessManager implements ClusterResourceManager.Callback   {

  private static final Logger log = LoggerFactory.getLogger(ContainerProcessManager.class);

  /**
   * Metrics for the {@link ContainerProcessManager}
   */
  private final static String METRICS_SOURCE_NAME = "ApplicationMaster";
  private final static String EXEC_ENV_CONTAINER_ID_SYS_PROPERTY = "CONTAINER_ID";


  /**
   * Does this Samza Job need hostAffinity when containers are allocated.
   */
  private final boolean hostAffinityEnabled;

  /**
   * State variables tracking containers allocated, freed, running, released.
   */
  private final SamzaApplicationState state;

  /**
   * Config for this Samza job
   */
  private final ClusterManagerConfig clusterManagerConfig;
  private final JobConfig jobConfig;

  /**
   * The Allocator matches requests to resources and executes processes.
   */
  private final AbstractContainerAllocator containerAllocator;
  private final Thread allocatorThread;

  // The StandbyContainerManager manages standby-aware allocation and failover of containers
  private final Optional<StandbyContainerManager> standbyContainerManager;

  private final Option<DiagnosticsManager> diagnosticsManager;

  /**
   * A standard interface to request resources.
   */
  private final ClusterResourceManager clusterResourceManager;

  /**
   * If there are too many failed container failures (configured by job.container.retry.count) for a
   * processor, the job exits.
   */
  private volatile boolean tooManyFailedContainers = false;

  /**
   * Exception thrown in callbacks, such as {@code containerAllocator}
   */
  private volatile Throwable exceptionOccurred = null;

  /**
   * A map that keeps track of how many times each processor failed. The key is the processor ID, and the
   * value is the {@link ProcessorFailure} object that has a count of failures.
   */
  private final Map<String, ProcessorFailure> processorFailures = new HashMap<>();
  private ContainerProcessManagerMetrics containerProcessManagerMetrics;
  private JvmMetrics jvmMetrics;
  private Map<String, MetricsReporter> metricsReporters;

  public ContainerProcessManager(Config config, SamzaApplicationState state, MetricsRegistryMap registry,
      ClassLoader classLoader) {
    this.state = state;
    this.clusterManagerConfig = new ClusterManagerConfig(config);
    this.jobConfig = new JobConfig(config);

    this.hostAffinityEnabled = clusterManagerConfig.getHostAffinityEnabled();

    ResourceManagerFactory factory = getContainerProcessManagerFactory(clusterManagerConfig, classLoader);
    this.clusterResourceManager = checkNotNull(factory.getClusterResourceManager(this, state));
<<<<<<< HEAD
    this.metrics = new ContainerProcessManagerMetrics(config, state, registry, classLoader);
=======
>>>>>>> 1cd1892d

    // Initialize metrics
    this.containerProcessManagerMetrics = new ContainerProcessManagerMetrics(config, state, registry);
    this.jvmMetrics = new JvmMetrics(registry);
    this.metricsReporters = MetricsReporterLoader.getMetricsReporters(new MetricsConfig(config), METRICS_SOURCE_NAME);

    // Creating diagnostics manager and reporter, and wiring it respectively
    String jobName = new JobConfig(config).getName().get();
    String jobId = new JobConfig(config).getJobId();
    Optional<String> execEnvContainerId = Optional.ofNullable(System.getenv(EXEC_ENV_CONTAINER_ID_SYS_PROPERTY));
    Optional<Pair<DiagnosticsManager, MetricsSnapshotReporter>> diagnosticsManagerReporterPair =
        DiagnosticsUtil.buildDiagnosticsManager(jobName, jobId, METRICS_SOURCE_NAME, execEnvContainerId, config);

    if (diagnosticsManagerReporterPair.isPresent()) {
      diagnosticsManager = Option.apply(diagnosticsManagerReporterPair.get().getKey());
      metricsReporters.put(MetricsConfig.METRICS_SNAPSHOT_REPORTER_NAME_FOR_DIAGNOSTICS(), diagnosticsManagerReporterPair.get().getValue());
    } else {
      diagnosticsManager = Option.empty();
    }

    // Wire all metrics to all reporters
    this.metricsReporters.values().forEach(reporter -> reporter.register(METRICS_SOURCE_NAME, registry));

    // Enable standby container manager if required
    if (jobConfig.getStandbyTasksEnabled()) {
      this.standbyContainerManager = Optional.of(new StandbyContainerManager(state, clusterResourceManager));
    } else {
      this.standbyContainerManager = Optional.empty();
    }

    this.containerAllocator =
        buildContainerAllocator(this.hostAffinityEnabled, this.clusterResourceManager, this.clusterManagerConfig,
            config, this.standbyContainerManager, state, classLoader);
    this.allocatorThread = new Thread(this.containerAllocator, "Container Allocator Thread");
    log.info("Finished container process manager initialization.");
  }

<<<<<<< HEAD
  @VisibleForTesting
  ContainerProcessManager(Config config, SamzaApplicationState state, MetricsRegistryMap registry,
      AbstractContainerAllocator allocator, ClusterResourceManager manager, ClassLoader classLoader) {
    this.state = state;
    this.clusterManagerConfig = new ClusterManagerConfig(config);
    this.jobConfig = new JobConfig(config);
    this.hostAffinityEnabled = clusterManagerConfig.getHostAffinityEnabled();
    this.clusterResourceManager = manager;
    this.metrics = new ContainerProcessManagerMetrics(config, state, registry, classLoader);
    this.containerAllocator = allocator;
    this.allocatorThread = new Thread(this.containerAllocator, "Container Allocator Thread");
    this.standbyContainerManager = Optional.empty();
  }

  @VisibleForTesting
  ContainerProcessManager(Config config, SamzaApplicationState state, MetricsRegistryMap registry,
      ClusterResourceManager resourceManager, ClassLoader classLoader) {
=======
  //package private, used only in tests
  ContainerProcessManager(Config config, SamzaApplicationState state, MetricsRegistryMap registry,
      ClusterResourceManager resourceManager, Optional<AbstractContainerAllocator> allocator) {
    JobModelManager jobModelManager = state.jobModelManager;
>>>>>>> 1cd1892d
    this.state = state;
    this.clusterManagerConfig = new ClusterManagerConfig(config);
    this.jobConfig = new JobConfig(config);

    this.hostAffinityEnabled = clusterManagerConfig.getHostAffinityEnabled();

    this.clusterResourceManager = resourceManager;
<<<<<<< HEAD
    this.metrics = new ContainerProcessManagerMetrics(config, state, registry, classLoader);
=======
>>>>>>> 1cd1892d
    this.standbyContainerManager = Optional.empty();
    this.diagnosticsManager = Option.empty();

<<<<<<< HEAD
    this.containerAllocator =
        buildContainerAllocator(this.hostAffinityEnabled, this.clusterResourceManager, this.clusterManagerConfig,
            config, this.standbyContainerManager, state, classLoader);
=======
    if (allocator.isPresent()) {
      this.containerAllocator = allocator.get();
    } else if (this.hostAffinityEnabled) {
      this.containerAllocator = new HostAwareContainerAllocator(clusterResourceManager, clusterManagerConfig.getContainerRequestTimeout(), config, this.standbyContainerManager, state);
    } else {
      this.containerAllocator = new ContainerAllocator(clusterResourceManager, config, state);
    }

>>>>>>> 1cd1892d
    this.allocatorThread = new Thread(this.containerAllocator, "Container Allocator Thread");
    log.info("Finished container process manager initialization");
  }

  private static AbstractContainerAllocator buildContainerAllocator(boolean hostAffinityEnabled,
      ClusterResourceManager clusterResourceManager, ClusterManagerConfig clusterManagerConfig, Config config,
      Optional<StandbyContainerManager> standbyContainerManager, SamzaApplicationState state, ClassLoader classLoader) {
    if (hostAffinityEnabled) {
      return new HostAwareContainerAllocator(clusterResourceManager, clusterManagerConfig.getContainerRequestTimeout(),
          config, standbyContainerManager, state, classLoader);
    } else {
      return new ContainerAllocator(clusterResourceManager, config, state, classLoader);
    }
  }

  public boolean shouldShutdown() {
    log.debug("ContainerProcessManager state: Completed containers: {}, Configured containers: {}, Are there too many failed containers: {}, Is allocator thread alive: {}",
      state.completedProcessors.get(), state.processorCount, tooManyFailedContainers ? "yes" : "no", allocatorThread.isAlive() ? "yes" : "no");

    if (exceptionOccurred != null) {
      log.error("Exception in container process manager", exceptionOccurred);
      throw new SamzaException(exceptionOccurred);
    }
    return tooManyFailedContainers || state.completedProcessors.get() == state.processorCount.get() || !allocatorThread.isAlive();
  }

  public void start() {
    log.info("Starting the container process manager");

    if (jvmMetrics != null) {
      jvmMetrics.start();
    }

    if (this.metricsReporters != null) {
      this.metricsReporters.values().forEach(reporter -> reporter.start());
    }

    if (this.diagnosticsManager.isDefined()) {
      this.diagnosticsManager.get().start();
    }

    log.info("Starting the cluster resource manager");
    clusterResourceManager.start();

    state.processorCount.set(state.jobModelManager.jobModel().getContainers().size());
    state.neededProcessors.set(state.jobModelManager.jobModel().getContainers().size());

    // Request initial set of containers
    Map<String, String> processorToHostMapping = state.jobModelManager.jobModel().getAllContainerLocality();
    containerAllocator.requestResources(processorToHostMapping);

    // Start container allocator thread
    log.info("Starting the container allocator thread");
    allocatorThread.start();
    log.info("Starting the container process manager");
  }

  public void stop() {
    log.info("Stopping the container process manager");

    // Shutdown allocator thread
    containerAllocator.stop();
    try {
      allocatorThread.join();
      log.info("Stopped container allocator");
    } catch (InterruptedException ie) {
      log.error("Allocator thread join threw an interrupted exception", ie);
      Thread.currentThread().interrupt();
    }

    if (this.diagnosticsManager.isDefined()) {
      try {
        this.diagnosticsManager.get().stop();
      } catch (InterruptedException e) {
        log.error("InterruptedException while stopping diagnosticsManager", e);
      }
    }

    try {

      if (this.metricsReporters != null) {
        this.metricsReporters.values().forEach(reporter -> reporter.stop());
      }

      if (this.jvmMetrics != null) {
        jvmMetrics.stop();
      }

      log.info("Stopped containerProcessManagerMetrics reporters");
    } catch (Throwable e) {
      log.error("Exception while stopping containerProcessManagerMetrics", e);
    }

    try {
      clusterResourceManager.stop(state.status);
      log.info("Stopped the cluster resource manager");
    } catch (Throwable e) {
      log.error("Exception while stopping cluster resource manager", e);
    }

    log.info("Stopped the container process manager");
  }

  public void onResourceAllocated(SamzaResource resource) {
    log.info("Container ID: {} allocated from RM on host: {}", resource.getContainerId(), resource.getHost());
    containerAllocator.addResource(resource);
  }

  /**
   * This methods handles the onResourceCompleted callback from the RM. Based on the ContainerExitStatus, it decides
   * whether the container that exited is marked as complete or failure.
   * @param resourceStatus status of the resource that completed
   */
  public void onResourceCompleted(SamzaResourceStatus resourceStatus) {
    String containerId = resourceStatus.getContainerId();
    String processorId = null;
    for (Map.Entry<String, SamzaResource> entry: state.runningProcessors.entrySet()) {
      if (entry.getValue().getContainerId().equals(resourceStatus.getContainerId())) {
        log.info("Container ID: {} matched running Processor ID: {} on host: {}", containerId, entry.getKey(), entry.getValue().getHost());

        processorId = entry.getKey();
        break;
      }
    }
    if (processorId == null) {
      log.info("No running Processor ID found for Container ID: {} with Status: {}. Ignoring redundant notification.", containerId, resourceStatus.toString());
      state.redundantNotifications.incrementAndGet();
      return;
    }
    state.runningProcessors.remove(processorId);

    int exitStatus = resourceStatus.getExitCode();
    switch (exitStatus) {
      case SamzaResourceStatus.SUCCESS:
        log.info("Container ID: {} for Processor ID: {} completed successfully.", containerId, processorId);

        state.completedProcessors.incrementAndGet();

        state.finishedProcessors.incrementAndGet();
        processorFailures.remove(processorId);

        if (state.completedProcessors.get() == state.processorCount.get()) {
          log.info("Setting job status to SUCCEEDED since all containers have been marked as completed.");
          state.status = SamzaApplicationState.SamzaAppStatus.SUCCEEDED;
        }
        break;

      case SamzaResourceStatus.DISK_FAIL:
      case SamzaResourceStatus.ABORTED:
      case SamzaResourceStatus.PREEMPTED:
        log.info("Container ID: {} for Processor ID: {} was released with an exit code: {}. This means that " +
                "the container was killed by YARN, either due to being released by the application master " +
                "or being 'lost' due to node failures etc. or due to preemption by the RM." +
                "Requesting a new container for the processor.",
                containerId, processorId, exitStatus);

        state.releasedContainers.incrementAndGet();

        // If this container was assigned some partitions (a processorId), then
        // clean up, and request a new container for the processor. This only
        // should happen if the container was 'lost' due to node failure, not
        // if the AM released the container.
        state.neededProcessors.incrementAndGet();
        state.jobHealthy.set(false);

        // handle container stop due to node fail
        this.handleContainerStop(processorId, resourceStatus.getContainerId(), ResourceRequestState.ANY_HOST, exitStatus);
        break;

      default:
        log.info("Container ID: {} for Processor ID: {} failed with exit code: {}.", containerId, processorId, exitStatus);

        state.failedContainers.incrementAndGet();
        state.failedContainersStatus.put(containerId, resourceStatus);
        state.jobHealthy.set(false);

        state.neededProcessors.incrementAndGet();
        // Find out previously running container location
        String lastSeenOn = state.jobModelManager.jobModel().getContainerToHostValue(processorId, SetContainerHostMapping.HOST_KEY);
        if (!hostAffinityEnabled || lastSeenOn == null) {
          lastSeenOn = ResourceRequestState.ANY_HOST;
        }
        log.info("Container ID: {} for Processor ID: {} was last seen on host {}.", containerId, processorId, lastSeenOn);
        // A container failed for an unknown reason. Let's check to see if
        // we need to shutdown the whole app master if too many container
        // failures have happened. The rules for failing are that the
        // failure count for a task group id must be > the configured retry
        // count, and the last failure (the one prior to this one) must have
        // happened less than retry window ms ago. If retry count is set to
        // 0, the app master will fail on any container failure. If the
        // retry count is set to a number < 0, a container failure will
        // never trigger an app master failure.
        int retryCount = clusterManagerConfig.getContainerRetryCount();
        int retryWindowMs = clusterManagerConfig.getContainerRetryWindowMs();

        if (retryCount == 0) {
          log.error("Processor ID: {} (current Container ID: {}) failed, and retry count is set to 0, " +
              "so shutting down the application master and marking the job as failed.", processorId, containerId);

          tooManyFailedContainers = true;
        } else if (retryCount > 0) {
          int currentFailCount;
          long lastFailureTime;
          if (processorFailures.containsKey(processorId)) {
            ProcessorFailure failure = processorFailures.get(processorId);
            currentFailCount = failure.getCount() + 1;
            lastFailureTime = failure.getLastFailure();
          } else {
            currentFailCount = 1;
            lastFailureTime = 0L;
          }
          if (currentFailCount >= retryCount) {
            long lastFailureMsDiff = System.currentTimeMillis() - lastFailureTime;

            if (lastFailureMsDiff < retryWindowMs) {
              log.error("Processor ID: {} (current Container ID: {}) has failed {} times, with last failure {} ms ago. " +
                  "This is greater than retry count of {} and window of {} ms, " +
                  "so shutting down the application master and marking the job as failed.",
                  processorId, containerId, currentFailCount, lastFailureMsDiff, retryCount, retryWindowMs);

              // We have too many failures, and we're within the window
              // boundary, so reset shut down the app master.
              tooManyFailedContainers = true;
              state.status = SamzaApplicationState.SamzaAppStatus.FAILED;
            } else {
              log.info("Resetting failure count for Processor ID: {} back to 1, since last failure " +
                  "(for Container ID: {}) was outside the bounds of the retry window.", processorId, containerId);

              // Reset counter back to 1, since the last failure for this
              // container happened outside the window boundary.
              processorFailures.put(processorId, new ProcessorFailure(1, System.currentTimeMillis()));
            }
          } else {
            log.info("Current failure count for Processor ID: {} is {}.", processorId, currentFailCount);
            processorFailures.put(processorId, new ProcessorFailure(currentFailCount, System.currentTimeMillis()));
          }
        }

        if (!tooManyFailedContainers) {
          handleContainerStop(processorId, resourceStatus.getContainerId(), lastSeenOn, exitStatus);
        }

    }
  }

  @Override
  public void onResourcesAvailable(List<SamzaResource> resources) {
    for (SamzaResource resource : resources) {
      onResourceAllocated(resource);
    }
  }

  @Override
  public void onResourcesCompleted(List<SamzaResourceStatus> resourceStatuses) {
    for (SamzaResourceStatus resourceStatus : resourceStatuses) {
      onResourceCompleted(resourceStatus);
    }
  }

  @Override
  public void onStreamProcessorLaunchSuccess(SamzaResource resource) {
    String containerId = resource.getContainerId();
    String containerHost = resource.getHost();

    // 1. Obtain the processor ID for the pending container on this resource.
    String processorId = getPendingProcessorId(containerId);
    log.info("Successfully started Processor ID: {} on Container ID: {} on host: {}",
        processorId, containerId, containerHost);

    // 2. Remove the container from the pending buffer and add it to the running buffer. Additionally, update the
    // job-health metric.
    if (processorId != null) {
      log.info("Moving Processor ID: {} on Container ID: {} on host: {} from pending to running state.",
          processorId, containerId, containerHost);
      state.pendingProcessors.remove(processorId);
      state.runningProcessors.put(processorId, resource);

      if (state.neededProcessors.decrementAndGet() == 0) {
        state.jobHealthy.set(true);
      }
    } else {
      log.warn("Did not find a pending Processor ID for Container ID: {} on host: {}. " +
          "Ignoring invalid/redundant notification.", containerId, containerHost);
    }
  }

  @Override
  public void onStreamProcessorLaunchFailure(SamzaResource resource, Throwable t) {
    String containerId = resource.getContainerId();
    String containerHost = resource.getHost();

    // 1. Obtain the pending Samza processor ID for this container ID.
    String processorId = getPendingProcessorId(containerId);
    log.error("Launch failed for pending Processor ID: {} on Container ID: {} on host: {} with exception: {}",
        processorId, containerId, containerHost, t);

    // 2. Release resources for containers that failed back to YARN
    log.info("Releasing un-startable Container ID: {} for pending Processor ID: {}", containerId, processorId);
    clusterResourceManager.releaseResources(resource);

    // 3. Re-request resources on ANY_HOST in case of launch failures on the preferred host, if standby are not enabled
    // otherwise calling standbyContainerManager
    if (processorId != null && standbyContainerManager.isPresent()) {
      this.standbyContainerManager.get().handleContainerLaunchFail(processorId, containerId, containerAllocator);
    } else if (processorId != null) {
      log.info("Falling back to ANY_HOST for Processor ID: {} since launch failed for Container ID: {} on host: {}",
          processorId, containerId, containerHost);
      containerAllocator.requestResource(processorId, ResourceRequestState.ANY_HOST);
    } else {
      log.warn("Did not find a pending Processor ID for Container ID: {} on host: {}. " +
          "Ignoring invalid/redundant notification.", containerId, containerHost);
    }
  }

  /**
   * An error in the callback terminates the JobCoordinator
   * @param e the underlying exception/error
   */
  @Override
  public void onError(Throwable e) {
    log.error("Exception occurred in callbacks in the Cluster Resource Manager", e);
    exceptionOccurred = e;
  }

  /**
   * Returns an instantiated {@link ResourceManagerFactory} from a {@link ClusterManagerConfig}. The
   * {@link ResourceManagerFactory} is used to return an implementation of a {@link ClusterResourceManager}
   *
   * @param clusterManagerConfig, the cluster manager config to parse.
   *
   */
  private ResourceManagerFactory getContainerProcessManagerFactory(final ClusterManagerConfig clusterManagerConfig,
      ClassLoader classLoader) {
    final String containerManagerFactoryClass = clusterManagerConfig.getContainerManagerClass();
    final ResourceManagerFactory factory;

    try {
      factory = ReflectionUtil.getObj(classLoader, containerManagerFactoryClass, ResourceManagerFactory.class);
    } catch (Exception e) {
      log.error("Error creating the cluster resource manager.", e);
      throw new SamzaException(e);
    }
    return factory;
  }

  /**
   * Obtains the ID of the Samza processor pending launch on the provided resource (container).
   *
   * @param resourceId the ID of the resource (container)
   * @return the ID of the Samza processor on this resource
   */
  private String getPendingProcessorId(String resourceId) {
    for (Map.Entry<String, SamzaResource> entry: state.pendingProcessors.entrySet()) {
      if (entry.getValue().getContainerId().equals(resourceId)) {
        log.info("Container ID: {} matched pending Processor ID: {} on host: {}", resourceId, entry.getKey(), entry.getValue().getHost());
        return entry.getKey();
      }
    }
    return null;
  }

  private void handleContainerStop(String processorId, String resourceID, String preferredHost, int exitStatus) {
    if (standbyContainerManager.isPresent()) {
      standbyContainerManager.get().handleContainerStop(processorId, resourceID, preferredHost, exitStatus, containerAllocator);
    } else {
      // If StandbyTasks are not enabled, we simply make a request for the preferredHost
      containerAllocator.requestResource(processorId, preferredHost);
    }
  }
}<|MERGE_RESOLUTION|>--- conflicted
+++ resolved
@@ -18,45 +18,31 @@
  */
 package org.apache.samza.clustermanager;
 
-<<<<<<< HEAD
+import java.util.Optional;
 import com.google.common.annotations.VisibleForTesting;
-=======
-import java.util.Optional;
 import org.apache.commons.lang3.tuple.Pair;
->>>>>>> 1cd1892d
 import org.apache.samza.SamzaException;
 import org.apache.samza.config.ClusterManagerConfig;
 import org.apache.samza.config.Config;
 import org.apache.samza.config.JobConfig;
-<<<<<<< HEAD
-=======
 import org.apache.samza.config.MetricsConfig;
 import org.apache.samza.coordinator.JobModelManager;
->>>>>>> 1cd1892d
 import org.apache.samza.coordinator.stream.messages.SetContainerHostMapping;
 import org.apache.samza.diagnostics.DiagnosticsManager;
 import org.apache.samza.metrics.ContainerProcessManagerMetrics;
 import org.apache.samza.metrics.JvmMetrics;
 import org.apache.samza.metrics.MetricsRegistryMap;
-<<<<<<< HEAD
-import org.apache.samza.util.ReflectionUtil;
-=======
 import org.apache.samza.metrics.MetricsReporter;
 import org.apache.samza.metrics.reporter.MetricsSnapshotReporter;
 import org.apache.samza.util.DiagnosticsUtil;
 import org.apache.samza.util.MetricsReporterLoader;
-import org.apache.samza.util.Util;
->>>>>>> 1cd1892d
+import org.apache.samza.util.ReflectionUtil;
 import org.slf4j.Logger;
 import org.slf4j.LoggerFactory;
 import java.util.HashMap;
 import java.util.List;
 import java.util.Map;
-<<<<<<< HEAD
-import java.util.Optional;
-=======
 import scala.Option;
->>>>>>> 1cd1892d
 
 import static com.google.common.base.Preconditions.checkNotNull;
 
@@ -149,15 +135,12 @@
 
     ResourceManagerFactory factory = getContainerProcessManagerFactory(clusterManagerConfig, classLoader);
     this.clusterResourceManager = checkNotNull(factory.getClusterResourceManager(this, state));
-<<<<<<< HEAD
-    this.metrics = new ContainerProcessManagerMetrics(config, state, registry, classLoader);
-=======
->>>>>>> 1cd1892d
 
     // Initialize metrics
     this.containerProcessManagerMetrics = new ContainerProcessManagerMetrics(config, state, registry);
     this.jvmMetrics = new JvmMetrics(registry);
-    this.metricsReporters = MetricsReporterLoader.getMetricsReporters(new MetricsConfig(config), METRICS_SOURCE_NAME);
+    this.metricsReporters =
+        MetricsReporterLoader.getMetricsReporters(new MetricsConfig(config), METRICS_SOURCE_NAME, classLoader);
 
     // Creating diagnostics manager and reporter, and wiring it respectively
     String jobName = new JobConfig(config).getName().get();
@@ -190,58 +173,34 @@
     log.info("Finished container process manager initialization.");
   }
 
-<<<<<<< HEAD
   @VisibleForTesting
-  ContainerProcessManager(Config config, SamzaApplicationState state, MetricsRegistryMap registry,
-      AbstractContainerAllocator allocator, ClusterResourceManager manager, ClassLoader classLoader) {
+  ContainerProcessManager(Config config,
+      SamzaApplicationState state,
+      MetricsRegistryMap registry,
+      ClusterResourceManager resourceManager,
+      Optional<AbstractContainerAllocator> allocator,
+      ClassLoader classLoader) {
+    JobModelManager jobModelManager = state.jobModelManager;
     this.state = state;
     this.clusterManagerConfig = new ClusterManagerConfig(config);
     this.jobConfig = new JobConfig(config);
+
     this.hostAffinityEnabled = clusterManagerConfig.getHostAffinityEnabled();
-    this.clusterResourceManager = manager;
-    this.metrics = new ContainerProcessManagerMetrics(config, state, registry, classLoader);
-    this.containerAllocator = allocator;
-    this.allocatorThread = new Thread(this.containerAllocator, "Container Allocator Thread");
-    this.standbyContainerManager = Optional.empty();
-  }
-
-  @VisibleForTesting
-  ContainerProcessManager(Config config, SamzaApplicationState state, MetricsRegistryMap registry,
-      ClusterResourceManager resourceManager, ClassLoader classLoader) {
-=======
-  //package private, used only in tests
-  ContainerProcessManager(Config config, SamzaApplicationState state, MetricsRegistryMap registry,
-      ClusterResourceManager resourceManager, Optional<AbstractContainerAllocator> allocator) {
-    JobModelManager jobModelManager = state.jobModelManager;
->>>>>>> 1cd1892d
-    this.state = state;
-    this.clusterManagerConfig = new ClusterManagerConfig(config);
-    this.jobConfig = new JobConfig(config);
-
-    this.hostAffinityEnabled = clusterManagerConfig.getHostAffinityEnabled();
 
     this.clusterResourceManager = resourceManager;
-<<<<<<< HEAD
-    this.metrics = new ContainerProcessManagerMetrics(config, state, registry, classLoader);
-=======
->>>>>>> 1cd1892d
     this.standbyContainerManager = Optional.empty();
     this.diagnosticsManager = Option.empty();
 
-<<<<<<< HEAD
-    this.containerAllocator =
-        buildContainerAllocator(this.hostAffinityEnabled, this.clusterResourceManager, this.clusterManagerConfig,
-            config, this.standbyContainerManager, state, classLoader);
-=======
     if (allocator.isPresent()) {
       this.containerAllocator = allocator.get();
     } else if (this.hostAffinityEnabled) {
-      this.containerAllocator = new HostAwareContainerAllocator(clusterResourceManager, clusterManagerConfig.getContainerRequestTimeout(), config, this.standbyContainerManager, state);
-    } else {
-      this.containerAllocator = new ContainerAllocator(clusterResourceManager, config, state);
-    }
-
->>>>>>> 1cd1892d
+      this.containerAllocator =
+          new HostAwareContainerAllocator(clusterResourceManager, clusterManagerConfig.getContainerRequestTimeout(),
+              config, this.standbyContainerManager, state, classLoader);
+    } else {
+      this.containerAllocator = new ContainerAllocator(clusterResourceManager, config, state, classLoader);
+    }
+
     this.allocatorThread = new Thread(this.containerAllocator, "Container Allocator Thread");
     log.info("Finished container process manager initialization");
   }
