--- conflicted
+++ resolved
@@ -241,16 +241,6 @@
 
     state.processorCount.set(state.jobModelManager.jobModel().getContainers().size());
     state.neededProcessors.set(state.jobModelManager.jobModel().getContainers().size());
-<<<<<<< HEAD
-    if (jobConfig.getApplicationMasterHighAvailabilityEnabled()) {
-      // refer to {@link SamzaApplicationState.processorToExecutionId} javadocs for rationale.
-      if (state.neededProcessors.get() < state.processorToExecutionId.size()) {
-        LOG.info("Number of containers is lower now than previous deploy.");
-        state.processorToExecutionId.clear();
-      }
-    }
-=======
->>>>>>> dd2f2b83
     // Request initial set of containers
     LocalityModel localityModel = localityManager.readLocality();
     Map<String, String> processorToHost = new HashMap<>();
@@ -350,12 +340,6 @@
       return;
     }
     state.runningProcessors.remove(processorId);
-<<<<<<< HEAD
-    if (jobConfig.getApplicationMasterHighAvailabilityEnabled()) {
-      state.processorToExecutionId.remove(processorId);
-    }
-=======
->>>>>>> dd2f2b83
     int exitStatus = resourceStatus.getExitCode();
     switch (exitStatus) {
       case SamzaResourceStatus.SUCCESS:
@@ -434,13 +418,6 @@
           processorId, containerId, containerHost);
       state.pendingProcessors.remove(processorId);
       state.runningProcessors.put(processorId, resource);
-<<<<<<< HEAD
-      if (jobConfig.getApplicationMasterHighAvailabilityEnabled()) {
-        state.processorToExecutionId.put(processorId, containerId);
-      }
-
-=======
->>>>>>> dd2f2b83
       if (state.neededProcessors.decrementAndGet() == 0) {
         state.jobHealthy.set(true);
       }
