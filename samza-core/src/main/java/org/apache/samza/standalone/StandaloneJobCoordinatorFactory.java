/*
 * Licensed to the Apache Software Foundation (ASF) under one
 * or more contributor license agreements.  See the NOTICE file
 * distributed with this work for additional information
 * regarding copyright ownership.  The ASF licenses this file
 * to you under the Apache License, Version 2.0 (the
 * "License"); you may not use this file except in compliance
 * with the License.  You may obtain a copy of the License at
 *
 *   http://www.apache.org/licenses/LICENSE-2.0
 *
 * Unless required by applicable law or agreed to in writing,
 * software distributed under the License is distributed on an
 * "AS IS" BASIS, WITHOUT WARRANTIES OR CONDITIONS OF ANY
 * KIND, either express or implied.  See the License for the
 * specific language governing permissions and limitations
 * under the License.
 */
package org.apache.samza.standalone;

import org.apache.samza.config.Config;
import org.apache.samza.coordinator.JobCoordinator;
import org.apache.samza.coordinator.JobCoordinatorFactory;

public class StandaloneJobCoordinatorFactory implements JobCoordinatorFactory {
  @Override
<<<<<<< HEAD
  public JobCoordinator getJobCoordinator(Config config, SamzaContainerController containerController) {
    return new StandaloneJobCoordinator(config, containerController);
=======
  public JobCoordinator getJobCoordinator(String processorId, Config config) {
    return new StandaloneJobCoordinator(processorId, config);
>>>>>>> 475b4654
  }
}<|MERGE_RESOLUTION|>--- conflicted
+++ resolved
@@ -24,12 +24,7 @@
 
 public class StandaloneJobCoordinatorFactory implements JobCoordinatorFactory {
   @Override
-<<<<<<< HEAD
-  public JobCoordinator getJobCoordinator(Config config, SamzaContainerController containerController) {
-    return new StandaloneJobCoordinator(config, containerController);
-=======
-  public JobCoordinator getJobCoordinator(String processorId, Config config) {
-    return new StandaloneJobCoordinator(processorId, config);
->>>>>>> 475b4654
+  public JobCoordinator getJobCoordinator(Config config) {
+    return new StandaloneJobCoordinator(config);
   }
 }