/*
 * Licensed to the Apache Software Foundation (ASF) under one
 * or more contributor license agreements.  See the NOTICE file
 * distributed with this work for additional information
 * regarding copyright ownership.  The ASF licenses this file
 * to you under the Apache License, Version 2.0 (the
 * "License"); you may not use this file except in compliance
 * with the License.  You may obtain a copy of the License at
 *
 *   http://www.apache.org/licenses/LICENSE-2.0
 *
 * Unless required by applicable law or agreed to in writing,
 * software distributed under the License is distributed on an
 * "AS IS" BASIS, WITHOUT WARRANTIES OR CONDITIONS OF ANY
 * KIND, either express or implied.  See the License for the
 * specific language governing permissions and limitations
 * under the License.
 */
package org.apache.samza.operators.impl;

<<<<<<< HEAD
import com.google.common.collect.HashMultimap;
import com.google.common.collect.Lists;
import com.google.common.collect.Multimap;
=======
import java.util.ArrayList;
import java.util.Collection;
import java.util.Collections;
import java.util.HashMap;
import java.util.LinkedHashMap;
import java.util.List;
import java.util.Map;
import java.util.stream.Collectors;

>>>>>>> 2e04e177
import org.apache.samza.config.Config;
import org.apache.samza.container.TaskContextImpl;
import org.apache.samza.job.model.JobModel;
import org.apache.samza.operators.KV;
import org.apache.samza.operators.StreamGraphImpl;
import org.apache.samza.operators.functions.JoinFunction;
import org.apache.samza.operators.functions.PartialJoinFunction;
import org.apache.samza.operators.impl.store.TimestampedValue;
import org.apache.samza.operators.spec.BroadcastOperatorSpec;
import org.apache.samza.operators.spec.InputOperatorSpec;
import org.apache.samza.operators.spec.JoinOperatorSpec;
import org.apache.samza.operators.spec.OperatorSpec;
import org.apache.samza.operators.spec.OutputOperatorSpec;
import org.apache.samza.operators.spec.PartitionByOperatorSpec;
import org.apache.samza.operators.spec.SinkOperatorSpec;
import org.apache.samza.operators.spec.StreamOperatorSpec;
import org.apache.samza.operators.spec.StreamTableJoinOperatorSpec;
import org.apache.samza.operators.spec.WindowOperatorSpec;
import org.apache.samza.operators.spec.SendToTableOperatorSpec;
import org.apache.samza.storage.kv.KeyValueStore;
import org.apache.samza.system.SystemStream;
import org.apache.samza.task.TaskContext;
import org.apache.samza.util.Clock;
import org.slf4j.Logger;
import org.slf4j.LoggerFactory;

<<<<<<< HEAD
import java.io.IOException;
import java.util.ArrayList;
import java.util.Collection;
import java.util.Collections;
import java.util.HashMap;
import java.util.LinkedHashMap;
import java.util.List;
import java.util.Map;
import java.util.stream.Collectors;
=======
import com.google.common.collect.HashMultimap;
import com.google.common.collect.Lists;
import com.google.common.collect.Multimap;
>>>>>>> 2e04e177

/**
 * The DAG of {@link OperatorImpl}s corresponding to the DAG of {@link OperatorSpec}s.
 */
public class OperatorImplGraph {
  private static final Logger LOG = LoggerFactory.getLogger(OperatorImplGraph.class);

  /**
   * A mapping from operator IDs to their {@link OperatorImpl}s in this graph. Used to avoid creating
   * multiple {@link OperatorImpl}s for an {@link OperatorSpec} when it's reached from different
   * {@link OperatorSpec}s during DAG traversals (e.g., for the merge operator).
   * We use a LHM for deterministic ordering in initializing and closing operators.
   */
  private final Map<String, OperatorImpl> operatorImpls = new LinkedHashMap<>();

  /**
   * A mapping from input {@link SystemStream}s to their {@link InputOperatorImpl} sub-DAG in this graph.
   */
  private final Map<SystemStream, InputOperatorImpl> inputOperators = new HashMap<>();

  /**
   * A mapping from {@link JoinOperatorSpec} IDs to their two {@link PartialJoinFunction}s. Used to associate
   * the two {@link PartialJoinOperatorImpl}s for a {@link JoinOperatorSpec} with each other since they're
   * reached from different {@link OperatorSpec} during DAG traversals.
   */
<<<<<<< HEAD
  private final Map<String, KV<JoinOperatorSpec, KV<PartialJoinFunction, PartialJoinFunction>>> joinSpecs = new HashMap<>();
=======
  private final Map<String, KV<PartialJoinFunction, PartialJoinFunction>> joinFunctions = new HashMap<>();
>>>>>>> 2e04e177

  private final Clock clock;

  /**
   * Constructs the DAG of {@link OperatorImpl}s corresponding to the the DAG of {@link OperatorSpec}s
   * in the {@code streamGraph}.
   *
   * @param streamGraph  the {@link StreamGraphImpl} containing the logical {@link OperatorSpec} DAG
   * @param config  the {@link Config} required to instantiate operators
   * @param context  the {@link TaskContext} required to instantiate operators
   * @param clock  the {@link Clock} to get current time
   */
  public OperatorImplGraph(StreamGraphImpl streamGraph, Config config, TaskContext context, Clock clock) {
    this.clock = clock;

    TaskContextImpl taskContext = (TaskContextImpl) context;
    Map<SystemStream, Integer> producerTaskCounts = hasIntermediateStreams(streamGraph) ?
        getProducerTaskCountForIntermediateStreams(getStreamToConsumerTasks(taskContext.getJobModel()),
            getIntermediateToInputStreamsMap(streamGraph)) :
        Collections.EMPTY_MAP;
    producerTaskCounts.forEach((stream, count) -> {
        LOG.info("{} has {} producer tasks.", stream, count);
      });

    // set states for end-of-stream
    taskContext.registerObject(EndOfStreamStates.class.getName(),
        new EndOfStreamStates(context.getSystemStreamPartitions(), producerTaskCounts));
    // set states for watermark
    taskContext.registerObject(WatermarkStates.class.getName(),
        new WatermarkStates(context.getSystemStreamPartitions(), producerTaskCounts));

    streamGraph.getInputOperators().forEach((streamSpec, inputOp) -> {
        SystemStream systemStream = new SystemStream(streamSpec.getSystemName(), streamSpec.getPhysicalName());
        InputOperatorImpl inputOperatorImpl = null;
        try {
          inputOperatorImpl =
              (InputOperatorImpl) createAndRegisterOperatorImpl(null, inputOp, systemStream, config, context);
        } catch (IOException | ClassNotFoundException e) {
          throw new RuntimeException("Exception in OperatorImplGraph constructor while creating operator impls.", e);
        }
        this.inputOperators.put(systemStream, inputOperatorImpl);
      });
  }

  /**
   * Get the {@link InputOperatorImpl} corresponding to the provided input {@code systemStream}.
   *
   * @param systemStream  input {@link SystemStream}
   * @return  the {@link InputOperatorImpl} that starts processing the input message
   */
  public InputOperatorImpl getInputOperator(SystemStream systemStream) {
    return this.inputOperators.get(systemStream);
  }

  public void close() {
    List<OperatorImpl> initializationOrder = new ArrayList<>(operatorImpls.values());
    List<OperatorImpl> finalizationOrder = Lists.reverse(initializationOrder);
    finalizationOrder.forEach(OperatorImpl::close);
  }

  /**
   * Get all {@link InputOperatorImpl}s for the graph.
   *
   * @return  an unmodifiable view of all {@link InputOperatorImpl}s for the graph
   */
  public Collection<InputOperatorImpl> getAllInputOperators() {
    return Collections.unmodifiableCollection(this.inputOperators.values());
  }

  /**
   * Traverses the DAG of {@link OperatorSpec}s starting from the provided {@link OperatorSpec},
   * creates the corresponding DAG of {@link OperatorImpl}s, and returns the root {@link OperatorImpl} node.
   *
   * @param prevOperatorSpec  the parent of the current {@code operatorSpec} in the traversal
   * @param operatorSpec  the {@link OperatorSpec} instance to create the {@link OperatorImpl} for
   * @param config  the {@link Config} required to instantiate operators
   * @param context  the {@link TaskContext} required to instantiate operators
   * @return  the operator implementation for the operatorSpec
   */
  OperatorImpl createAndRegisterOperatorImpl(OperatorSpec prevOperatorSpec, OperatorSpec operatorSpec,
<<<<<<< HEAD
      SystemStream inputStream, Config config, TaskContext context) throws IOException, ClassNotFoundException {
=======
      SystemStream inputStream, Config config, TaskContext context) {

>>>>>>> 2e04e177
    if (!operatorImpls.containsKey(operatorSpec.getOpId()) || operatorSpec instanceof JoinOperatorSpec) {
      // Either this is the first time we've seen this operatorSpec, or this is a join operator spec
      // and we need to create 2 partial join operator impls for it. Initialize and register the sub-DAG.
      OperatorImpl operatorImpl = createOperatorImpl(prevOperatorSpec, operatorSpec, config, context);
      operatorImpl.init(config, context);
      operatorImpl.registerInputStream(inputStream);

      // Note: The key here is opImplId, which may not equal opId for some impls (e.g. PartialJoinOperatorImpl).
      // This is currently OK since we don't need to look up a partial join operator impl again during traversal
      // (a join cannot have a cycle).
      operatorImpls.put(operatorImpl.getOpImplId(), operatorImpl);

      Collection<OperatorSpec> registeredSpecs = operatorSpec.getRegisteredOperatorSpecs();
      registeredSpecs.forEach(registeredSpec -> {
          OperatorImpl nextImpl = null;
          try {
            LOG.debug("Creating operator {} with opCode: {}", registeredSpec.getOpId(), registeredSpec.getOpCode());
            nextImpl = createAndRegisterOperatorImpl(operatorSpec, registeredSpec, inputStream, config, context);
          } catch (IOException | ClassNotFoundException e) {
            throw new RuntimeException("Exception in lambda while creating operator impls.", e);
          }
          operatorImpl.registerNextOperator(nextImpl);
        });
      return operatorImpl;
    } else {
<<<<<<< HEAD
      // the implementation corresponding to operatorSpec has already been instantiated
      // and registered, so we do not need to traverse the DAG further.
      return operatorImpls.get(operatorSpec.getOpId());
=======
      // the implementation corresponding to operatorSpec has already been instantiated and registered.
      OperatorImpl operatorImpl = operatorImpls.get(operatorSpec.getOpId());
      operatorImpl.registerInputStream(inputStream);

      // We still need to traverse the DAG further to register the input streams.
      Collection<OperatorSpec> registeredSpecs = operatorSpec.getRegisteredOperatorSpecs();
      registeredSpecs.forEach(registeredSpec -> {
          createAndRegisterOperatorImpl(operatorSpec, registeredSpec, inputStream, config, context);
        });
      return operatorImpl;
>>>>>>> 2e04e177
    }
  }

  /**
   * Creates a new {@link OperatorImpl} instance for the provided {@link OperatorSpec}.
   *
   * @param operatorSpec  the immutable {@link OperatorSpec} definition.
   * @param config  the {@link Config} required to instantiate operators
   * @param context  the {@link TaskContext} required to instantiate operators
   * @return  the {@link OperatorImpl} implementation instance
   */
  OperatorImpl createOperatorImpl(OperatorSpec prevOperatorSpec, OperatorSpec operatorSpec,
      Config config, TaskContext context) throws IOException, ClassNotFoundException {
    if (operatorSpec instanceof InputOperatorSpec) {
      return new InputOperatorImpl(((InputOperatorSpec) operatorSpec).copy());
    } else if (operatorSpec instanceof StreamOperatorSpec) {
      return new StreamOperatorImpl(((StreamOperatorSpec) operatorSpec).copy(), config, context);
    } else if (operatorSpec instanceof SinkOperatorSpec) {
      return new SinkOperatorImpl(((SinkOperatorSpec) operatorSpec).copy(), config, context);
    } else if (operatorSpec instanceof OutputOperatorSpec) {
      return new OutputOperatorImpl(((OutputOperatorSpec) operatorSpec).copy());
    } else if (operatorSpec instanceof PartitionByOperatorSpec) {
      return new PartitionByOperatorImpl(((PartitionByOperatorSpec) operatorSpec).copy(), config, context);
    } else if (operatorSpec instanceof WindowOperatorSpec) {
      return new WindowOperatorImpl(((WindowOperatorSpec) operatorSpec).copy(), clock);
    } else if (operatorSpec instanceof JoinOperatorSpec) {
      return createPartialJoinOperatorImpl(prevOperatorSpec, (JoinOperatorSpec) operatorSpec, config, context, clock);
    } else if (operatorSpec instanceof StreamTableJoinOperatorSpec) {
      return new StreamTableJoinOperatorImpl((StreamTableJoinOperatorSpec) operatorSpec, config, context);
    } else if (operatorSpec instanceof SendToTableOperatorSpec) {
      return new SendToTableOperatorImpl((SendToTableOperatorSpec) operatorSpec, config, context);
    } else if (operatorSpec instanceof BroadcastOperatorSpec) {
      return new BroadcastOperatorImpl((BroadcastOperatorSpec) operatorSpec, context);
    }
    throw new IllegalArgumentException(
        String.format("Unsupported OperatorSpec: %s", operatorSpec.getClass().getName()));
  }

  private PartialJoinOperatorImpl createPartialJoinOperatorImpl(OperatorSpec prevOperatorSpec,
      JoinOperatorSpec joinOpSpec, Config config, TaskContext context, Clock clock)
      throws IOException, ClassNotFoundException {
    KV<JoinOperatorSpec, KV<PartialJoinFunction, PartialJoinFunction>> partialJoinSpecs = getOrCreatePartialJoinSpecs(joinOpSpec);
    if (joinOpSpec.getLeftInputOpSpec().isClone(prevOperatorSpec)) { // we got here from the left side of the join
      return new PartialJoinOperatorImpl(partialJoinSpecs.getKey(), /* isLeftSide */ true,
          partialJoinSpecs.getValue().getKey(), partialJoinSpecs.getValue().getValue(), config, context, clock);
    } else { // we got here from the right side of the join
      return new PartialJoinOperatorImpl(partialJoinSpecs.getKey(), /* isLeftSide */ false,
          partialJoinSpecs.getValue().getValue(), partialJoinSpecs.getValue().getKey(), config, context, clock);
    }
  }

  private KV<JoinOperatorSpec, KV<PartialJoinFunction, PartialJoinFunction>> getOrCreatePartialJoinSpecs(JoinOperatorSpec joinOpSpec)
      throws IOException, ClassNotFoundException {
    // get the per task copy of JoinOperatorSpec
    JoinOperatorSpec copyJoinSpec = joinOpSpec.copy();
    return joinSpecs.computeIfAbsent(copyJoinSpec.getOpId(),
        joinOpId -> KV.of(copyJoinSpec, KV.of(createLeftJoinFn(copyJoinSpec), createRightJoinFn(copyJoinSpec))));
  }

  private PartialJoinFunction<Object, Object, Object, Object> createLeftJoinFn(JoinOperatorSpec joinOpSpec) {
    return new PartialJoinFunction<Object, Object, Object, Object>() {
      private final JoinFunction joinFn = joinOpSpec.getJoinFn();
      private KeyValueStore<Object, TimestampedValue<Object>> leftStreamState;

      @Override
      public Object apply(Object m, Object om) {
        return joinFn.apply(m, om);
      }

      @Override
      public Object getKey(Object message) {
        return joinFn.getFirstKey(message);
      }

      @Override
      public KeyValueStore<Object, TimestampedValue<Object>> getState() {
        return leftStreamState;
      }

      @Override
      public void init(Config config, TaskContext context) {
        String leftStoreName = joinOpSpec.getLeftOpId();
        leftStreamState = (KeyValueStore<Object, TimestampedValue<Object>>) context.getStore(leftStoreName);

        // user-defined joinFn should only be initialized once, so we do it only in left partial join function.
        joinFn.init(config, context);
      }

      @Override
      public void close() {
        // joinFn#close() must only be called once, so we do it it only in left partial join function.
        joinFn.close();
      }
    };
  }

  private PartialJoinFunction<Object, Object, Object, Object> createRightJoinFn(JoinOperatorSpec joinOpSpec) {
    return new PartialJoinFunction<Object, Object, Object, Object>() {
      private final JoinFunction joinFn = joinOpSpec.getJoinFn();
      private KeyValueStore<Object, TimestampedValue<Object>> rightStreamState;

      @Override
      public Object apply(Object m, Object om) {
        return joinFn.apply(om, m);
      }

      @Override
      public Object getKey(Object message) {
        return joinFn.getSecondKey(message);
      }

      @Override
      public void init(Config config, TaskContext context) {
        String rightStoreName = joinOpSpec.getRightOpId();
        rightStreamState = (KeyValueStore<Object, TimestampedValue<Object>>) context.getStore(rightStoreName);

        // user-defined joinFn should only be initialized once,
        // so we do it only in left partial join function and not here again.
      }

      @Override
      public KeyValueStore<Object, TimestampedValue<Object>> getState() {
        return rightStreamState;
      }
    };
  }

  private boolean hasIntermediateStreams(StreamGraphImpl streamGraph) {
    return !Collections.disjoint(streamGraph.getInputOperators().keySet(), streamGraph.getOutputStreams().keySet());
  }

  /**
   * calculate the task count that produces to each intermediate streams
   * @param streamToConsumerTasks input streams to task mapping
   * @param intermediateToInputStreams intermediate stream to input streams mapping
   * @return mapping from intermediate stream to task count
   */
  static Map<SystemStream, Integer> getProducerTaskCountForIntermediateStreams(
      Multimap<SystemStream, String> streamToConsumerTasks,
      Multimap<SystemStream, SystemStream> intermediateToInputStreams) {
    Map<SystemStream, Integer> result = new HashMap<>();
    intermediateToInputStreams.asMap().entrySet().forEach(entry -> {
        result.put(entry.getKey(),
            entry.getValue().stream()
                .flatMap(systemStream -> streamToConsumerTasks.get(systemStream).stream())
                .collect(Collectors.toSet()).size());
      });
    return result;
  }

  /**
   * calculate the mapping from input streams to consumer tasks
   * @param jobModel JobModel object
   * @return mapping from input stream to tasks
   */
  static Multimap<SystemStream, String> getStreamToConsumerTasks(JobModel jobModel) {
    Multimap<SystemStream, String> streamToConsumerTasks = HashMultimap.create();
    jobModel.getContainers().values().forEach(containerModel -> {
        containerModel.getTasks().values().forEach(taskModel -> {
            taskModel.getSystemStreamPartitions().forEach(ssp -> {
                streamToConsumerTasks.put(ssp.getSystemStream(), taskModel.getTaskName().getTaskName());
              });
          });
      });
    return streamToConsumerTasks;
  }

  /**
   * calculate the mapping from output streams to input streams
   * @param streamGraph the user {@link StreamGraphImpl} instance
   * @return mapping from output streams to input streams
   */
  static Multimap<SystemStream, SystemStream> getIntermediateToInputStreamsMap(StreamGraphImpl streamGraph) {
    Multimap<SystemStream, SystemStream> outputToInputStreams = HashMultimap.create();
    streamGraph.getInputOperators().entrySet().stream()
        .forEach(
            entry -> computeOutputToInput(entry.getKey().toSystemStream(), entry.getValue(), outputToInputStreams));
    return outputToInputStreams;
  }

  private static void computeOutputToInput(SystemStream input, OperatorSpec opSpec,
      Multimap<SystemStream, SystemStream> outputToInputStreams) {
    if (opSpec instanceof PartitionByOperatorSpec) {
      PartitionByOperatorSpec spec = (PartitionByOperatorSpec) opSpec;
<<<<<<< HEAD
      outputToInputStreams.put(spec.getOutputStream().getSystemStream(), input);
=======
      outputToInputStreams.put(spec.getOutputStream().getStreamSpec().toSystemStream(), input);
    } else if (opSpec instanceof BroadcastOperatorSpec) {
      BroadcastOperatorSpec spec = (BroadcastOperatorSpec) opSpec;
      outputToInputStreams.put(spec.getOutputStream().getStreamSpec().toSystemStream(), input);
>>>>>>> 2e04e177
    } else {
      Collection<OperatorSpec> nextOperators = opSpec.getRegisteredOperatorSpecs();
      nextOperators.forEach(spec -> computeOutputToInput(input, spec, outputToInputStreams));
    }
  }
}<|MERGE_RESOLUTION|>--- conflicted
+++ resolved
@@ -18,11 +18,9 @@
  */
 package org.apache.samza.operators.impl;
 
-<<<<<<< HEAD
 import com.google.common.collect.HashMultimap;
 import com.google.common.collect.Lists;
 import com.google.common.collect.Multimap;
-=======
 import java.util.ArrayList;
 import java.util.Collection;
 import java.util.Collections;
@@ -32,7 +30,6 @@
 import java.util.Map;
 import java.util.stream.Collectors;
 
->>>>>>> 2e04e177
 import org.apache.samza.config.Config;
 import org.apache.samza.container.TaskContextImpl;
 import org.apache.samza.job.model.JobModel;
@@ -59,21 +56,7 @@
 import org.slf4j.Logger;
 import org.slf4j.LoggerFactory;
 
-<<<<<<< HEAD
 import java.io.IOException;
-import java.util.ArrayList;
-import java.util.Collection;
-import java.util.Collections;
-import java.util.HashMap;
-import java.util.LinkedHashMap;
-import java.util.List;
-import java.util.Map;
-import java.util.stream.Collectors;
-=======
-import com.google.common.collect.HashMultimap;
-import com.google.common.collect.Lists;
-import com.google.common.collect.Multimap;
->>>>>>> 2e04e177
 
 /**
  * The DAG of {@link OperatorImpl}s corresponding to the DAG of {@link OperatorSpec}s.
@@ -99,11 +82,7 @@
    * the two {@link PartialJoinOperatorImpl}s for a {@link JoinOperatorSpec} with each other since they're
    * reached from different {@link OperatorSpec} during DAG traversals.
    */
-<<<<<<< HEAD
   private final Map<String, KV<JoinOperatorSpec, KV<PartialJoinFunction, PartialJoinFunction>>> joinSpecs = new HashMap<>();
-=======
-  private final Map<String, KV<PartialJoinFunction, PartialJoinFunction>> joinFunctions = new HashMap<>();
->>>>>>> 2e04e177
 
   private final Clock clock;
 
@@ -184,12 +163,8 @@
    * @return  the operator implementation for the operatorSpec
    */
   OperatorImpl createAndRegisterOperatorImpl(OperatorSpec prevOperatorSpec, OperatorSpec operatorSpec,
-<<<<<<< HEAD
       SystemStream inputStream, Config config, TaskContext context) throws IOException, ClassNotFoundException {
-=======
-      SystemStream inputStream, Config config, TaskContext context) {
-
->>>>>>> 2e04e177
+
     if (!operatorImpls.containsKey(operatorSpec.getOpId()) || operatorSpec instanceof JoinOperatorSpec) {
       // Either this is the first time we've seen this operatorSpec, or this is a join operator spec
       // and we need to create 2 partial join operator impls for it. Initialize and register the sub-DAG.
@@ -215,22 +190,16 @@
         });
       return operatorImpl;
     } else {
-<<<<<<< HEAD
-      // the implementation corresponding to operatorSpec has already been instantiated
-      // and registered, so we do not need to traverse the DAG further.
-      return operatorImpls.get(operatorSpec.getOpId());
-=======
       // the implementation corresponding to operatorSpec has already been instantiated and registered.
       OperatorImpl operatorImpl = operatorImpls.get(operatorSpec.getOpId());
       operatorImpl.registerInputStream(inputStream);
 
       // We still need to traverse the DAG further to register the input streams.
       Collection<OperatorSpec> registeredSpecs = operatorSpec.getRegisteredOperatorSpecs();
-      registeredSpecs.forEach(registeredSpec -> {
-          createAndRegisterOperatorImpl(operatorSpec, registeredSpec, inputStream, config, context);
-        });
+      for (OperatorSpec registeredSpec : registeredSpecs) {
+        createAndRegisterOperatorImpl(operatorSpec, registeredSpec, inputStream, config, context);
+      }
       return operatorImpl;
->>>>>>> 2e04e177
     }
   }
 
@@ -415,14 +384,10 @@
       Multimap<SystemStream, SystemStream> outputToInputStreams) {
     if (opSpec instanceof PartitionByOperatorSpec) {
       PartitionByOperatorSpec spec = (PartitionByOperatorSpec) opSpec;
-<<<<<<< HEAD
-      outputToInputStreams.put(spec.getOutputStream().getSystemStream(), input);
-=======
       outputToInputStreams.put(spec.getOutputStream().getStreamSpec().toSystemStream(), input);
     } else if (opSpec instanceof BroadcastOperatorSpec) {
       BroadcastOperatorSpec spec = (BroadcastOperatorSpec) opSpec;
       outputToInputStreams.put(spec.getOutputStream().getStreamSpec().toSystemStream(), input);
->>>>>>> 2e04e177
     } else {
       Collection<OperatorSpec> nextOperators = opSpec.getRegisteredOperatorSpecs();
       nextOperators.forEach(spec -> computeOutputToInput(input, spec, outputToInputStreams));
