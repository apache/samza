/*
 * Licensed to the Apache Software Foundation (ASF) under one
 * or more contributor license agreements.  See the NOTICE file
 * distributed with this work for additional information
 * regarding copyright ownership.  The ASF licenses this file
 * to you under the Apache License, Version 2.0 (the
 * "License"); you may not use this file except in compliance
 * with the License.  You may obtain a copy of the License at
 *
 *   http://www.apache.org/licenses/LICENSE-2.0
 *
 * Unless required by applicable law or agreed to in writing,
 * software distributed under the License is distributed on an
 * "AS IS" BASIS, WITHOUT WARRANTIES OR CONDITIONS OF ANY
 * KIND, either express or implied.  See the License for the
 * specific language governing permissions and limitations
 * under the License.
 */
package org.apache.samza.operators.spec;

import java.io.IOException;


import org.apache.samza.operators.functions.WatermarkFunction;

/**
 * The spec for an operator that outputs a {@link org.apache.samza.operators.MessageStream} to a
 * {@link org.apache.samza.system.SystemStream}.
 * <p>
 * This is a terminal operator and does not allow further operator chaining.
 *
 * @param <M>  the type of input message
 */
public class OutputOperatorSpec<M> extends OperatorSpec<M, Void> {

  private final OutputStreamImpl<M> outputStream;

  /**
   * Constructs an {@link OutputOperatorSpec} to send messages to the provided {@code outStream}
   *
   * @param outputStream  the {@link OutputStreamImpl} to send messages to
   * @param opId  the unique ID of this {@link SinkOperatorSpec} in the graph
   */
<<<<<<< HEAD
  OutputOperatorSpec(OutputStreamImpl<M> outputStream, int opId) {
    super(OpCode.SEND_TO, opId);
=======
  <K, V> OutputOperatorSpec(OutputStreamImpl<K, V, M> outputStream, OperatorSpec.OpCode opCode, int opId) {
    super(opCode, opId);
>>>>>>> dde1ab14
    this.outputStream = outputStream;
  }

  /**
   * The {@link OutputStreamImpl} that this operator is sending its output to.
   * @return the {@link OutputStreamImpl} for this operator if any, else null.
   */
  public OutputStreamImpl<M> getOutputStream() {
    return this.outputStream;
  }

<<<<<<< HEAD
  @Override
  public WatermarkFunction getWatermarkFn() {
    return null;
  }
=======
  public OutputOperatorSpec<M> copy() throws IOException, ClassNotFoundException {
    return (OutputOperatorSpec<M>) super.copy();
  }

>>>>>>> dde1ab14
}<|MERGE_RESOLUTION|>--- conflicted
+++ resolved
@@ -41,13 +41,8 @@
    * @param outputStream  the {@link OutputStreamImpl} to send messages to
    * @param opId  the unique ID of this {@link SinkOperatorSpec} in the graph
    */
-<<<<<<< HEAD
   OutputOperatorSpec(OutputStreamImpl<M> outputStream, int opId) {
     super(OpCode.SEND_TO, opId);
-=======
-  <K, V> OutputOperatorSpec(OutputStreamImpl<K, V, M> outputStream, OperatorSpec.OpCode opCode, int opId) {
-    super(opCode, opId);
->>>>>>> dde1ab14
     this.outputStream = outputStream;
   }
 
@@ -59,15 +54,13 @@
     return this.outputStream;
   }
 
-<<<<<<< HEAD
   @Override
   public WatermarkFunction getWatermarkFn() {
     return null;
   }
-=======
+
   public OutputOperatorSpec<M> copy() throws IOException, ClassNotFoundException {
     return (OutputOperatorSpec<M>) super.copy();
   }
 
->>>>>>> dde1ab14
 }