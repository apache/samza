/*
 * Licensed to the Apache Software Foundation (ASF) under one
 * or more contributor license agreements.  See the NOTICE file
 * distributed with this work for additional information
 * regarding copyright ownership.  The ASF licenses this file
 * to you under the Apache License, Version 2.0 (the
 * "License"); you may not use this file except in compliance
 * with the License.  You may obtain a copy of the License at
 *
 *   http://www.apache.org/licenses/LICENSE-2.0
 *
 * Unless required by applicable law or agreed to in writing,
 * software distributed under the License is distributed on an
 * "AS IS" BASIS, WITHOUT WARRANTIES OR CONDITIONS OF ANY
 * KIND, either express or implied.  See the License for the
 * specific language governing permissions and limitations
 * under the License.
 */
package org.apache.samza.operators.spec;

import java.io.IOException;

import org.apache.samza.operators.functions.TimerFunction;
import org.apache.samza.operators.functions.WatermarkFunction;

/**
 * The spec for an operator that outputs a {@link org.apache.samza.operators.MessageStream} to a
 * {@link org.apache.samza.system.SystemStream}.
 * <p>
 * This is a terminal operator and does not allow further operator chaining.
 *
 * @param <M>  the type of input message
 */
public class OutputOperatorSpec<M> extends OperatorSpec<M, Void> {

  // TODO: NOT optimal: we need multiple copies of {@link OperatorSpec} instances per task, but don't need multiple copies of {@link OutputStreamImpl} for the same output stream
  private final OutputStreamImpl<M> outputStream;

  /**
   * Constructs an {@link OutputOperatorSpec} to send messages to the provided {@code outStream}
   *
   * @param outputStream  the {@link OutputStreamImpl} to send messages to
   * @param opId  the unique ID of this {@link SinkOperatorSpec} in the graph
   */
  OutputOperatorSpec(OutputStreamImpl<M> outputStream, String opId) {
    super(OpCode.SEND_TO, opId);
    this.outputStream = outputStream;
  }

  /**
   * The {@link OutputStreamImpl} that this operator is sending its output to.
   * @return the {@link OutputStreamImpl} for this operator if any, else null.
   */
  public OutputStreamImpl<M> getOutputStream() {
    return this.outputStream;
  }

  @Override
  public WatermarkFunction getWatermarkFn() {
    return null;
  }

<<<<<<< HEAD
  public OutputOperatorSpec<M> copy() throws IOException, ClassNotFoundException {
    return (OutputOperatorSpec<M>) super.copy();
  }

=======
  @Override
  public TimerFunction getTimerFn() {
    return null;
  }
>>>>>>> 30c6a89b
}<|MERGE_RESOLUTION|>--- conflicted
+++ resolved
@@ -55,20 +55,17 @@
     return this.outputStream;
   }
 
+  public OutputOperatorSpec<M> copy() throws IOException, ClassNotFoundException {
+    return (OutputOperatorSpec<M>) super.copy();
+  }
+
   @Override
   public WatermarkFunction getWatermarkFn() {
     return null;
   }
 
-<<<<<<< HEAD
-  public OutputOperatorSpec<M> copy() throws IOException, ClassNotFoundException {
-    return (OutputOperatorSpec<M>) super.copy();
-  }
-
-=======
   @Override
   public TimerFunction getTimerFn() {
     return null;
   }
->>>>>>> 30c6a89b
 }