--- conflicted
+++ resolved
@@ -18,8 +18,6 @@
  */
 package org.apache.samza.operators;
 
-<<<<<<< HEAD
-=======
 import java.util.Collection;
 import java.util.Collections;
 import java.util.HashSet;
@@ -29,7 +27,6 @@
 import java.util.regex.Pattern;
 import java.util.stream.Collectors;
 
->>>>>>> 2e04e177
 import org.apache.commons.lang3.StringUtils;
 import org.apache.samza.SamzaException;
 import org.apache.samza.config.Config;
@@ -45,27 +42,12 @@
 import org.apache.samza.serializers.NoOpSerde;
 import org.apache.samza.serializers.Serde;
 import org.apache.samza.system.StreamSpec;
-<<<<<<< HEAD
 import com.google.common.base.Preconditions;
 import org.slf4j.Logger;
 import org.slf4j.LoggerFactory;
 
-import java.util.Collection;
-import java.util.Collections;
-import java.util.HashSet;
-import java.util.LinkedHashMap;
-import java.util.Map;
-import java.util.Set;
-import java.util.regex.Pattern;
-import java.util.stream.Collectors;
-=======
 import org.apache.samza.table.Table;
 import org.apache.samza.table.TableSpec;
-import org.slf4j.Logger;
-import org.slf4j.LoggerFactory;
-
-import com.google.common.base.Preconditions;
->>>>>>> 2e04e177
 
 /**
  * A {@link StreamGraph} that provides APIs for accessing {@link MessageStream}s to be used to
@@ -78,11 +60,7 @@
   // We use a LHM for deterministic order in initializing and closing operators.
   private final Map<StreamSpec, InputOperatorSpec> inputOperators = new LinkedHashMap<>();
   private final Map<StreamSpec, OutputStreamImpl> outputStreams = new LinkedHashMap<>();
-<<<<<<< HEAD
-=======
   private final Map<TableSpec, TableImpl> tables = new LinkedHashMap<>();
-  private final ApplicationRunner runner;
->>>>>>> 2e04e177
   private final Config config;
   private final ApplicationRunner runner;
 
@@ -172,9 +150,10 @@
   }
 
   @Override
-<<<<<<< HEAD
   public void setContextManager(ContextManager contextManager) {
-=======
+    this.contextManager = contextManager;
+  }
+
   public <K, V> Table<KV<K, V>> getTable(TableDescriptor<K, V, ?> tableDesc) {
     TableSpec tableSpec = ((BaseTableDescriptor) tableDesc).getTableSpec();
     if (tables.containsKey(tableSpec)) {
@@ -186,12 +165,6 @@
     return tables.get(tableSpec);
   }
 
-  @Override
-  public StreamGraph withContextManager(ContextManager contextManager) {
->>>>>>> 2e04e177
-    this.contextManager = contextManager;
-  }
-
   /**
    * See {@link StreamGraphImpl#getIntermediateStream(String, Serde, boolean)}.
    */
@@ -212,11 +185,7 @@
    *
    * TODO: once SAMZA-1566 is resolved, we should be able to pass in the StreamSpec directly.
    */
-<<<<<<< HEAD
-  <M> IntermediateMessageStreamImpl<M> getIntermediateStream(String streamId, Serde<M> serde) {
-=======
   <M> IntermediateMessageStreamImpl<M> getIntermediateStream(String streamId, Serde<M> serde, boolean isBroadcast) {
->>>>>>> 2e04e177
     StreamSpec streamSpec = runner.getStreamSpec(streamId);
     if (isBroadcast) {
       streamSpec = streamSpec.copyWithBroadCast();
