/*
 * Licensed to the Apache Software Foundation (ASF) under one
 * or more contributor license agreements.  See the NOTICE file
 * distributed with this work for additional information
 * regarding copyright ownership.  The ASF licenses this file
 * to you under the Apache License, Version 2.0 (the
 * "License"); you may not use this file except in compliance
 * with the License.  You may obtain a copy of the License at
 *
 *   http://www.apache.org/licenses/LICENSE-2.0
 *
 * Unless required by applicable law or agreed to in writing,
 * software distributed under the License is distributed on an
 * "AS IS" BASIS, WITHOUT WARRANTIES OR CONDITIONS OF ANY
 * KIND, either express or implied.  See the License for the
 * specific language governing permissions and limitations
 * under the License.
 */
package org.apache.samza.operators;

import org.apache.samza.config.Config;
import org.apache.samza.config.JobConfig;
import org.apache.samza.operators.stream.InputStreamInternal;
import org.apache.samza.operators.stream.InputStreamInternalImpl;
import org.apache.samza.operators.stream.IntermediateStreamInternalImpl;
import org.apache.samza.operators.stream.OutputStreamInternal;
import org.apache.samza.operators.stream.OutputStreamInternalImpl;
import org.apache.samza.runtime.ApplicationRunner;
import org.apache.samza.system.StreamSpec;

import java.util.Collections;
import java.util.HashMap;
import java.util.Map;
import java.util.function.BiFunction;
import java.util.function.Function;

/**
 * A {@link StreamGraph} that provides APIs for accessing {@link MessageStream}s to be used to
 * create the DAG of transforms.
 */
public class StreamGraphImpl implements StreamGraph {

  /**
   * Unique identifier for each {@link org.apache.samza.operators.spec.OperatorSpec} in the graph.
   * Should only be accessed by {@link MessageStreamImpl} via {@link #getNextOpId()}.
   */
  private int opId = 0;

<<<<<<< HEAD
  // TODO: SAMZA-1101: the instantiation of physical streams and the physical sink functions should be delayed
  // after physical deployment. The input/output/intermediate stream creation should also be delegated to {@link ExecutionEnvironment}
  // s.t. we can allow different physical instantiation of stream under different execution environment w/o code change.
  private class InputStreamImpl<K, V, M extends MessageEnvelope<K, V>> extends MessageStreamImpl<M> {
    final StreamSpec spec;
    final Serde<K> keySerde;
    final Serde<V> msgSerde;

    InputStreamImpl(StreamGraphImpl graph, StreamSpec streamSpec, Serde<K> keySerde, Serde<V> msgSerde) {
      super(graph);
      this.spec = streamSpec;
      this.keySerde = keySerde;
      this.msgSerde = msgSerde;
    }

    public StreamSpec getSpec() {
      return this.spec;
    }

  }

  private class OutputStreamImpl<K, V, M extends MessageEnvelope<K, V>> implements OutputStream<M> {
    final StreamSpec spec;
    final Serde<K> keySerde;
    final Serde<V> msgSerde;

    OutputStreamImpl(StreamGraphImpl graph, StreamSpec streamSpec, Serde<K> keySerde, Serde<V> msgSerde) {
      this.spec = streamSpec;
      this.keySerde = keySerde;
      this.msgSerde = msgSerde;
    }

    public StreamSpec getSpec() {
      return this.spec;
    }

    @Override
    public SinkFunction<M> getSinkFunction() {
      return (M message, MessageCollector mc, TaskCoordinator tc) -> {
        // TODO: need to find a way to directly pass in the serde class names
        // mc.send(new OutgoingMessageEnvelope(this.spec.getSystemStream(), this.keySerde.getClass().getName(), this.msgSerde.getClass().getName(),
        //    message.getKey(), message.getKey(), message.getMessage()));
        mc.send(new OutgoingMessageEnvelope(new SystemStream(this.spec.getSystemName(), this.spec.getPhysicalName()), message.getKey(), message.getMessage()));
      };
    }
  }

  private class IntermediateStreamImpl<PK, K, V, M extends MessageEnvelope<K, V>> extends InputStreamImpl<K, V, M> implements OutputStream<M> {
    final Function<M, PK> parKeyFn;

    /**
     * Default constructor
     *
     * @param graph the {@link StreamGraphImpl} object that this stream belongs to
     */
    IntermediateStreamImpl(StreamGraphImpl graph, StreamSpec streamSpec, Serde<K> keySerde, Serde<V> msgSerde) {
      this(graph, streamSpec, keySerde, msgSerde, null);
    }

    IntermediateStreamImpl(StreamGraphImpl graph, StreamSpec streamSpec, Serde<K> keySerde, Serde<V> msgSerde, Function<M, PK> parKeyFn) {
      super(graph, streamSpec, keySerde, msgSerde);
      this.parKeyFn = parKeyFn;
    }

    @Override
    public SinkFunction<M> getSinkFunction() {
      return (M message, MessageCollector mc, TaskCoordinator tc) -> {
        // TODO: need to find a way to directly pass in the serde class names
        // mc.send(new OutgoingMessageEnvelope(this.spec.getSystemStream(), this.keySerde.getClass().getName(), this.msgSerde.getClass().getName(),
        //    message.getKey(), message.getKey(), message.getMessage()));
        if (this.parKeyFn == null) {
          mc.send(new OutgoingMessageEnvelope(new SystemStream(this.spec.getSystemName(), this.spec.getPhysicalName()), message.getKey(), message.getMessage()));
        } else {
          // apply partition key function
          mc.send(new OutgoingMessageEnvelope(new SystemStream(this.spec.getSystemName(), this.spec.getPhysicalName()), this.parKeyFn.apply(message), message.getKey(), message.getMessage()));
        }
      };
    }
  }

  /**
   * Maps keeping all {@link SystemStream}s that are input and output of operators in {@link StreamGraphImpl}
   */
  private final Map<String, MessageStream> inStreams = new HashMap<>();
  private final Map<String, OutputStream> outStreams = new HashMap<>();
=======
  private final Map<StreamSpec, InputStreamInternal> inStreams = new HashMap<>();
  private final Map<StreamSpec, OutputStreamInternal> outStreams = new HashMap<>();
>>>>>>> 4bf8ab6e
  private final ApplicationRunner runner;
  private final Config config;

  private ContextManager contextManager = new ContextManager() { };

  public StreamGraphImpl(ApplicationRunner runner, Config config) {
    // TODO: SAMZA-1118 - Move StreamSpec and ApplicationRunner out of StreamGraphImpl once Systems
    // can use streamId to send and receive messages.
    this.runner = runner;
    this.config = config;
  }

  @Override
  public <K, V, M> MessageStream<M> getInputStream(String streamId, BiFunction<K, V, M> msgBuilder) {
    return inStreams.computeIfAbsent(runner.getStreamSpec(streamId),
        streamSpec -> new InputStreamInternalImpl<>(this, streamSpec, msgBuilder));
  }

  @Override
  public <K, V, M> OutputStream<K, V, M> getOutputStream(String streamId,
      Function<M, K> keyExtractor, Function<M, V> msgExtractor) {
    return outStreams.computeIfAbsent(runner.getStreamSpec(streamId),
        streamSpec -> new OutputStreamInternalImpl<>(this, streamSpec, keyExtractor, msgExtractor));
  }

  @Override
  public StreamGraph withContextManager(ContextManager contextManager) {
    this.contextManager = contextManager;
    return this;
  }

  /**
   * Internal helper for {@link MessageStreamImpl} to add an intermediate {@link MessageStream} to the graph.
   * An intermediate {@link MessageStream} is both an output and an input stream.
   *
   * @param streamName the name of the stream to be created. Will be prefixed with job name and id to generate the
   *                   logical streamId.
   * @param keyExtractor the {@link Function} to extract the outgoing key from the intermediate message
   * @param msgExtractor the {@link Function} to extract the outgoing message from the intermediate message
   * @param msgBuilder the {@link BiFunction} to convert the incoming key and message to a message
   *                   in the intermediate {@link MessageStream}
   * @param <K> the type of key in the intermediate message
   * @param <V> the type of message in the intermediate message
   * @param <M> the type of messages in the intermediate {@link MessageStream}
   * @return  the intermediate {@link MessageStreamImpl}
   */
  <K, V, M> MessageStreamImpl<M> getIntermediateStream(String streamName,
      Function<M, K> keyExtractor, Function<M, V> msgExtractor, BiFunction<K, V, M> msgBuilder) {
    String streamId = String.format("%s-%s-%s",
        config.get(JobConfig.JOB_NAME()),
        config.get(JobConfig.JOB_ID(), "1"),
        streamName);
    StreamSpec streamSpec = runner.getStreamSpec(streamId);
    IntermediateStreamInternalImpl<K, V, M> intStream =
        (IntermediateStreamInternalImpl<K, V, M>) inStreams
            .computeIfAbsent(streamSpec,
                k -> new IntermediateStreamInternalImpl<>(this, streamSpec, keyExtractor, msgExtractor, msgBuilder));
    outStreams.putIfAbsent(streamSpec, intStream);
    return intStream;
  }

  public Map<StreamSpec, InputStreamInternal> getInputStreams() {
    return Collections.unmodifiableMap(inStreams);
  }

  public Map<StreamSpec, OutputStreamInternal> getOutputStreams() {
    return Collections.unmodifiableMap(outStreams);
  }

  public ContextManager getContextManager() {
    return this.contextManager;
  }

  /* package private */ int getNextOpId() {
    return this.opId++;
  }
}<|MERGE_RESOLUTION|>--- conflicted
+++ resolved
@@ -46,96 +46,8 @@
    */
   private int opId = 0;
 
-<<<<<<< HEAD
-  // TODO: SAMZA-1101: the instantiation of physical streams and the physical sink functions should be delayed
-  // after physical deployment. The input/output/intermediate stream creation should also be delegated to {@link ExecutionEnvironment}
-  // s.t. we can allow different physical instantiation of stream under different execution environment w/o code change.
-  private class InputStreamImpl<K, V, M extends MessageEnvelope<K, V>> extends MessageStreamImpl<M> {
-    final StreamSpec spec;
-    final Serde<K> keySerde;
-    final Serde<V> msgSerde;
-
-    InputStreamImpl(StreamGraphImpl graph, StreamSpec streamSpec, Serde<K> keySerde, Serde<V> msgSerde) {
-      super(graph);
-      this.spec = streamSpec;
-      this.keySerde = keySerde;
-      this.msgSerde = msgSerde;
-    }
-
-    public StreamSpec getSpec() {
-      return this.spec;
-    }
-
-  }
-
-  private class OutputStreamImpl<K, V, M extends MessageEnvelope<K, V>> implements OutputStream<M> {
-    final StreamSpec spec;
-    final Serde<K> keySerde;
-    final Serde<V> msgSerde;
-
-    OutputStreamImpl(StreamGraphImpl graph, StreamSpec streamSpec, Serde<K> keySerde, Serde<V> msgSerde) {
-      this.spec = streamSpec;
-      this.keySerde = keySerde;
-      this.msgSerde = msgSerde;
-    }
-
-    public StreamSpec getSpec() {
-      return this.spec;
-    }
-
-    @Override
-    public SinkFunction<M> getSinkFunction() {
-      return (M message, MessageCollector mc, TaskCoordinator tc) -> {
-        // TODO: need to find a way to directly pass in the serde class names
-        // mc.send(new OutgoingMessageEnvelope(this.spec.getSystemStream(), this.keySerde.getClass().getName(), this.msgSerde.getClass().getName(),
-        //    message.getKey(), message.getKey(), message.getMessage()));
-        mc.send(new OutgoingMessageEnvelope(new SystemStream(this.spec.getSystemName(), this.spec.getPhysicalName()), message.getKey(), message.getMessage()));
-      };
-    }
-  }
-
-  private class IntermediateStreamImpl<PK, K, V, M extends MessageEnvelope<K, V>> extends InputStreamImpl<K, V, M> implements OutputStream<M> {
-    final Function<M, PK> parKeyFn;
-
-    /**
-     * Default constructor
-     *
-     * @param graph the {@link StreamGraphImpl} object that this stream belongs to
-     */
-    IntermediateStreamImpl(StreamGraphImpl graph, StreamSpec streamSpec, Serde<K> keySerde, Serde<V> msgSerde) {
-      this(graph, streamSpec, keySerde, msgSerde, null);
-    }
-
-    IntermediateStreamImpl(StreamGraphImpl graph, StreamSpec streamSpec, Serde<K> keySerde, Serde<V> msgSerde, Function<M, PK> parKeyFn) {
-      super(graph, streamSpec, keySerde, msgSerde);
-      this.parKeyFn = parKeyFn;
-    }
-
-    @Override
-    public SinkFunction<M> getSinkFunction() {
-      return (M message, MessageCollector mc, TaskCoordinator tc) -> {
-        // TODO: need to find a way to directly pass in the serde class names
-        // mc.send(new OutgoingMessageEnvelope(this.spec.getSystemStream(), this.keySerde.getClass().getName(), this.msgSerde.getClass().getName(),
-        //    message.getKey(), message.getKey(), message.getMessage()));
-        if (this.parKeyFn == null) {
-          mc.send(new OutgoingMessageEnvelope(new SystemStream(this.spec.getSystemName(), this.spec.getPhysicalName()), message.getKey(), message.getMessage()));
-        } else {
-          // apply partition key function
-          mc.send(new OutgoingMessageEnvelope(new SystemStream(this.spec.getSystemName(), this.spec.getPhysicalName()), this.parKeyFn.apply(message), message.getKey(), message.getMessage()));
-        }
-      };
-    }
-  }
-
-  /**
-   * Maps keeping all {@link SystemStream}s that are input and output of operators in {@link StreamGraphImpl}
-   */
-  private final Map<String, MessageStream> inStreams = new HashMap<>();
-  private final Map<String, OutputStream> outStreams = new HashMap<>();
-=======
   private final Map<StreamSpec, InputStreamInternal> inStreams = new HashMap<>();
   private final Map<StreamSpec, OutputStreamInternal> outStreams = new HashMap<>();
->>>>>>> 4bf8ab6e
   private final ApplicationRunner runner;
   private final Config config;
 
