--- conflicted
+++ resolved
@@ -18,29 +18,17 @@
  */
 package org.apache.samza.operators;
 
-<<<<<<< HEAD
 import com.google.common.base.Preconditions;
-=======
-import java.io.IOException;
-import java.util.HashMap;
->>>>>>> dde1ab14
 import org.apache.samza.config.Config;
 import org.apache.samza.config.JobConfig;
-import org.apache.samza.operators.functions.MapFunction;
-import org.apache.samza.operators.functions.OperatorBiFunction;
 import org.apache.samza.operators.spec.InputOperatorSpec;
 import org.apache.samza.operators.spec.OperatorSpec;
 import org.apache.samza.operators.spec.OutputStreamImpl;
 import org.apache.samza.operators.stream.IntermediateMessageStreamImpl;
-<<<<<<< HEAD
 import org.apache.samza.runtime.ApplicationRunner;
 import org.apache.samza.serializers.KVSerde;
 import org.apache.samza.serializers.NoOpSerde;
 import org.apache.samza.serializers.Serde;
-=======
-import org.apache.samza.operators.spec.OperatorSpec;
-import org.apache.samza.control.IOGraph;
->>>>>>> dde1ab14
 import org.apache.samza.system.StreamSpec;
 import org.slf4j.Logger;
 import org.slf4j.LoggerFactory;
@@ -70,20 +58,17 @@
   private final Map<StreamSpec, InputOperatorSpec> inputOperators = new LinkedHashMap<>();
   private final Map<StreamSpec, OutputStreamImpl> outputStreams = new LinkedHashMap<>();
   private final Config config;
-
-<<<<<<< HEAD
+  private final ApplicationRunner runner;
+
   private Serde<?> defaultSerde = new KVSerde(new NoOpSerde(), new NoOpSerde());
-=======
-  private IOSystem defaultSystem = null;
->>>>>>> dde1ab14
   private ContextManager contextManager = null;
 
-  public StreamGraphImpl(Config config) {
+  public StreamGraphImpl(ApplicationRunner runner, Config config) {
     this.config = config;
-  }
-
-  @Override
-<<<<<<< HEAD
+    this.runner = runner;
+  }
+
+  @Override
   public void setDefaultSerde(Serde<?> serde) {
     Preconditions.checkNotNull(serde, "Default serde must not be null");
     Preconditions.checkState(inputOperators.isEmpty() && outputStreams.isEmpty(),
@@ -148,46 +133,8 @@
   }
 
   @Override
-  public StreamGraph withContextManager(ContextManager contextManager) {
-=======
-  public <K, V, M> MessageStream<M> getInputStream(StreamDescriptor.Input<K, V> inputDescriptor,
-                                                   OperatorBiFunction<? super K, ? super V, ? extends M> msgBuilder)
-      throws IOException {
-
-    if (inputOperators.containsKey(inputDescriptor.getStreamSpec())) {
-      throw new IllegalStateException("getInputStream() invoked multiple times "
-          + "with the same streamId: " + inputDescriptor.getStreamId());
-    }
-
-    StreamSpec streamSpec = inputDescriptor.getStreamSpec();
-    InputOperatorSpec<K, V, M> opSpec = new InputOperatorSpec<K, V, M>(streamSpec, msgBuilder, this.getNextOpId());
-    inputOperators.put(streamSpec, opSpec);
-    return new MessageStreamImpl<>(this, opSpec);
-  }
-
-  @Override
-  public <K, V, M> OutputStream<K, V, M> getOutputStream(StreamDescriptor.Output<K, V> outputDescriptor,
-                                                         MapFunction<? super M, ? extends K> keyExtractor, MapFunction<? super M, ? extends V> msgExtractor) {
-    if (outputStreams.containsKey(outputDescriptor.getStreamSpec())) {
-      throw new IllegalStateException("getOutputStream() invoked multiple times "
-          + "with the same streamId: " + outputDescriptor.getStreamId());
-    }
-
-    StreamSpec streamSpec = outputDescriptor.getStreamSpec();
-    OutputStreamImpl<K, V, M> outputStrm = new OutputStreamImpl<K, V, M>(outputDescriptor, keyExtractor, msgExtractor);
-    outputStreams.put(streamSpec, outputStrm);
-    return outputStrm;
-  }
-
-  @Override
   public void setContextManager(ContextManager contextManager) {
->>>>>>> dde1ab14
     this.contextManager = contextManager;
-  }
-
-  @Override
-  public void setDefaultSystem(IOSystem defaultSystem) {
-    this.defaultSystem = defaultSystem;
   }
 
   /**
@@ -196,32 +143,16 @@
    *
    * @param streamName the name of the stream to be created. Will be prefixed with job name and id to generate the
    *                   logical streamId.
-<<<<<<< HEAD
    * @param serde the {@link Serde} to use for the message in the intermediate stream. If null, the default serde
    *              is used.
    * @param <M> the type of messages in the intermediate {@link MessageStream}
    * @return  the intermediate {@link MessageStreamImpl}
    */
   <M> IntermediateMessageStreamImpl<M> getIntermediateStream(String streamName, Serde<M> serde) {
-=======
-   * @param keyExtractor the {@link MapFunction} to extract the outgoing key from the intermediate message
-   * @param msgExtractor the {@link MapFunction} to extract the outgoing message from the intermediate message
-   * @param msgBuilder the {@link OperatorBiFunction} to convert the incoming key and message to a message
-   *                   in the intermediate {@link MessageStream}
-   * @param <K> the type of key in the intermediate message
-   * @param <V> the type of message in the intermediate message
-   * @param <M> the type of messages in the intermediate {@link MessageStream}
-   * @return  the intermediate {@link MessageStreamImpl}
-   */
-  <K, V, M> IntermediateMessageStreamImpl<K, V, M> getIntermediateStream(String streamName,
-      MapFunction<? super M, ? extends K> keyExtractor, MapFunction<? super M, ? extends V> msgExtractor,
-      OperatorBiFunction<? super K, ? super V, ? extends M> msgBuilder) throws IOException {
->>>>>>> dde1ab14
     String streamId = String.format("%s-%s-%s",
         config.get(JobConfig.JOB_NAME()),
         config.get(JobConfig.JOB_ID(), "1"),
         streamName);
-<<<<<<< HEAD
     StreamSpec streamSpec = runner.getStreamSpec(streamId);
 
     Preconditions.checkState(!inputOperators.containsKey(streamSpec) && !outputStreams.containsKey(streamSpec),
@@ -238,23 +169,6 @@
         new InputOperatorSpec<>(streamSpec, kvSerdes.getKey(), kvSerdes.getValue(), isKeyed, this.getNextOpId()));
     outputStreams.put(streamSpec, new OutputStreamImpl(streamSpec, kvSerdes.getKey(), kvSerdes.getValue(), isKeyed));
     return new IntermediateMessageStreamImpl<>(this, inputOperators.get(streamSpec), outputStreams.get(streamSpec));
-=======
-
-    StreamDescriptor.Input<K, V> inStrm = StreamDescriptor.<K, V>input(streamId)
-        .from(this.defaultSystem);
-
-    StreamDescriptor.Output<K, V> outStrm = StreamDescriptor.<K, V>output(streamId)
-        .from(this.defaultSystem);
-
-    StreamSpec streamSpec = inStrm.getStreamSpec();
-    if (inputOperators.containsKey(streamSpec) || outputStreams.containsKey(streamSpec)) {
-      throw new IllegalStateException("getIntermediateStream() invoked multiple times "
-          + "with the same streamId: " + streamId);
-    }
-    inputOperators.put(streamSpec, new InputOperatorSpec<>(streamSpec, msgBuilder, this.getNextOpId()));
-    outputStreams.put(streamSpec, new OutputStreamImpl<>(outStrm, keyExtractor, msgExtractor));
-    return new IntermediateMessageStreamImpl<K, V, M>(this, inputOperators.get(streamSpec), outputStreams.get(streamSpec));
->>>>>>> dde1ab14
   }
 
   public Map<StreamSpec, InputOperatorSpec> getInputOperators() {
@@ -312,7 +226,6 @@
     return windowOrJoinSpecs.size() != 0;
   }
 
-<<<<<<< HEAD
   private KV<Serde, Serde> getKVSerdes(String streamId, Serde serde) {
     Serde keySerde, valueSerde;
 
@@ -334,26 +247,6 @@
     }
 
     return KV.of(keySerde, valueSerde);
-=======
-  public StreamSpec getStreamSpec(String streamId) {
-    Map<String, StreamSpec> streamIdMap = inputOperators.entrySet().stream()
-        .collect(HashMap::new, (c1, e) -> c1.put(e.getKey().getId(), e.getKey()), HashMap::putAll);
-    if (streamIdMap.containsKey(streamId)) {
-      return streamIdMap.get(streamId);
-    }
-
-    streamIdMap = outputStreams.entrySet().stream()
-        .collect(HashMap::new, (c1, e) -> c1.put(e.getKey().getId(), e.getKey()), HashMap::putAll);
-    if (streamIdMap.containsKey(streamId)) {
-      return streamIdMap.get(streamId);
-    }
-
-    return null;
-  }
-
-  public IOGraph toIOGraph() {
-    return IOGraph.buildIOGraph(this);
->>>>>>> dde1ab14
   }
 
 }