--- conflicted
+++ resolved
@@ -18,15 +18,10 @@
  */
 package org.apache.samza.operators.spec;
 
-<<<<<<< HEAD
+import java.io.IOException;
 import org.apache.samza.operators.KV;
 import org.apache.samza.serializers.Serde;
 import org.apache.samza.operators.functions.WatermarkFunction;
-=======
-import java.io.IOException;
-import org.apache.commons.lang3.tuple.Pair;
-import org.apache.samza.operators.functions.OperatorBiFunction;
->>>>>>> dde1ab14
 import org.apache.samza.system.StreamSpec;
 
 /**
@@ -39,18 +34,12 @@
 public class InputOperatorSpec<K, V> extends OperatorSpec<KV<K, V>, Object> { // Object == KV<K, V> | V
 
   private final StreamSpec streamSpec;
-<<<<<<< HEAD
   private final Serde<K> keySerde;
   private final Serde<V> valueSerde;
   private final boolean isKeyedInput;
 
   public InputOperatorSpec(StreamSpec streamSpec,
       Serde<K> keySerde, Serde<V> valueSerde, boolean isKeyedInput, int opId) {
-=======
-  private final OperatorBiFunction<? super K, ? super V, ? extends M> msgBuilder;
-
-  public InputOperatorSpec(StreamSpec streamSpec, OperatorBiFunction<? super K, ? super V, ? extends M> msgBuilder, int opId) {
->>>>>>> dde1ab14
     super(OpCode.INPUT, opId);
     this.streamSpec = streamSpec;
     this.keySerde = keySerde;
@@ -62,7 +51,6 @@
     return this.streamSpec;
   }
 
-<<<<<<< HEAD
   public Serde<K> getKeySerde() {
     return keySerde;
   }
@@ -78,14 +66,9 @@
   @Override
   public WatermarkFunction getWatermarkFn() {
     return null;
-  }  
-=======
-  public OperatorBiFunction<? super K, ? super V, ? extends M> getMsgBuilder() {
-    return this.msgBuilder;
   }
 
-  public InputOperatorSpec<K, V, M> copy() throws IOException, ClassNotFoundException {
-    return (InputOperatorSpec<K, V, M>) super.copy();
+  public InputOperatorSpec<K, V> copy() throws IOException, ClassNotFoundException {
+    return (InputOperatorSpec<K, V>) super.copy();
   }
->>>>>>> dde1ab14
 }