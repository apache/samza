/*
 * Licensed to the Apache Software Foundation (ASF) under one
 * or more contributor license agreements.  See the NOTICE file
 * distributed with this work for additional information
 * regarding copyright ownership.  The ASF licenses this file
 * to you under the Apache License, Version 2.0 (the
 * "License"); you may not use this file except in compliance
 * with the License.  You may obtain a copy of the License at
 *
 *   http://www.apache.org/licenses/LICENSE-2.0
 *
 * Unless required by applicable law or agreed to in writing,
 * software distributed under the License is distributed on an
 * "AS IS" BASIS, WITHOUT WARRANTIES OR CONDITIONS OF ANY
 * KIND, either express or implied.  See the License for the
 * specific language governing permissions and limitations
 * under the License.
 */
package org.apache.samza.operators.spec;

import java.io.IOException;
import org.apache.samza.operators.KV;
import org.apache.samza.operators.functions.TimerFunction;
import org.apache.samza.serializers.Serde;
import org.apache.samza.operators.functions.WatermarkFunction;
import org.apache.samza.system.StreamSpec;

/**
 * The spec for an operator that receives incoming messages from an input stream
 * and converts them to the input message.
 *
 * @param <K> the type of input key
 * @param <V> the type of input value
 */
public class InputOperatorSpec<K, V> extends OperatorSpec<KV<K, V>, Object> { // Object == KV<K, V> | V

  // Avoid making multiple copies of StreamSpec/Serde per task, since the following transient members are only used to generate configuration
  private transient final StreamSpec streamSpec;
  private transient final Serde<K> keySerde;
  private transient final Serde<V> valueSerde;

  private final boolean isKeyed;

  public InputOperatorSpec(StreamSpec streamSpec,
      Serde<K> keySerde, Serde<V> valueSerde, boolean isKeyed, String opId) {
    super(OpCode.INPUT, opId);
    this.streamSpec = streamSpec;
    this.keySerde = keySerde;
    this.valueSerde = valueSerde;
    this.isKeyed = isKeyed;
  }

  public StreamSpec getStreamSpec() {
    return this.streamSpec;
  }

  public Serde<K> getKeySerde() {
    return keySerde;
  }

  public Serde<V> getValueSerde() {
    return valueSerde;
  }

  public boolean isKeyed() {
    return isKeyed;
  }

  @Override
  public WatermarkFunction getWatermarkFn() {
    return null;
  }

<<<<<<< HEAD
  public InputOperatorSpec<K, V> copy() throws IOException, ClassNotFoundException {
    return (InputOperatorSpec<K, V>) super.copy();
=======
  @Override
  public TimerFunction getTimerFn() {
    return null;
>>>>>>> 30c6a89b
  }
}<|MERGE_RESOLUTION|>--- conflicted
+++ resolved
@@ -66,18 +66,17 @@
     return isKeyed;
   }
 
+  public InputOperatorSpec<K, V> copy() throws IOException, ClassNotFoundException {
+    return (InputOperatorSpec<K, V>) super.copy();
+  }
+
   @Override
   public WatermarkFunction getWatermarkFn() {
     return null;
   }
 
-<<<<<<< HEAD
-  public InputOperatorSpec<K, V> copy() throws IOException, ClassNotFoundException {
-    return (InputOperatorSpec<K, V>) super.copy();
-=======
   @Override
   public TimerFunction getTimerFn() {
     return null;
->>>>>>> 30c6a89b
   }
 }