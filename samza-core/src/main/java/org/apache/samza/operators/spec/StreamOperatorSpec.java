/*
 * Licensed to the Apache Software Foundation (ASF) under one
 * or more contributor license agreements.  See the NOTICE file
 * distributed with this work for additional information
 * regarding copyright ownership.  The ASF licenses this file
 * to you under the Apache License, Version 2.0 (the
 * "License"); you may not use this file except in compliance
 * with the License.  You may obtain a copy of the License at
 *
 *   http://www.apache.org/licenses/LICENSE-2.0
 *
 * Unless required by applicable law or agreed to in writing,
 * software distributed under the License is distributed on an
 * "AS IS" BASIS, WITHOUT WARRANTIES OR CONDITIONS OF ANY
 * KIND, either express or implied.  See the License for the
 * specific language governing permissions and limitations
 * under the License.
 */
package org.apache.samza.operators.spec;

import java.io.IOException;
import org.apache.samza.operators.functions.FlatMapFunction;
import org.apache.samza.operators.functions.TimerFunction;
import org.apache.samza.operators.functions.WatermarkFunction;


/**
 * The spec for a simple stream operator that outputs 0 or more messages for each input message.
 *
 * @param <M>  the type of input message
 * @param <OM>  the type of output message
 */
public class StreamOperatorSpec<M, OM> extends OperatorSpec<M, OM> {

  private final FlatMapFunction<M, OM> transformFn;
  private final Object originalFn;

  /**
   * Constructor for a {@link StreamOperatorSpec}.
   *
   * @param transformFn  the transformation function
   * @param originalFn the original user function before wrapping to transformFn
   * @param opCode  the {@link OpCode} for this {@link StreamOperatorSpec}
   * @param opId  the unique ID for this {@link StreamOperatorSpec}
   */
<<<<<<< HEAD
  StreamOperatorSpec(FlatMapFunction<M, OM> transformFn, OperatorSpec.OpCode opCode, String opId) throws IOException {
=======
  StreamOperatorSpec(FlatMapFunction<M, OM> transformFn, Object originalFn, OperatorSpec.OpCode opCode, String opId) {
>>>>>>> 30c6a89b
    super(opCode, opId);
    this.transformFn = transformFn;
    this.originalFn = originalFn;
  }

  public FlatMapFunction<M, OM> getTransformFn() {
    return this.transformFn;
  }

  @Override
  public WatermarkFunction getWatermarkFn() {
    return originalFn instanceof WatermarkFunction ? (WatermarkFunction) originalFn : null;
  }

  @Override
  public TimerFunction getTimerFn() {
    return originalFn instanceof TimerFunction ? (TimerFunction) originalFn : null;
  }

  public StreamOperatorSpec<M, OM> copy() throws IOException, ClassNotFoundException {
    return (StreamOperatorSpec<M, OM>) super.copy();
  }
}<|MERGE_RESOLUTION|>--- conflicted
+++ resolved
@@ -19,9 +19,15 @@
 package org.apache.samza.operators.spec;
 
 import java.io.IOException;
+import java.util.ArrayList;
+import java.util.Collection;
+import org.apache.samza.config.Config;
+import org.apache.samza.operators.functions.FilterFunction;
 import org.apache.samza.operators.functions.FlatMapFunction;
+import org.apache.samza.operators.functions.MapFunction;
 import org.apache.samza.operators.functions.TimerFunction;
 import org.apache.samza.operators.functions.WatermarkFunction;
+import org.apache.samza.task.TaskContext;
 
 
 /**
@@ -33,24 +39,71 @@
 public class StreamOperatorSpec<M, OM> extends OperatorSpec<M, OM> {
 
   private final FlatMapFunction<M, OM> transformFn;
-  private final Object originalFn;
 
   /**
    * Constructor for a {@link StreamOperatorSpec}.
    *
    * @param transformFn  the transformation function
-   * @param originalFn the original user function before wrapping to transformFn
    * @param opCode  the {@link OpCode} for this {@link StreamOperatorSpec}
    * @param opId  the unique ID for this {@link StreamOperatorSpec}
    */
-<<<<<<< HEAD
   StreamOperatorSpec(FlatMapFunction<M, OM> transformFn, OperatorSpec.OpCode opCode, String opId) throws IOException {
-=======
-  StreamOperatorSpec(FlatMapFunction<M, OM> transformFn, Object originalFn, OperatorSpec.OpCode opCode, String opId) {
->>>>>>> 30c6a89b
     super(opCode, opId);
     this.transformFn = transformFn;
-    this.originalFn = originalFn;
+    // TODO: initWatermarkAndTimerFunctions()
+  }
+
+  StreamOperatorSpec(MapFunction<M, OM> mapFn, OperatorSpec.OpCode opCode, String opId) throws IOException {
+    super(opCode, opId);
+    this.transformFn = new FlatMapFunction<M, OM>() {
+      @Override
+      public Collection<OM> apply(M message) {
+        return new ArrayList<OM>() {
+          {
+            OM r = mapFn.apply(message);
+            if (r != null) {
+              this.add(r);
+            }
+          }
+        };
+      }
+
+      @Override
+      public void init(Config config, TaskContext context) {
+        mapFn.init(config, context);
+      }
+
+      @Override
+      public void close() {
+        mapFn.close();
+      }
+    };
+  }
+
+  public StreamOperatorSpec(FilterFunction<M> filterFn, OperatorSpec.OpCode opCode, String opId) throws IOException {
+    super(opCode, opId);
+    this.transformFn = new FlatMapFunction<M, OM>() {
+      @Override
+      public Collection<OM> apply(M message) {
+        return new ArrayList<OM>() {
+          {
+            if (filterFn.apply(message)) {
+              this.add((OM) message);
+            }
+          }
+        };
+      }
+
+      @Override
+      public void init(Config config, TaskContext context) {
+        filterFn.init(config, context);
+      }
+
+      @Override
+      public void close() {
+        filterFn.close();
+      }
+    };
   }
 
   public FlatMapFunction<M, OM> getTransformFn() {
@@ -59,15 +112,16 @@
 
   @Override
   public WatermarkFunction getWatermarkFn() {
-    return originalFn instanceof WatermarkFunction ? (WatermarkFunction) originalFn : null;
+    return this.transformFn instanceof WatermarkFunction ? (WatermarkFunction) this.transformFn : null;
   }
 
   @Override
   public TimerFunction getTimerFn() {
-    return originalFn instanceof TimerFunction ? (TimerFunction) originalFn : null;
+    return this.transformFn instanceof TimerFunction ? (TimerFunction) this.transformFn : null;
   }
 
   public StreamOperatorSpec<M, OM> copy() throws IOException, ClassNotFoundException {
     return (StreamOperatorSpec<M, OM>) super.copy();
   }
+  // TODO: need to have an overriding method readObject() to initialize the timer/watermark functions
 }