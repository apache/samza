--- conflicted
+++ resolved
@@ -419,11 +419,7 @@
   public void close() {
     if (closed) {
       throw new IllegalStateException(
-<<<<<<< HEAD
-          String.format("Attempted to close Operator %s more than once.", getOperatorSpec().getOpId()));
-=======
           String.format("Attempted to close Operator %s more than once.", getOpImplId()));
->>>>>>> 2e04e177
     }
     handleClose();
     closed = true;
@@ -447,11 +443,7 @@
    *
    * @return the unique ID for this {@link OperatorImpl} in the DAG
    */
-<<<<<<< HEAD
-  protected String getOperatorName() {
-=======
   protected String getOpImplId() {
->>>>>>> 2e04e177
     return getOperatorSpec().getOpId();
   }
 
