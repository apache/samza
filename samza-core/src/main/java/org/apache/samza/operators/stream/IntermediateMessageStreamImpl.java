--- conflicted
+++ resolved
@@ -44,11 +44,7 @@
   private final OutputStreamImpl<M> outputStream;
   private final boolean isKeyed;
 
-<<<<<<< HEAD
-  public IntermediateMessageStreamImpl(StreamAppDescriptorImpl appDesc, InputOperatorSpec<?, M> inputOperatorSpec,
-=======
-  public IntermediateMessageStreamImpl(StreamGraphSpec graph, InputOperatorSpec inputOperatorSpec,
->>>>>>> 46685406
+  public IntermediateMessageStreamImpl(StreamAppDescriptorImpl appDesc,  InputOperatorSpec inputOperatorSpec,
       OutputStreamImpl<M> outputStream) {
     super(appDesc, (OperatorSpec<?, M>) inputOperatorSpec);
     this.outputStream = outputStream;
