/*
 * Licensed to the Apache Software Foundation (ASF) under one
 * or more contributor license agreements.  See the NOTICE file
 * distributed with this work for additional information
 * regarding copyright ownership.  The ASF licenses this file
 * to you under the Apache License, Version 2.0 (the
 * "License"); you may not use this file except in compliance
 * with the License.  You may obtain a copy of the License at
 *
 *   http://www.apache.org/licenses/LICENSE-2.0
 *
 * Unless required by applicable law or agreed to in writing,
 * software distributed under the License is distributed on an
 * "AS IS" BASIS, WITHOUT WARRANTIES OR CONDITIONS OF ANY
 * KIND, either express or implied.  See the License for the
 * specific language governing permissions and limitations
 * under the License.
 */
package org.apache.samza.operators.stream;

import org.apache.samza.operators.MessageStreamImpl;
import org.apache.samza.operators.OutputStream;
import org.apache.samza.operators.StreamGraphImpl;
import org.apache.samza.operators.spec.InputOperatorSpec;
import org.apache.samza.operators.spec.OperatorSpec;
import org.apache.samza.operators.spec.OutputStreamImpl;
import org.apache.samza.system.StreamSpec;
import org.slf4j.Logger;
import org.slf4j.LoggerFactory;

/**
 * An intermediate stream is both an input and an output stream (e.g. a repartitioned stream).
 * <p>
 * This implementation accepts a pair of {@link OperatorSpec} and {@link OutputStreamImpl} associated
 * with the same logical {@code streamId}. It provides access to its {@link OutputStreamImpl} for
 * the partitionBy operator to send messages out to. It's also a {@link MessageStreamImpl} with
 * {@link OperatorSpec} as its input operator node, so that further operations can be chained on the
 * {@link OperatorSpec}.
 *
 * @param <M> the type of message in the output {@link MessageStreamImpl}
 */
public class IntermediateMessageStreamImpl<M> extends MessageStreamImpl<M> implements OutputStream<M> {

  private static final Logger LOGGER = LoggerFactory.getLogger(IntermediateMessageStreamImpl.class);
  private final OutputStreamImpl<M> outputStream;
  private final boolean isKeyed;

  public IntermediateMessageStreamImpl(StreamGraphImpl graph, InputOperatorSpec inputOperatorSpec,
      OutputStreamImpl<M> outputStream) {
    super(graph, (OperatorSpec<?, M>) inputOperatorSpec);
    this.outputStream = outputStream;
<<<<<<< HEAD
    if (inputOperatorSpec.isKeyedInput() != outputStream.isKeyedOutput()) {
      LOGGER.error("Input and output streams for intermediate stream {} aren't keyed consistently. Input: {}, Output: {}",
          new Object[]{inputOperatorSpec.getStreamSpec().getId(), inputOperatorSpec.isKeyedInput(), outputStream.isKeyedOutput()});
    }
    this.isKeyed = inputOperatorSpec.isKeyedInput() && outputStream.isKeyedOutput();
=======
    if (inputOperatorSpec.isKeyed() != outputStream.isKeyed()) {
      LOGGER.error("Input and output streams for intermediate stream {} aren't keyed consistently. Input: {}, Output: {}",
          new Object[]{inputOperatorSpec.getStreamSpec().getId(), inputOperatorSpec.isKeyed(), outputStream.isKeyed()});
    }
    this.isKeyed = inputOperatorSpec.isKeyed() && outputStream.isKeyed();
>>>>>>> 2e04e177
  }

  public StreamSpec getStreamSpec() {
    return this.outputStream.getStreamSpec();
  }

  public OutputStreamImpl<M> getOutputStream() {
    return this.outputStream;
  }

  public boolean isKeyed() {
    return isKeyed;
  }
}<|MERGE_RESOLUTION|>--- conflicted
+++ resolved
@@ -49,19 +49,11 @@
       OutputStreamImpl<M> outputStream) {
     super(graph, (OperatorSpec<?, M>) inputOperatorSpec);
     this.outputStream = outputStream;
-<<<<<<< HEAD
-    if (inputOperatorSpec.isKeyedInput() != outputStream.isKeyedOutput()) {
-      LOGGER.error("Input and output streams for intermediate stream {} aren't keyed consistently. Input: {}, Output: {}",
-          new Object[]{inputOperatorSpec.getStreamSpec().getId(), inputOperatorSpec.isKeyedInput(), outputStream.isKeyedOutput()});
-    }
-    this.isKeyed = inputOperatorSpec.isKeyedInput() && outputStream.isKeyedOutput();
-=======
     if (inputOperatorSpec.isKeyed() != outputStream.isKeyed()) {
       LOGGER.error("Input and output streams for intermediate stream {} aren't keyed consistently. Input: {}, Output: {}",
           new Object[]{inputOperatorSpec.getStreamSpec().getId(), inputOperatorSpec.isKeyed(), outputStream.isKeyed()});
     }
     this.isKeyed = inputOperatorSpec.isKeyed() && outputStream.isKeyed();
->>>>>>> 2e04e177
   }
 
   public StreamSpec getStreamSpec() {
