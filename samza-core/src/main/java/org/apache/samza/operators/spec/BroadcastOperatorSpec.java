/*
 * Licensed to the Apache Software Foundation (ASF) under one
 * or more contributor license agreements.  See the NOTICE file
 * distributed with this work for additional information
 * regarding copyright ownership.  The ASF licenses this file
 * to you under the Apache License, Version 2.0 (the
 * "License"); you may not use this file except in compliance
 * with the License.  You may obtain a copy of the License at
 *
 *   http://www.apache.org/licenses/LICENSE-2.0
 *
 * Unless required by applicable law or agreed to in writing,
 * software distributed under the License is distributed on an
 * "AS IS" BASIS, WITHOUT WARRANTIES OR CONDITIONS OF ANY
 * KIND, either express or implied.  See the License for the
 * specific language governing permissions and limitations
 * under the License.
 */


package org.apache.samza.operators.spec;

<<<<<<< HEAD
import java.io.IOException;
=======
import org.apache.samza.operators.functions.TimerFunction;
>>>>>>> 30c6a89b
import org.apache.samza.operators.functions.WatermarkFunction;

public class BroadcastOperatorSpec<M> extends OperatorSpec<M, Void> {
  private final OutputStreamImpl<M> outputStream;


  public BroadcastOperatorSpec(OutputStreamImpl<M> outputStream, String opId) {
    super(OpCode.BROADCAST, opId);

    this.outputStream = outputStream;
  }

  public OutputStreamImpl<M> getOutputStream() {
    return this.outputStream;
  }

  @Override
  public WatermarkFunction getWatermarkFn() {
    return null;
  }

<<<<<<< HEAD
  public BroadcastOperatorSpec<M> copy() throws IOException, ClassNotFoundException {
    return (BroadcastOperatorSpec<M>) super.copy();
=======
  @Override
  public TimerFunction getTimerFn() {
    return null;
>>>>>>> 30c6a89b
  }
}<|MERGE_RESOLUTION|>--- conflicted
+++ resolved
@@ -20,11 +20,8 @@
 
 package org.apache.samza.operators.spec;
 
-<<<<<<< HEAD
 import java.io.IOException;
-=======
 import org.apache.samza.operators.functions.TimerFunction;
->>>>>>> 30c6a89b
 import org.apache.samza.operators.functions.WatermarkFunction;
 
 public class BroadcastOperatorSpec<M> extends OperatorSpec<M, Void> {
@@ -41,18 +38,17 @@
     return this.outputStream;
   }
 
+  public BroadcastOperatorSpec<M> copy() throws IOException, ClassNotFoundException {
+    return (BroadcastOperatorSpec<M>) super.copy();
+  }
+
   @Override
   public WatermarkFunction getWatermarkFn() {
     return null;
   }
 
-<<<<<<< HEAD
-  public BroadcastOperatorSpec<M> copy() throws IOException, ClassNotFoundException {
-    return (BroadcastOperatorSpec<M>) super.copy();
-=======
   @Override
   public TimerFunction getTimerFn() {
     return null;
->>>>>>> 30c6a89b
   }
 }