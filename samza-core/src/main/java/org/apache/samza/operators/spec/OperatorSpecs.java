--- conflicted
+++ resolved
@@ -19,14 +19,10 @@
 
 package org.apache.samza.operators.spec;
 
-<<<<<<< HEAD
 import java.io.IOException;
-=======
 import java.util.ArrayList;
 import java.util.Collection;
-import java.util.function.Function;
-
->>>>>>> 2e04e177
+
 import org.apache.samza.config.Config;
 import org.apache.samza.operators.KV;
 import org.apache.samza.operators.functions.FilterFunction;
@@ -38,17 +34,9 @@
 import org.apache.samza.operators.windows.internal.WindowInternal;
 import org.apache.samza.serializers.Serde;
 import org.apache.samza.system.StreamSpec;
-<<<<<<< HEAD
 import org.apache.samza.task.TaskContext;
 
-import java.util.ArrayList;
-import java.util.Collection;
-
-=======
 import org.apache.samza.table.TableSpec;
-import org.apache.samza.task.TaskContext;
-
->>>>>>> 2e04e177
 
 /**
  * Factory methods for creating {@link OperatorSpec} instances.
@@ -85,11 +73,7 @@
    * @throws IOException when fail to create a serializable {@link OperatorSpec}
    */
   public static <M, OM> StreamOperatorSpec<M, OM> createMapOperatorSpec(
-<<<<<<< HEAD
       MapFunction<? super M, ? extends OM> mapFn, String opId) throws IOException {
-=======
-      MapFunction<? super M, ? extends OM> mapFn, String opId) {
->>>>>>> 2e04e177
     return new StreamOperatorSpec<>(new FlatMapFunction<M, OM>() {
       @Override
       public Collection<OM> apply(M message) {
@@ -125,11 +109,7 @@
    * @throws IOException when fail to create a serializable {@link OperatorSpec}
    */
   public static <M> StreamOperatorSpec<M, M> createFilterOperatorSpec(
-<<<<<<< HEAD
       FilterFunction<? super M> filterFn, String opId) throws IOException {
-=======
-      FilterFunction<? super M> filterFn, String opId) {
->>>>>>> 2e04e177
     return new StreamOperatorSpec<>(new FlatMapFunction<M, M>() {
       @Override
       public Collection<M> apply(M message) {
@@ -165,11 +145,7 @@
    * @throws IOException when fail to create a serializable {@link OperatorSpec}
    */
   public static <M, OM> StreamOperatorSpec<M, OM> createFlatMapOperatorSpec(
-<<<<<<< HEAD
       FlatMapFunction<? super M, ? extends OM> flatMapFn, String opId) throws IOException {
-=======
-      FlatMapFunction<? super M, ? extends OM> flatMapFn, String opId) {
->>>>>>> 2e04e177
     return new StreamOperatorSpec<>((FlatMapFunction<M, OM>) flatMapFn, OperatorSpec.OpCode.FLAT_MAP, opId);
   }
 
@@ -182,12 +158,8 @@
    * @return  the {@link SinkOperatorSpec} for the sink operator
    * @throws IOException when fail to create a serializable {@link OperatorSpec}
    */
-<<<<<<< HEAD
   public static <M> SinkOperatorSpec<M> createSinkOperatorSpec(SinkFunction<? super M> sinkFn, String opId)
       throws IOException {
-=======
-  public static <M> SinkOperatorSpec<M> createSinkOperatorSpec(SinkFunction<? super M> sinkFn, String opId) {
->>>>>>> 2e04e177
     return new SinkOperatorSpec<>((SinkFunction<M>) sinkFn, opId);
   }
 
@@ -200,11 +172,7 @@
    * @return  the {@link OutputOperatorSpec} for the sendTo operator
    * @throws IOException when fail to create a serializable {@link OperatorSpec}
    */
-<<<<<<< HEAD
   public static <M> OutputOperatorSpec<M> createSendToOperatorSpec(OutputStreamImpl<M> outputStream, String opId) throws IOException {
-=======
-  public static <M> OutputOperatorSpec<M> createSendToOperatorSpec(OutputStreamImpl<M> outputStream, String opId) {
->>>>>>> 2e04e177
     return new OutputOperatorSpec<>(outputStream, opId);
   }
 
@@ -222,15 +190,9 @@
    * @throws IOException when fail to create a serializable {@link OperatorSpec}
    */
   public static <M, K, V> PartitionByOperatorSpec<M, K, V> createPartitionByOperatorSpec(
-<<<<<<< HEAD
       OutputStreamImpl<KV<K, V>> outputStream, MapFunction<? super M, ? extends K> keyFunction,
       MapFunction<? super M, ? extends V> valueFunction, String opId) throws IOException {
     return new PartitionByOperatorSpec<M, K, V>(outputStream, keyFunction, valueFunction, opId);
-=======
-      OutputStreamImpl<KV<K, V>> outputStream, Function<? super M, ? extends K> keyFunction,
-      Function<? super M, ? extends V> valueFunction, String opId) {
-    return new PartitionByOperatorSpec<>(outputStream, keyFunction, valueFunction, opId);
->>>>>>> 2e04e177
   }
 
   /**
@@ -245,11 +207,7 @@
    * @throws IOException when fail to create a serializable {@link OperatorSpec}
    */
   public static <M, WK, WV> WindowOperatorSpec<M, WK, WV> createWindowOperatorSpec(
-<<<<<<< HEAD
       WindowInternal<M, WK, WV> window, String opId) throws IOException {
-=======
-      WindowInternal<M, WK, WV> window, String opId) {
->>>>>>> 2e04e177
     return new WindowOperatorSpec<>(window, opId);
   }
 
@@ -273,11 +231,7 @@
    */
   public static <K, M, OM, JM> JoinOperatorSpec<K, M, OM, JM> createJoinOperatorSpec(
       OperatorSpec<?, M> leftInputOpSpec, OperatorSpec<?, OM> rightInputOpSpec, JoinFunction<K, M, OM, JM> joinFn,
-<<<<<<< HEAD
       Serde<K> keySerde, Serde<M> messageSerde, Serde<OM> otherMessageSerde, long ttlMs, String opId) throws IOException {
-=======
-      Serde<K> keySerde, Serde<M> messageSerde, Serde<OM> otherMessageSerde, long ttlMs, String opId) {
->>>>>>> 2e04e177
     return new JoinOperatorSpec<>(leftInputOpSpec, rightInputOpSpec, joinFn,
         keySerde, messageSerde, otherMessageSerde, ttlMs, opId);
   }
@@ -290,13 +244,8 @@
    * @return  the {@link StreamOperatorSpec} for the merge
    * @throws IOException when fail to create a serializable {@link OperatorSpec}
    */
-<<<<<<< HEAD
   public static <M> StreamOperatorSpec<M, M> createMergeOperatorSpec(String opId) throws IOException {
     return new StreamOperatorSpec<M, M>(message ->
-=======
-  public static <M> StreamOperatorSpec<M, M> createMergeOperatorSpec(String opId) {
-    return new StreamOperatorSpec<>(message ->
->>>>>>> 2e04e177
         new ArrayList<M>() {
           {
             this.add(message);
