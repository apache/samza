--- conflicted
+++ resolved
@@ -148,14 +148,8 @@
    * @param <M> the type of message in the {@link OutputStreamImpl}
    * @return  the {@link OutputOperatorSpec} for the sendTo operator
    */
-<<<<<<< HEAD
-  public static <M> OutputOperatorSpec<M> createSendToOperatorSpec(OutputStreamImpl<M> outputStream, int opId) {
+  public static <M> OutputOperatorSpec<M> createSendToOperatorSpec(OutputStreamImpl<M> outputStream, int opId) throws IOException {
     return new OutputOperatorSpec<>(outputStream, opId);
-=======
-  public static <K, V, M> OutputOperatorSpec<M> createSendToOperatorSpec(
-      OutputStreamImpl<K, V, M> outputStream, int opId) throws IOException {
-    return new OutputOperatorSpec<>(outputStream, OperatorSpec.OpCode.SEND_TO, opId);
->>>>>>> dde1ab14
   }
 
   /**
@@ -170,16 +164,10 @@
    * @param opId  the unique ID of the operator
    * @return  the {@link OutputOperatorSpec} for the partitionBy operator
    */
-<<<<<<< HEAD
   public static <M, K, V> PartitionByOperatorSpec<M, K, V> createPartitionByOperatorSpec(
       OutputStreamImpl<KV<K, V>> outputStream, Function<? super M, ? extends K> keyFunction,
-      Function<? super M, ? extends V> valueFunction, int opId) {
-    return new PartitionByOperatorSpec<>(outputStream, keyFunction, valueFunction, opId);
-=======
-  public static <K, V, M> OutputOperatorSpec<M> createPartitionByOperatorSpec(
-      OutputStreamImpl<K, V, M> outputStream, int opId) throws IOException {
-    return new OutputOperatorSpec<>(outputStream, OperatorSpec.OpCode.PARTITION_BY, opId);
->>>>>>> dde1ab14
+      Function<? super M, ? extends V> valueFunction, int opId) throws IOException {
+    return new PartitionByOperatorSpec<>(outputStream, (Function<M, K>) keyFunction, (Function<M, V>) valueFunction, opId);
   }
 
   /**
@@ -215,18 +203,11 @@
    * @param <JM>  the type of join result
    * @return  the {@link JoinOperatorSpec}
    */
-<<<<<<< HEAD
   public static <K, M, OM, JM> JoinOperatorSpec<K, M, OM, JM> createJoinOperatorSpec(
       OperatorSpec<?, M> leftInputOpSpec, OperatorSpec<?, OM> rightInputOpSpec, JoinFunction<K, M, OM, JM> joinFn,
-      Serde<K> keySerde, Serde<M> messageSerde, Serde<OM> otherMessageSerde, long ttlMs, int opId) {
+      Serde<K> keySerde, Serde<M> messageSerde, Serde<OM> otherMessageSerde, long ttlMs, int opId) throws IOException {
     return new JoinOperatorSpec<>(leftInputOpSpec, rightInputOpSpec, joinFn,
         keySerde, messageSerde, otherMessageSerde, ttlMs, opId);
-=======
-  public static <K, M, JM, RM> JoinOperatorSpec<K, M, JM, RM> createJoinOperatorSpec(
-      OperatorSpec<?, M> leftInputOpSpec, OperatorSpec<?, JM> rightInputOpSpec,
-      JoinFunction<K, M, JM, RM> joinFn, long ttlMs, int opId) throws IOException {
-    return new JoinOperatorSpec<>(leftInputOpSpec, rightInputOpSpec, joinFn, ttlMs, opId);
->>>>>>> dde1ab14
   }
 
   /**
