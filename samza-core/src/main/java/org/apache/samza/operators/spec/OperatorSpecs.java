--- conflicted
+++ resolved
@@ -33,11 +33,8 @@
 import org.apache.samza.operators.functions.StreamTableJoinFunction;
 import org.apache.samza.operators.windows.internal.WindowInternal;
 import org.apache.samza.serializers.Serde;
-<<<<<<< HEAD
+import org.apache.samza.system.StreamSpec;
 import org.apache.samza.table.TableSpec;
-=======
-import org.apache.samza.system.StreamSpec;
->>>>>>> 2d107324
 import org.apache.samza.task.TaskContext;
 
 
@@ -263,7 +260,7 @@
    */
   public static <K, M, R, OM> StreamTableJoinOperatorSpec<K, M, R, OM> createStreamTableJoinOperatorSpec(
       OperatorSpec<?, M> leftInputOpSpec, TableSpec tableSpec,
-      StreamTableJoinFunction<K, M, R, OM> joinFn, int opId) {
+      StreamTableJoinFunction<K, M, R, OM> joinFn, String opId) {
     return new StreamTableJoinOperatorSpec<>(leftInputOpSpec, tableSpec, joinFn, opId);
   }
 
@@ -282,7 +279,7 @@
    */
   public static <K, V, M> WriteToOperatorSpec<K, V, M> createWriteToOperatorSpec(
       OperatorSpec<?, M> inputOpSpec, TableSpec tableSpec,
-      Function<? super M, ? extends K> keyExtractor, Function<? super M, ? extends V> valueExtractor, int opId) {
+      Function<? super M, ? extends K> keyExtractor, Function<? super M, ? extends V> valueExtractor, String opId) {
     return new WriteToOperatorSpec(inputOpSpec, tableSpec, keyExtractor, valueExtractor, opId);
   }
 
