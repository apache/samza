--- conflicted
+++ resolved
@@ -167,13 +167,8 @@
   @Override
   public <K, V> MessageStream<KV<K, V>> partitionBy(MapFunction<? super M, ? extends K> keyExtractor,
       MapFunction<? super M, ? extends V> valueExtractor, KVSerde<K, V> serde, String userDefinedId) {
-<<<<<<< HEAD
     String opId = this.streamAppDesc.getNextOpId(OpCode.PARTITION_BY, userDefinedId);
-    IntermediateMessageStreamImpl<KV<K, V>> intermediateStream = this.streamAppDesc.getIntermediateStream(opId, serde);
-=======
-    String opId = this.graph.getNextOpId(OpCode.PARTITION_BY, userDefinedId);
-    IntermediateMessageStreamImpl<KV<K, V>> intermediateStream = this.graph.getIntermediateStream(opId, serde, false);
->>>>>>> 46685406
+    IntermediateMessageStreamImpl<KV<K, V>> intermediateStream = this.streamAppDesc.getIntermediateStream(opId, serde, false);
     if (!intermediateStream.isKeyed()) {
       // this can only happen when the default serde partitionBy variant is being used
       throw new SamzaException("partitionBy can not be used with a default serde that is not a KVSerde.");
