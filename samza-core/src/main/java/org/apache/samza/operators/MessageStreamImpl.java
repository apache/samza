--- conflicted
+++ resolved
@@ -20,6 +20,7 @@
 package org.apache.samza.operators;
 
 import java.io.IOException;
+import java.util.function.Function;
 import org.apache.samza.SamzaException;
 import org.apache.samza.operators.functions.FilterFunction;
 import org.apache.samza.operators.functions.FlatMapFunction;
@@ -119,20 +120,14 @@
   }
 
   @Override
-<<<<<<< HEAD
   public void sendTo(OutputStream<M> outputStream) {
-    OutputOperatorSpec<M> op = OperatorSpecs.createSendToOperatorSpec(
-        (OutputStreamImpl<M>) outputStream, this.graph.getNextOpId());
-=======
-  public <K, V> void sendTo(OutputStream<K, V, M> outputStream) {
     OutputOperatorSpec<M> op = null;
     try {
       op = OperatorSpecs.createSendToOperatorSpec(
-          (OutputStreamImpl<K, V, M>) outputStream, this.graph.getNextOpId());
+          (OutputStreamImpl<M>) outputStream, this.graph.getNextOpId());
     } catch (IOException e) {
       throw new SamzaException("Failed to serialize sendTo operator spec.", e);
     }
->>>>>>> dde1ab14
     this.operatorSpec.registerNextOperatorSpec(op);
   }
 
@@ -150,26 +145,18 @@
   }
 
   @Override
-<<<<<<< HEAD
   public <K, OM, JM> MessageStream<JM> join(MessageStream<OM> otherStream,
       JoinFunction<? extends K, ? super M, ? super OM, ? extends JM> joinFn,
       Serde<K> keySerde, Serde<M> messageSerde, Serde<OM> otherMessageSerde, Duration ttl) {
     OperatorSpec<?, OM> otherOpSpec = ((MessageStreamImpl<OM>) otherStream).getOperatorSpec();
-    JoinOperatorSpec<K, M, OM, JM> joinOpSpec =
-        OperatorSpecs.createJoinOperatorSpec(this.operatorSpec, otherOpSpec, (JoinFunction<K, M, OM, JM>) joinFn,
-            keySerde, messageSerde, otherMessageSerde, ttl.toMillis(), this.graph.getNextOpId());
-=======
-  public <K, JM, TM> MessageStream<TM> join(MessageStream<JM> otherStream,
-      JoinFunction<? extends K, ? super M, ? super JM, ? extends TM> joinFn, Duration ttl) {
-    OperatorSpec<?, JM> otherOpSpec = ((MessageStreamImpl<JM>) otherStream).getOperatorSpec();
-    JoinOperatorSpec<K, M, JM, TM> joinOpSpec = null;
-    try {
-      joinOpSpec = OperatorSpecs.createJoinOperatorSpec(this.operatorSpec, otherOpSpec,
-          (JoinFunction<K, M, JM, TM>) joinFn, ttl.toMillis(), this.graph.getNextOpId());
+    JoinOperatorSpec<K, M, OM, JM> joinOpSpec = null;
+    try {
+      joinOpSpec = OperatorSpecs.createJoinOperatorSpec(this.operatorSpec, otherOpSpec, (JoinFunction<K, M, OM, JM>) joinFn,
+          keySerde, messageSerde, otherMessageSerde, ttl.toMillis(), this.graph.getNextOpId());
+
     } catch (IOException e) {
       throw new SamzaException("Failed to serialize join operator spec.", e);
     }
->>>>>>> dde1ab14
 
     this.operatorSpec.registerNextOperatorSpec(joinOpSpec);
     otherOpSpec.registerNextOperatorSpec((OperatorSpec<OM, ?>) joinOpSpec);
@@ -179,60 +166,37 @@
 
   @Override
   public MessageStream<M> merge(Collection<? extends MessageStream<? extends M>> otherStreams) {
-<<<<<<< HEAD
     if (otherStreams.isEmpty()) return this;
-    StreamOperatorSpec<M, M> opSpec = OperatorSpecs.createMergeOperatorSpec(this.graph.getNextOpId());
-    this.operatorSpec.registerNextOperatorSpec(opSpec);
-    otherStreams.forEach(other -> ((MessageStreamImpl<M>) other).getOperatorSpec().registerNextOperatorSpec(opSpec));
-    return new MessageStreamImpl<>(this.graph, opSpec);
-  }
-
-  @Override
-  public <K, V> MessageStream<KV<K, V>> partitionBy(Function<? super M, ? extends K> keyExtractor,
-      Function<? super M, ? extends V> valueExtractor, KVSerde<K, V> serde) {
+    try {
+      StreamOperatorSpec<M, M> opSpec = OperatorSpecs.createMergeOperatorSpec(this.graph.getNextOpId());
+      this.operatorSpec.registerNextOperatorSpec(opSpec);
+      otherStreams.forEach(other -> ((MessageStreamImpl<M>) other).getOperatorSpec().registerNextOperatorSpec(opSpec));
+      return new MessageStreamImpl<>(this.graph, opSpec);
+    } catch (IOException e) {
+      throw new SamzaException("Failed to serialize merge operator spec.", e);
+    }
+  }
+
+  @Override
+  public <K, V> MessageStream<KV<K, V>> partitionBy(MapFunction<? super M, ? extends K> keyExtractor,
+      MapFunction<? super M, ? extends V> valueExtractor, KVSerde<K, V> serde) {
     int opId = this.graph.getNextOpId();
     String opName = String.format("%s-%s", OperatorSpec.OpCode.PARTITION_BY.name().toLowerCase(), opId);
     IntermediateMessageStreamImpl<KV<K, V>> intermediateStream = this.graph.getIntermediateStream(opName, serde);
-    PartitionByOperatorSpec<M, K, V> partitionByOperatorSpec =
-        OperatorSpecs.createPartitionByOperatorSpec(
-            intermediateStream.getOutputStream(), keyExtractor, valueExtractor, opId);
-=======
-    try {
-      StreamOperatorSpec<M, M> opSpec = OperatorSpecs.createMergeOperatorSpec(this.graph.getNextOpId());
-      this.operatorSpec.registerNextOperatorSpec(opSpec);
-      otherStreams.forEach(other ->
-          ((MessageStreamImpl<M>) other).getOperatorSpec().registerNextOperatorSpec(opSpec));
-      return new MessageStreamImpl<>(this.graph, opSpec);
-    } catch (IOException e) {
-      throw new SamzaException("Failed to serialize merge operator spec.", e);
-    }
-  }
-
-  @Override
-  public <K> MessageStream<M> partitionBy(MapFunction<? super M, ? extends K> keyExtractor) {
-    int opId = this.graph.getNextOpId();
-    String opName = String.format("%s-%s", OperatorSpec.OpCode.PARTITION_BY.name().toLowerCase(), opId);
-    IntermediateMessageStreamImpl<K, M, M> intermediateStream = null;
-    try {
-      intermediateStream = this.graph.getIntermediateStream(opName, keyExtractor, m -> m, (k, m) -> m);
-    } catch (IOException e) {
-      throw new SamzaException("Failed in serializing InputOperatorSpec for intermediate stream " + opName, e);
-    }
-    OutputOperatorSpec<M> partitionByOperatorSpec = null;
-    try {
-      partitionByOperatorSpec = OperatorSpecs.createPartitionByOperatorSpec(
-          intermediateStream.getOutputStream(), opId);
+    PartitionByOperatorSpec<M, K, V> partitionByOperatorSpec = null;
+    try {
+      OperatorSpecs.createPartitionByOperatorSpec(
+          intermediateStream.getOutputStream(), (Function<M, K>) keyExtractor, (Function<M, V>) valueExtractor, opId);
     } catch (IOException e) {
       throw new SamzaException("Failed in serializing OutputStreamImpl for intermediate stream " + opName, e);
     }
->>>>>>> dde1ab14
     this.operatorSpec.registerNextOperatorSpec(partitionByOperatorSpec);
     return intermediateStream;
   }
 
   @Override
-  public <K, V> MessageStream<KV<K, V>> partitionBy(Function<? super M, ? extends K> keyExtractor,
-      Function<? super M, ? extends V> valueExtractor) {
+  public <K, V> MessageStream<KV<K, V>> partitionBy(MapFunction<? super M, ? extends K> keyExtractor,
+      MapFunction<? super M, ? extends V> valueExtractor) {
     return partitionBy(keyExtractor, valueExtractor, null);
   }
 
@@ -243,4 +207,6 @@
   protected OperatorSpec<?, M> getOperatorSpec() {
     return this.operatorSpec;
   }
-}+
+}
+
