--- conflicted
+++ resolved
@@ -19,52 +19,37 @@
 
 package org.apache.samza.operators;
 
-<<<<<<< HEAD
 import java.io.IOException;
-=======
 import java.time.Duration;
 import java.util.Collection;
-import java.util.function.Function;
-
->>>>>>> 2e04e177
+
 import org.apache.samza.SamzaException;
 import org.apache.samza.operators.functions.FilterFunction;
 import org.apache.samza.operators.functions.FlatMapFunction;
 import org.apache.samza.operators.functions.JoinFunction;
 import org.apache.samza.operators.functions.MapFunction;
 import org.apache.samza.operators.functions.SinkFunction;
-<<<<<<< HEAD
-=======
 import org.apache.samza.operators.functions.StreamTableJoinFunction;
 import org.apache.samza.operators.spec.BroadcastOperatorSpec;
 import org.apache.samza.operators.spec.JoinOperatorSpec;
->>>>>>> 2e04e177
 import org.apache.samza.operators.spec.OperatorSpec;
 import org.apache.samza.operators.spec.OperatorSpec.OpCode;
 import org.apache.samza.operators.spec.OperatorSpecs;
+import org.apache.samza.operators.spec.OutputOperatorSpec;
 import org.apache.samza.operators.spec.OutputStreamImpl;
-<<<<<<< HEAD
-=======
 import org.apache.samza.operators.spec.PartitionByOperatorSpec;
 import org.apache.samza.operators.spec.SendToTableOperatorSpec;
 import org.apache.samza.operators.spec.SinkOperatorSpec;
 import org.apache.samza.operators.spec.StreamOperatorSpec;
 import org.apache.samza.operators.spec.StreamTableJoinOperatorSpec;
->>>>>>> 2e04e177
 import org.apache.samza.operators.stream.IntermediateMessageStreamImpl;
 import org.apache.samza.operators.windows.Window;
 import org.apache.samza.operators.windows.WindowPane;
 import org.apache.samza.operators.windows.internal.WindowInternal;
 import org.apache.samza.serializers.KVSerde;
 import org.apache.samza.serializers.Serde;
-<<<<<<< HEAD
-
-import java.time.Duration;
-import java.util.Collection;
-=======
 import org.apache.samza.table.Table;
 import org.apache.samza.table.TableSpec;
->>>>>>> 2e04e177
 
 
 /**
@@ -95,94 +80,60 @@
 
   @Override
   public <TM> MessageStream<TM> map(MapFunction<? super M, ? extends TM> mapFn) {
-<<<<<<< HEAD
-    try {
-      OperatorSpec<M, TM> op = OperatorSpecs.createMapOperatorSpec(mapFn, this.graph.getNextOpId(OpCode.MAP));
+    try {
+      StreamOperatorSpec<M, TM> op = OperatorSpecs.createMapOperatorSpec(mapFn, this.graph.getNextOpId(OpCode.MAP));
       this.source.registerNextOperatorSpec(op);
       return new MessageStreamImpl<>(this.graph, op);
     } catch (IOException e) {
       throw new SamzaException("Failed to serialize map operator spec.", e);
     }
-=======
-    String opId = this.graph.getNextOpId(OpCode.MAP);
-    OperatorSpec<M, TM> op = OperatorSpecs.createMapOperatorSpec(mapFn, opId);
-    this.operatorSpec.registerNextOperatorSpec(op);
-    return new MessageStreamImpl<>(this.graph, op);
->>>>>>> 2e04e177
   }
 
   @Override
   public MessageStream<M> filter(FilterFunction<? super M> filterFn) {
-<<<<<<< HEAD
-    try {
-      OperatorSpec<M, M> op = OperatorSpecs.createFilterOperatorSpec(filterFn, this.graph.getNextOpId(OpCode.FILTER));
+    try {
+      StreamOperatorSpec<M, M> op = OperatorSpecs.createFilterOperatorSpec(filterFn, this.graph.getNextOpId(OpCode.FILTER));
       this.source.registerNextOperatorSpec(op);
       return new MessageStreamImpl<>(this.graph, op);
     } catch (IOException e) {
       throw new SamzaException("Failed to serialize filter operator spec.", e);
     }
-=======
-    String opId = this.graph.getNextOpId(OpCode.FILTER);
-    OperatorSpec<M, M> op = OperatorSpecs.createFilterOperatorSpec(filterFn, opId);
-    this.operatorSpec.registerNextOperatorSpec(op);
-    return new MessageStreamImpl<>(this.graph, op);
->>>>>>> 2e04e177
   }
 
   @Override
   public <TM> MessageStream<TM> flatMap(FlatMapFunction<? super M, ? extends TM> flatMapFn) {
-<<<<<<< HEAD
-    try {
-      OperatorSpec<M, TM> op = OperatorSpecs.createFlatMapOperatorSpec(flatMapFn, this.graph.getNextOpId(OpCode.FLAT_MAP));
+    try {
+      StreamOperatorSpec<M, TM> op = OperatorSpecs.createFlatMapOperatorSpec(flatMapFn, this.graph.getNextOpId(OpCode.FLAT_MAP));
       this.source.registerNextOperatorSpec(op);
       return new MessageStreamImpl<>(this.graph, op);
     } catch (IOException e) {
       throw new SamzaException("Failed to serialize flatMap operator spec.", e);
     }
-=======
-    String opId = this.graph.getNextOpId(OpCode.FLAT_MAP);
-    OperatorSpec<M, TM> op = OperatorSpecs.createFlatMapOperatorSpec(flatMapFn, opId);
-    this.operatorSpec.registerNextOperatorSpec(op);
-    return new MessageStreamImpl<>(this.graph, op);
->>>>>>> 2e04e177
   }
 
   @Override
   public void sink(SinkFunction<? super M> sinkFn) {
-<<<<<<< HEAD
-    try {
-      OperatorSpec<M, Void> op = OperatorSpecs.createSinkOperatorSpec(sinkFn, this.graph.getNextOpId(OpCode.SINK));
+    try {
+      SinkOperatorSpec<M> op = OperatorSpecs.createSinkOperatorSpec(sinkFn, this.graph.getNextOpId(OpCode.SINK));
       this.source.registerNextOperatorSpec(op);
     } catch (IOException e) {
       throw new SamzaException("Failed to serialize sink operator spec.", e);
     }
-=======
-    String opId = this.graph.getNextOpId(OpCode.SINK);
-    SinkOperatorSpec<M> op = OperatorSpecs.createSinkOperatorSpec(sinkFn, opId);
-    this.operatorSpec.registerNextOperatorSpec(op);
->>>>>>> 2e04e177
   }
 
   @Override
   public void sendTo(OutputStream<M> outputStream) {
-<<<<<<< HEAD
-    try {
-      OperatorSpec<M, Void> op = OperatorSpecs.createSendToOperatorSpec(
+    try {
+      OutputOperatorSpec<M> op = OperatorSpecs.createSendToOperatorSpec(
           (OutputStreamImpl<M>) outputStream, this.graph.getNextOpId(OpCode.SEND_TO));
       this.source.registerNextOperatorSpec(op);
     } catch (IOException e) {
       throw new SamzaException("Failed to serialize sendTo operator spec.", e);
     }
-=======
-    String opId = this.graph.getNextOpId(OpCode.SEND_TO);
-    OutputOperatorSpec<M> op = OperatorSpecs.createSendToOperatorSpec((OutputStreamImpl<M>) outputStream, opId);
-    this.operatorSpec.registerNextOperatorSpec(op);
->>>>>>> 2e04e177
   }
 
   @Override
   public <K, WV> MessageStream<WindowPane<K, WV>> window(Window<M, K, WV> window, String userDefinedId) {
-<<<<<<< HEAD
     try {
       OperatorSpec<M, WindowPane<K, WV>> op = OperatorSpecs.createWindowOperatorSpec((WindowInternal<M, K, WV>) window,
           this.graph.getNextOpId(OpCode.WINDOW, userDefinedId));
@@ -191,13 +142,6 @@
     } catch (IOException e) {
       throw new SamzaException("Failed to serialize window operator spec.", e);
     }
-=======
-    String opId = this.graph.getNextOpId(OpCode.WINDOW, userDefinedId);
-    OperatorSpec<M, WindowPane<K, WV>> op = OperatorSpecs.createWindowOperatorSpec(
-        (WindowInternal<M, K, WV>) window, opId);
-    this.operatorSpec.registerNextOperatorSpec(op);
-    return new MessageStreamImpl<>(this.graph, op);
->>>>>>> 2e04e177
   }
 
   @Override
@@ -206,10 +150,9 @@
       Serde<K> keySerde, Serde<M> messageSerde, Serde<OM> otherMessageSerde,
       Duration ttl, String userDefinedId) {
     if (otherStream.equals(this)) throw new SamzaException("Cannot join a MessageStream with itself.");
-<<<<<<< HEAD
     OperatorSpec<?, OM> otherOpSpec = ((MessageStreamImpl<OM>) otherStream).getSource();
     try {
-      OperatorSpec<?, JM> op =
+      JoinOperatorSpec<K, M, OM, JM> op =
           OperatorSpecs.createJoinOperatorSpec(this.source, otherOpSpec, (JoinFunction<K, M, OM, JM>) joinFn, keySerde,
               messageSerde, otherMessageSerde, ttl.toMillis(), this.graph.getNextOpId(OpCode.JOIN, userDefinedId));
       this.source.registerNextOperatorSpec(op);
@@ -219,18 +162,6 @@
     } catch (IOException e) {
       throw new SamzaException("Failed to serialize join operator spec.", e);
     }
-=======
-    OperatorSpec<?, OM> otherOpSpec = ((MessageStreamImpl<OM>) otherStream).getOperatorSpec();
-    String opId = this.graph.getNextOpId(OpCode.JOIN, userDefinedId);
-    JoinOperatorSpec<K, M, OM, JM> joinOpSpec =
-        OperatorSpecs.createJoinOperatorSpec(this.operatorSpec, otherOpSpec, (JoinFunction<K, M, OM, JM>) joinFn,
-            keySerde, messageSerde, otherMessageSerde, ttl.toMillis(), opId);
-
-    this.operatorSpec.registerNextOperatorSpec(joinOpSpec);
-    otherOpSpec.registerNextOperatorSpec((OperatorSpec<OM, ?>) joinOpSpec);
-
-    return new MessageStreamImpl<>(this.graph, joinOpSpec);
->>>>>>> 2e04e177
   }
 
   @Override
@@ -239,16 +170,15 @@
     TableSpec tableSpec = ((TableImpl) table).getTableSpec();
     StreamTableJoinOperatorSpec<K, M, R, JM> joinOpSpec = OperatorSpecs.createStreamTableJoinOperatorSpec(
         tableSpec, (StreamTableJoinFunction<K, M, R, JM>) joinFn, this.graph.getNextOpId(OpCode.JOIN));
-    this.operatorSpec.registerNextOperatorSpec(joinOpSpec);
+    this.source.registerNextOperatorSpec(joinOpSpec);
     return new MessageStreamImpl<>(this.graph, joinOpSpec);
   }
 
   @Override
   public MessageStream<M> merge(Collection<? extends MessageStream<? extends M>> otherStreams) {
     if (otherStreams.isEmpty()) return this;
-<<<<<<< HEAD
-    try {
-      OperatorSpec<M, M> op = OperatorSpecs.createMergeOperatorSpec(this.graph.getNextOpId(OpCode.MERGE));
+    try {
+      StreamOperatorSpec<M, M> op = OperatorSpecs.createMergeOperatorSpec(this.graph.getNextOpId(OpCode.MERGE));
       this.source.registerNextOperatorSpec(op);
       otherStreams.forEach(other -> ((MessageStreamImpl<M>) other).getSource().registerNextOperatorSpec(op));
       return new MessageStreamImpl<>(this.graph, op);
@@ -260,28 +190,15 @@
   @Override
   public <K, V> MessageStream<KV<K, V>> partitionBy(MapFunction<? super M, ? extends K> keyExtractor,
       MapFunction<? super M, ? extends V> valueExtractor, KVSerde<K, V> serde, String userDefinedId) {
-=======
-    String opId = this.graph.getNextOpId(OpCode.MERGE);
-    StreamOperatorSpec<M, M> opSpec = OperatorSpecs.createMergeOperatorSpec(opId);
-    this.operatorSpec.registerNextOperatorSpec(opSpec);
-    otherStreams.forEach(other -> ((MessageStreamImpl<M>) other).getOperatorSpec().registerNextOperatorSpec(opSpec));
-    return new MessageStreamImpl<>(this.graph, opSpec);
-  }
-
-  @Override
-  public <K, V> MessageStream<KV<K, V>> partitionBy(Function<? super M, ? extends K> keyExtractor,
-      Function<? super M, ? extends V> valueExtractor, KVSerde<K, V> serde, String userDefinedId) {
->>>>>>> 2e04e177
     String opId = this.graph.getNextOpId(OpCode.PARTITION_BY, userDefinedId);
     IntermediateMessageStreamImpl<KV<K, V>> intermediateStream = this.graph.getIntermediateStream(opId, serde);
     if (!intermediateStream.isKeyed()) {
       // this can only happen when the default serde partitionBy variant is being used
       throw new SamzaException("partitionBy can not be used with a default serde that is not a KVSerde.");
     }
-<<<<<<< HEAD
-
-    try {
-      OperatorSpec<M, Void> partitionByOperatorSpec = OperatorSpecs.createPartitionByOperatorSpec(
+
+    try {
+      PartitionByOperatorSpec<M, K, V> partitionByOperatorSpec = OperatorSpecs.createPartitionByOperatorSpec(
           intermediateStream.getOutputStream(), keyExtractor, valueExtractor, opId);
       this.source.registerNextOperatorSpec(partitionByOperatorSpec);
       return intermediateStream;
@@ -293,18 +210,6 @@
   @Override
   public <K, V> MessageStream<KV<K, V>> partitionBy(MapFunction<? super M, ? extends K> keyExtractor,
       MapFunction<? super M, ? extends V> valueExtractor, String userDefinedId) {
-=======
-    PartitionByOperatorSpec<M, K, V> partitionByOperatorSpec =
-        OperatorSpecs.createPartitionByOperatorSpec(
-            intermediateStream.getOutputStream(), keyExtractor, valueExtractor, opId);
-    this.operatorSpec.registerNextOperatorSpec(partitionByOperatorSpec);
-    return intermediateStream;
-  }
-
-  @Override
-  public <K, V> MessageStream<KV<K, V>> partitionBy(Function<? super M, ? extends K> keyExtractor,
-      Function<? super M, ? extends V> valueExtractor, String userDefinedId) {
->>>>>>> 2e04e177
     return partitionBy(keyExtractor, valueExtractor, null, userDefinedId);
   }
 
@@ -316,13 +221,11 @@
     return this.source;
   }
 
-<<<<<<< HEAD
-=======
   @Override
   public <K, V> void sendTo(Table<KV<K, V>> table) {
     SendToTableOperatorSpec<K, V> op = OperatorSpecs.createSendToTableOperatorSpec(
-        this.operatorSpec, ((TableImpl) table).getTableSpec(), this.graph.getNextOpId(OpCode.SEND_TO));
-    this.operatorSpec.registerNextOperatorSpec(op);
+        this.source, ((TableImpl) table).getTableSpec(), this.graph.getNextOpId(OpCode.SEND_TO));
+    this.source.registerNextOperatorSpec(op);
   }
 
   @Override
@@ -331,7 +234,7 @@
     IntermediateMessageStreamImpl<M> intermediateStream = this.graph.getIntermediateStream(opId, serde, true);
     BroadcastOperatorSpec<M> broadcastOperatorSpec =
         OperatorSpecs.createBroadCastOperatorSpec(intermediateStream.getOutputStream(), opId);
-    this.operatorSpec.registerNextOperatorSpec(broadcastOperatorSpec);
+    this.source.registerNextOperatorSpec(broadcastOperatorSpec);
     return intermediateStream;
   }
 
@@ -340,5 +243,4 @@
     return broadcast(null, userDefinedId);
   }
 
->>>>>>> 2e04e177
 }