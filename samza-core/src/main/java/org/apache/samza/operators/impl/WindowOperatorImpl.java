// CHECKSTYLE:OFF
// Turn off checkstyle for this class because of a checkstyle bug in handling nested typed collections
/*
 * Licensed to the Apache Software Foundation (ASF) under one
 * or more contributor license agreements.  See the NOTICE file
 * distributed with this work for additional information
 * regarding copyright ownership.  The ASF licenses this file
 * to you under the Apache License, Version 2.0 (the
 * "License"); you may not use this file except in compliance
 * with the License.  You may obtain a copy of the License at
 *
 *   http://www.apache.org/licenses/LICENSE-2.0
 *
 * Unless required by applicable law or agreed to in writing,
 * software distributed under the License is distributed on an
 * "AS IS" BASIS, WITHOUT WARRANTIES OR CONDITIONS OF ANY
 * KIND, either express or implied.  See the License for the
 * specific language governing permissions and limitations
 * under the License.
 */
package org.apache.samza.operators.impl;

import com.google.common.base.Preconditions;
import org.apache.samza.config.Config;
import org.apache.samza.operators.functions.FoldLeftFunction;
import org.apache.samza.operators.functions.SupplierFunction;
import org.apache.samza.operators.impl.store.TimeSeriesKey;
import org.apache.samza.operators.impl.store.TimeSeriesStore;
import org.apache.samza.operators.impl.store.TimeSeriesStoreImpl;
import org.apache.samza.operators.impl.store.TimestampedValue;
import org.apache.samza.operators.functions.MapFunction;
import org.apache.samza.operators.spec.OperatorSpec;
import org.apache.samza.operators.spec.WindowOperatorSpec;
import org.apache.samza.operators.triggers.FiringType;
import org.apache.samza.operators.triggers.RepeatingTriggerImpl;
import org.apache.samza.operators.triggers.TimeTrigger;
import org.apache.samza.operators.triggers.Trigger;
import org.apache.samza.operators.triggers.TriggerImpl;
import org.apache.samza.operators.triggers.TriggerImpls;
import org.apache.samza.operators.windows.AccumulationMode;
import org.apache.samza.operators.windows.WindowKey;
import org.apache.samza.operators.windows.WindowPane;
import org.apache.samza.operators.windows.internal.WindowInternal;
import org.apache.samza.operators.windows.internal.WindowType;
import org.apache.samza.storage.kv.ClosableIterator;
import org.apache.samza.storage.kv.KeyValueStore;
import org.apache.samza.task.MessageCollector;
import org.apache.samza.task.TaskContext;
import org.apache.samza.task.TaskCoordinator;
import org.apache.samza.util.Clock;
import org.slf4j.Logger;
import org.slf4j.LoggerFactory;

import java.util.ArrayList;
import java.util.Collection;
import java.util.Collections;
import java.util.HashMap;
import java.util.HashSet;
import java.util.List;
import java.util.Map;
import java.util.Optional;
<<<<<<< HEAD
=======
import java.util.Set;
import java.util.function.Function;
import java.util.function.Supplier;
>>>>>>> 2e04e177
import java.util.stream.Collectors;

/**
 * Implementation of a window operator that groups messages into finite windows for processing.
 *
 * This class implements the processing logic for various types of windows and triggers. It tracks and manages state for
 * all open windows, the active triggers that correspond to each of the windows and the pending callbacks. It provides
 * an implementation of {@link TriggerScheduler} that {@link TriggerImpl}s can use
 * to schedule and cancel callbacks. It also orchestrates the flow of messages through the various
 * {@link TriggerImpl}s.
 *
 * <p> An instance of a {@link TriggerImplHandler} is created corresponding to each {@link Trigger}
 * configured for a particular window. For every message added to the window, this class looks up the corresponding
 * {@link TriggerImplHandler} for the trigger and invokes {@link TriggerImplHandler#onMessage(TriggerKey, Object,
 * MessageCollector, TaskCoordinator)} The {@link TriggerImplHandler} maintains the {@link TriggerImpl} instance along
 * with whether it has been canceled yet or not. Then, the {@link TriggerImplHandler} invokes onMessage on underlying
 * its {@link TriggerImpl} instance. A {@link TriggerImpl} instance is scoped to a window and its firing determines when
 * results for its window are emitted.
 *
 * The {@link WindowOperatorImpl} checks if the trigger fired and returns the result of the firing.
 *
 * @param <M> the type of the incoming message
 * @param <K> the type of the key in the incoming message
 *
 */
public class WindowOperatorImpl<M, K> extends OperatorImpl<M, WindowPane<K, Object>> {
  // Object == Collection<M> || WV
  private static final Logger LOG = LoggerFactory.getLogger(WindowOperatorImpl.class);

  private final WindowOperatorSpec<M, K, Object> windowOpSpec;
  private final Clock clock;
  private final WindowInternal<M, K, Object> window;
  private final FoldLeftFunction<M, Object> foldLeftFn;
  private final SupplierFunction<Object> initializer;
  private final MapFunction<M, K> keyFn;

  private final TriggerScheduler<K> triggerScheduler;
  private final Map<TriggerKey<K>, TriggerImplHandler> triggers = new HashMap<>();
  private TimeSeriesStore<K, Object> timeSeriesStore;

  public WindowOperatorImpl(WindowOperatorSpec<M, K, Object> windowOpSpec, Clock clock) {
    this.windowOpSpec = windowOpSpec;
    this.clock = clock;
    this.window = windowOpSpec.getWindow();
    this.foldLeftFn = window.getFoldLeftFunction();
    this.initializer = window.getInitializer();
    this.keyFn = window.getKeyExtractor();
    this.triggerScheduler= new TriggerScheduler(clock);
  }

  @Override
  protected void handleInit(Config config, TaskContext context) {
    WindowInternal<M, K, Object> window = windowOpSpec.getWindow();

<<<<<<< HEAD
    KeyValueStore<TimeSeriesKey<K>, Object> store = (KeyValueStore<TimeSeriesKey<K>, Object>) context.getStore(windowOpSpec.getOpId());
=======
    KeyValueStore<TimeSeriesKey<K>, Object> store =
        (KeyValueStore<TimeSeriesKey<K>, Object>) context.getStore(windowOpSpec.getOpId());
>>>>>>> 2e04e177

    // For aggregating windows, we use the store in over-write mode since we only retain the aggregated
    // value. Else, we use the store in append-mode.
    if (foldLeftFn != null) {
      foldLeftFn.init(config, context);
      timeSeriesStore = new TimeSeriesStoreImpl(store, false);
    } else {
      timeSeriesStore = new TimeSeriesStoreImpl(store, true);
    }
  }

  @Override
  public Collection<WindowPane<K, Object>> handleMessage(
      M message, MessageCollector collector, TaskCoordinator coordinator) {
    LOG.trace("Processing message envelope: {}", message);
    List<WindowPane<K, Object>> results = new ArrayList<>();

    K key = (keyFn != null) ? keyFn.apply(message) : null;
    long timestamp = getWindowTimestamp(message);

    // For aggregating windows, we only store the aggregated window value.
    // For non-aggregating windows, we store all messages in the window.
    if (foldLeftFn == null) {
      timeSeriesStore.put(key, message, timestamp); // store is in append mode
    } else {
      List<Object> existingState = getValues(key, timestamp);
<<<<<<< HEAD
      Preconditions.checkState(existingState.size() <= 1, "WindowState for aggregating windows " +
          "must not contain more than one entry per window");

      Object oldVal = existingState.size() == 0 ? null : existingState.get(0);
      if (oldVal == null) {
        LOG.trace("No existing state found for key. Invoking initializer.");
        oldVal = initializer.get();
      }
=======

      Preconditions.checkState(existingState.size() <= 1, String.format("WindowState for aggregating windows " +
          "must not contain more than one entry per window. Current size: %s", existingState.size()));
>>>>>>> 2e04e177

      if (existingState.size() == 0) {
        LOG.trace("No existing state found for key {} Invoking initializer.", key);
      }
      Object oldVal = existingState.size() == 0 ? initializer.get() : existingState.get(0);
      Object aggregatedValue = foldLeftFn.apply(message, oldVal);

      timeSeriesStore.put(key, aggregatedValue, timestamp); // store is in over-write mode
    }

    if (window.getEarlyTrigger() != null) {
      TriggerKey<K> triggerKey = new TriggerKey<>(FiringType.EARLY, key, timestamp);
      TriggerImplHandler triggerImplHandler = getOrCreateTriggerImplHandler(triggerKey, window.getEarlyTrigger());
      Optional<WindowPane<K, Object>> maybeTriggeredPane =
          triggerImplHandler.onMessage(triggerKey, message, collector, coordinator);
      maybeTriggeredPane.ifPresent(results::add);
    }

    if (window.getDefaultTrigger() != null) {
      TriggerKey<K> triggerKey = new TriggerKey<>(FiringType.DEFAULT, key, timestamp);
      TriggerImplHandler triggerImplHandler = getOrCreateTriggerImplHandler(triggerKey, window.getDefaultTrigger());
      Optional<WindowPane<K, Object>> maybeTriggeredPane =
          triggerImplHandler.onMessage(triggerKey, message, collector, coordinator);
      maybeTriggeredPane.ifPresent(results::add);
    }

    return results;
  }

  @Override
  public Collection<WindowPane<K, Object>> handleTimer(MessageCollector collector, TaskCoordinator coordinator) {
    LOG.trace("Processing timer.");
    List<WindowPane<K, Object>> results = new ArrayList<>();
    List<TriggerKey<K>> keys = triggerScheduler.runPendingCallbacks();

    for (TriggerKey<K> key : keys) {
      TriggerImplHandler triggerImplHandler = triggers.get(key);
      if (triggerImplHandler != null) {
        Optional<WindowPane<K, Object>> maybeTriggeredPane = triggerImplHandler.onTimer(key, collector, coordinator);
        maybeTriggeredPane.ifPresent(results::add);
      }
    }
    LOG.trace("Triggered panes: " + results.size());
    return results;
  }

  @Override
  protected OperatorSpec<M, WindowPane<K, Object>> getOperatorSpec() {
    return windowOpSpec;
  }

  @Override
  protected Collection<WindowPane<K, Object>> handleEndOfStream(MessageCollector collector, TaskCoordinator coordinator) {
    List<WindowPane<K, Object>> results = new ArrayList<>();
    Set<TriggerKey<K>> triggerKeys = new HashSet<>(triggers.keySet());
    for(TriggerKey<K> triggerKey : triggerKeys) {
      Optional<WindowPane<K, Object>> triggerResult = onTriggerFired(triggerKey, collector, coordinator);
      triggerResult.ifPresent(results::add);
    }
    return results;
  }

  @Override
  protected void handleClose() {
    if (foldLeftFn != null) {
      foldLeftFn.close();
    }
    if (timeSeriesStore != null) {
      timeSeriesStore.close();
    }
  }

  private TriggerImplHandler getOrCreateTriggerImplHandler(TriggerKey<K> triggerKey, Trigger<M> trigger) {
    TriggerImplHandler wrapper = triggers.get(triggerKey);
    if (wrapper != null) {
      LOG.trace("Returning existing trigger wrapper for {}", triggerKey);
      return wrapper;
    }

    LOG.trace("Creating a new trigger wrapper for {}", triggerKey);

    TriggerImpl<M, K> triggerImpl = TriggerImpls.createTriggerImpl(trigger, clock, triggerKey);
    wrapper = new TriggerImplHandler(triggerKey, triggerImpl);
    triggers.put(triggerKey, wrapper);

    return wrapper;
  }

  /**
   * Handles trigger firings and returns the optional result.
   */
  private Optional<WindowPane<K, Object>> onTriggerFired(TriggerKey<K> triggerKey, MessageCollector collector,
      TaskCoordinator coordinator) {
    LOG.trace("Trigger key {} fired." , triggerKey);

    TriggerImplHandler wrapper = triggers.get(triggerKey);
    long timestamp = triggerKey.getTimestamp();
    K key = triggerKey.getKey();
    List<Object> existingState = getValues(key, timestamp);

    if (existingState == null || existingState.size() == 0) {
      LOG.trace("No state found for triggerKey: {}", triggerKey);
      return Optional.empty();
    }

    Object windowVal = window.getFoldLeftFunction() == null ? existingState : existingState.get(0);

    WindowPane<K, Object> paneOutput = computePaneOutput(triggerKey, windowVal);

    // Handle different accumulation modes.
    if (window.getAccumulationMode() == AccumulationMode.DISCARDING) {
      LOG.trace("Clearing state for trigger key: {}", triggerKey);
      timeSeriesStore.remove(key, timestamp);
    }

    // Cancel all early triggers too when the default trigger fires. Also, clean all state for the key.
    // note: We don't handle late arrivals yet, So, all arrivals are either early or on-time.
    if (triggerKey.getType() == FiringType.DEFAULT) {

      LOG.trace("Default trigger fired. Canceling triggers for {}", triggerKey);

      cancelTrigger(triggerKey, true);
      cancelTrigger(new TriggerKey(FiringType.EARLY, triggerKey.getKey(), triggerKey.getTimestamp()), true);
      timeSeriesStore.remove(key, timestamp);
    }

    // Cancel non-repeating early triggers. All early triggers should be removed from the "triggers" map only after the
    // firing of their corresponding default trigger. Removing them pre-maturely (immediately after cancellation) will
    // will create a new {@link TriggerImplWrapper} instance at a future invocation of getOrCreateTriggerWrapper().
    // This would cause an already canceled trigger to fire again for the window.

    if (triggerKey.getType() == FiringType.EARLY && !wrapper.isRepeating()) {
      cancelTrigger(triggerKey, false);
    }

    return Optional.of(paneOutput);
  }

  /**
   * Computes the pane output corresponding to a {@link TriggerKey} that fired.
   */
  private WindowPane<K, Object> computePaneOutput(TriggerKey<K> triggerKey, Object windowVal) {
    WindowKey<K> windowKey = new WindowKey(triggerKey.getKey(), Long.toString(triggerKey.getTimestamp()));
    WindowPane<K, Object> paneOutput =
        new WindowPane<>(windowKey, windowVal, window.getAccumulationMode(), triggerKey.getType());
    LOG.trace("Emitting pane output for trigger key {}", triggerKey);
    return paneOutput;
  }

  /**
   * Cancels the firing of the {@link TriggerImpl} identified by this {@link TriggerKey} and optionally removes it.
   */
  private void cancelTrigger(TriggerKey<K> triggerKey, boolean shouldRemove) {
    TriggerImplHandler triggerImplHandler = triggers.get(triggerKey);
    if (triggerImplHandler != null) {
      triggerImplHandler.cancel();
    }
    if (shouldRemove && triggerKey != null) {
      triggers.remove(triggerKey);
    }
  }

  /**
   * Computes the timestamp of the window this message should belong to.
   *
   * In the case of tumbling windows, timestamp of a window is defined as the start timestamp of its corresponding window
   * interval. For instance, if the tumbling interval is 10 seconds, all messages that arrive between [1000, 1010]
   * are assigned to the window with timestamp "1000"
   *
   * In the case of session windows, timestamp is defined as the timestamp of the earliest message in the window.
   * For instance, if the session gap is 10 seconds, and the first message in the window arrives at "1002" seconds,
   * all messages (that arrive within 10 seconds of their previous message) are assigned a timestamp "1002".
   *
   * @param message the input message
   * @return the timestamp of the window this message should belong to
   */
  private long getWindowTimestamp(M message) {
    if (window.getWindowType() == WindowType.TUMBLING) {
      long triggerDurationMs = ((TimeTrigger<M>) window.getDefaultTrigger()).getDuration().toMillis();
      final long now = clock.currentTimeMillis();
      // assign timestamp to be the start timestamp of the window boundary
      long timestamp = now - now % triggerDurationMs;
      return timestamp;
    } else {
      K key = keyFn.apply(message);
      // get the value with the earliest timestamp for the provided key.
      ClosableIterator<TimestampedValue<Object>> iterator = timeSeriesStore.get(key, 0, Long.MAX_VALUE, 1);
      List<TimestampedValue<Object>> timestampedValues = toList(iterator);

      // If there are no existing sessions for the key, we return the current timestamp. If not, return the
      // timestamp of the earliest message.
      long timestamp = (timestampedValues.isEmpty())? clock.currentTimeMillis() : timestampedValues.get(0).getTimestamp();

      return timestamp;
    }
  }

  /**
   * Return a list of values in the store for the provided key and timestamp
   *
   * @param key the key to look up in the store
   * @param timestamp the timestamp to look up in the store
   * @return the list of values for the provided key
   */
  private List<Object> getValues(K key, long timestamp) {
    ClosableIterator<TimestampedValue<Object>> iterator = timeSeriesStore.get(key, timestamp);
    List<TimestampedValue<Object>> timestampedValues = toList(iterator);
    List<Object> values = timestampedValues.stream().map(element -> element.getValue()).collect(Collectors.toList());

    LOG.trace("Returning {} for key {} and timestamp {}", new Object[] {values, key, timestamp});
    return values;
  }

  /**
   * Returns an unmodifiable list of all elements in the provided iterator.
   * The iterator is guaranteed to be closed after its execution.
   *
   * @param iterator the provided iterator.
   * @param <V> the type of elements in the iterator
   * @return a list of all elements returned by the iterator
   */
  static <V>  List<V> toList(ClosableIterator<V> iterator) {
    List<V> values = new ArrayList<>();
    try {
      while (iterator.hasNext()) {
        values.add(iterator.next());
      }
    } finally {
      if (iterator != null) {
        iterator.close();
      }
    }
    return Collections.unmodifiableList(values);
  }

  /**
   * State corresponding to a created {@link TriggerImpl} instance.
   */
  private class TriggerImplHandler {
    // The context, and the {@link TriggerImpl} instance corresponding to this triggerKey
    private final TriggerImpl<M, K> impl;
    // Guard to ensure that we don't invoke onMessage or onTimer on already cancelled triggers
    private boolean isCancelled = false;

    public TriggerImplHandler(TriggerKey<K> key, TriggerImpl<M, K> impl) {
      this.impl = impl;
    }

    public Optional<WindowPane<K, Object>> onMessage(TriggerKey<K> triggerKey, M message,
        MessageCollector collector, TaskCoordinator coordinator) {
      if (!isCancelled) {
        LOG.trace("Forwarding callbacks for {}", message);
        impl.onMessage(message, triggerScheduler);

        if (impl.shouldFire()) {
          // repeating trigger can trigger multiple times, So, clear the state to allow future triggerings.
          if (impl instanceof RepeatingTriggerImpl) {
            ((RepeatingTriggerImpl<M, K>) impl).clear();
          }
          return onTriggerFired(triggerKey, collector, coordinator);
        }
      }
      return Optional.empty();
    }

    public Optional<WindowPane<K, Object>> onTimer(TriggerKey<K> key, MessageCollector collector,
        TaskCoordinator coordinator) {
      if (impl.shouldFire() && !isCancelled) {
        LOG.trace("Triggering timer triggers");

        // repeating trigger can trigger multiple times, So, clear the trigger to allow future triggerings.
        if (impl instanceof RepeatingTriggerImpl) {
          ((RepeatingTriggerImpl<M, K>) impl).clear();
        }
        return onTriggerFired(key, collector, coordinator);
      }
      return Optional.empty();
    }

    public void cancel() {
      impl.cancel();
      isCancelled = true;
    }

    public boolean isRepeating() {
      return this.impl instanceof RepeatingTriggerImpl;
    }
  }
}<|MERGE_RESOLUTION|>--- conflicted
+++ resolved
@@ -59,12 +59,7 @@
 import java.util.List;
 import java.util.Map;
 import java.util.Optional;
-<<<<<<< HEAD
-=======
 import java.util.Set;
-import java.util.function.Function;
-import java.util.function.Supplier;
->>>>>>> 2e04e177
 import java.util.stream.Collectors;
 
 /**
@@ -119,12 +114,8 @@
   protected void handleInit(Config config, TaskContext context) {
     WindowInternal<M, K, Object> window = windowOpSpec.getWindow();
 
-<<<<<<< HEAD
-    KeyValueStore<TimeSeriesKey<K>, Object> store = (KeyValueStore<TimeSeriesKey<K>, Object>) context.getStore(windowOpSpec.getOpId());
-=======
     KeyValueStore<TimeSeriesKey<K>, Object> store =
         (KeyValueStore<TimeSeriesKey<K>, Object>) context.getStore(windowOpSpec.getOpId());
->>>>>>> 2e04e177
 
     // For aggregating windows, we use the store in over-write mode since we only retain the aggregated
     // value. Else, we use the store in append-mode.
@@ -151,20 +142,8 @@
       timeSeriesStore.put(key, message, timestamp); // store is in append mode
     } else {
       List<Object> existingState = getValues(key, timestamp);
-<<<<<<< HEAD
-      Preconditions.checkState(existingState.size() <= 1, "WindowState for aggregating windows " +
-          "must not contain more than one entry per window");
-
-      Object oldVal = existingState.size() == 0 ? null : existingState.get(0);
-      if (oldVal == null) {
-        LOG.trace("No existing state found for key. Invoking initializer.");
-        oldVal = initializer.get();
-      }
-=======
-
       Preconditions.checkState(existingState.size() <= 1, String.format("WindowState for aggregating windows " +
           "must not contain more than one entry per window. Current size: %s", existingState.size()));
->>>>>>> 2e04e177
 
       if (existingState.size() == 0) {
         LOG.trace("No existing state found for key {} Invoking initializer.", key);
