--- conflicted
+++ resolved
@@ -126,24 +126,15 @@
    * map
    */
   private void getContainerModels() {
-<<<<<<< HEAD
-    CoordinatorStreamManager coordinatorStreamManager =
-        new CoordinatorStreamManager(jobConfig, new MetricsRegistryMap());
-=======
+
     MetricsRegistryMap metricsRegistryMap = new MetricsRegistryMap();
     CoordinatorStreamManager coordinatorStreamManager = new CoordinatorStreamManager(jobConfig, metricsRegistryMap);
->>>>>>> 6a75503d
     coordinatorStreamManager.register(getClass().getSimpleName());
     coordinatorStreamManager.start();
     coordinatorStreamManager.bootstrap();
     ChangelogStreamManager changelogStreamManager = new ChangelogStreamManager(coordinatorStreamManager);
-<<<<<<< HEAD
-    JobModel jobModel =
-        JobModelManager.apply(coordinatorStreamManager.getConfig(), changelogStreamManager.readPartitionMapping())
-            .jobModel();
-=======
+
     JobModel jobModel = JobModelManager.apply(coordinatorStreamManager.getConfig(), changelogStreamManager.readPartitionMapping(), metricsRegistryMap).jobModel();
->>>>>>> 6a75503d
     containers = jobModel.getContainers();
     coordinatorStreamManager.stop();
   }
