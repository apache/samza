/*
 * Licensed to the Apache Software Foundation (ASF) under one
 * or more contributor license agreements.  See the NOTICE file
 * distributed with this work for additional information
 * regarding copyright ownership.  The ASF licenses this file
 * to you under the Apache License, Version 2.0 (the
 * "License"); you may not use this file except in compliance
 * with the License.  You may obtain a copy of the License at
 *
 *   http://www.apache.org/licenses/LICENSE-2.0
 *
 * Unless required by applicable law or agreed to in writing,
 * software distributed under the License is distributed on an
 * "AS IS" BASIS, WITHOUT WARRANTIES OR CONDITIONS OF ANY
 * KIND, either express or implied.  See the License for the
 * specific language governing permissions and limitations
 * under the License.
 */

package org.apache.samza.storage;

import java.io.File;
import java.util.HashMap;
import java.util.List;
import java.util.Map;
import java.util.Optional;
import org.apache.samza.SamzaException;
import org.apache.samza.config.Config;
import org.apache.samza.config.SerializerConfig;
import org.apache.samza.config.StorageConfig;
import org.apache.samza.config.SystemConfig;
import org.apache.samza.container.SamzaContainerMetrics;
import org.apache.samza.context.ContainerContext;
import org.apache.samza.context.ContainerContextImpl;
import org.apache.samza.context.JobContextImpl;
import org.apache.samza.coordinator.JobModelManager;
import org.apache.samza.coordinator.metadatastore.CoordinatorStreamStore;
import org.apache.samza.job.model.ContainerModel;
import org.apache.samza.job.model.JobModel;
import org.apache.samza.job.model.TaskModel;
import org.apache.samza.metrics.MetricsRegistryMap;
import org.apache.samza.serializers.Serde;
import org.apache.samza.serializers.SerdeFactory;
import org.apache.samza.system.StreamMetadataCache;
import org.apache.samza.system.SystemAdmins;
import org.apache.samza.system.SystemFactory;
import org.apache.samza.system.SystemStream;
import org.apache.samza.util.Clock;
import org.apache.samza.util.CommandLine;
import org.apache.samza.util.CoordinatorStreamUtil;
import org.apache.samza.util.ScalaJavaUtil;
import org.apache.samza.util.StreamUtil;
import org.apache.samza.util.SystemClock;
import org.apache.samza.util.Util;
import org.slf4j.Logger;
import org.slf4j.LoggerFactory;
import scala.Option;


/**
 * Recovers the state storages from the changelog streams and store the storages
 * in the directory provided by the users. The changelog streams are derived
 * from the job's config file.
 */
public class StorageRecovery extends CommandLine {
  private static final Logger LOG = LoggerFactory.getLogger(StorageRecovery.class);

  private final Config jobConfig;
  private final File storeBaseDir;
  private final SystemAdmins systemAdmins;
  private final Map<String, SystemStream> changeLogSystemStreams = new HashMap<>();
  private final Map<String, StorageEngineFactory<Object, Object>> storageEngineFactories = new HashMap<>();
  private final Map<String, ContainerStorageManager> containerStorageManagers = new HashMap<>();

  private int maxPartitionNumber = 0;
  private Map<String, ContainerModel> containers = new HashMap<>();

  /**
   * Construct the StorageRecovery
   *
   * @param config
   *          the job config
   * @param path
   *          the directory path where we put the stores
   */
  StorageRecovery(Config config, String path) {
    jobConfig = config;
    storeBaseDir = new File(path, "state");
    systemAdmins = new SystemAdmins(config);
  }

  /**
   * setup phase which assigns required values to the variables used for all
   * tasks.
   */
  private void setup() {
    LOG.info("setting up the recovery...");

    getContainerModels();
    getChangeLogSystemStreamsAndStorageFactories();
    getChangeLogMaxPartitionNumber();
    getContainerStorageManagers();
  }

  /**
   * run the setup phase and restore all the task storages
   */
  public void run() {
    setup();

    LOG.info("start recovering...");

    systemAdmins.start();
    this.containerStorageManagers.forEach((containerName, containerStorageManager) -> {
        containerStorageManager.start();
      });
    this.containerStorageManagers.forEach((containerName, containerStorageManager) -> {
        containerStorageManager.shutdown();
      });
    systemAdmins.stop();

    LOG.info("successfully recovered in " + storeBaseDir.toString());
  }

  /**
   * Build ContainerModels from job config file and put the results in the containerModels map.
   */
  private void getContainerModels() {
    MetricsRegistryMap metricsRegistryMap = new MetricsRegistryMap();
    CoordinatorStreamStore coordinatorStreamStore = new CoordinatorStreamStore(jobConfig, metricsRegistryMap);
    coordinatorStreamStore.init();
    try {
      Config configFromCoordinatorStream = CoordinatorStreamUtil.readConfigFromCoordinatorStream(coordinatorStreamStore);
      ChangelogStreamManager changelogStreamManager = new ChangelogStreamManager(coordinatorStreamStore);
      JobModelManager jobModelManager = JobModelManager.apply(configFromCoordinatorStream, changelogStreamManager.readPartitionMapping(),
                                                              coordinatorStreamStore, metricsRegistryMap);
      JobModel jobModel = jobModelManager.jobModel();
      containers = jobModel.getContainers();
    } finally {
      coordinatorStreamStore.close();
    }
  }

  /**
   * Get the changelog streams and the storage factories from the config file
   * and put them into the maps
   */
  private void getChangeLogSystemStreamsAndStorageFactories() {
    StorageConfig config = new StorageConfig(jobConfig);
    List<String> storeNames = config.getStoreNames();

    LOG.info("Got store names: " + storeNames.toString());

    for (String storeName : storeNames) {
      Optional<String> streamName = config.getChangelogStream(storeName);

<<<<<<< HEAD
      log.info("stream name for " + storeName + " is " + streamName.orElse(null));
=======
      LOG.info("stream name for " + storeName + " is " + streamName);
>>>>>>> b0c6283f

      if (streamName.isPresent()) {
        changeLogSystemStreams.put(storeName, StreamUtil.getSystemStreamFromNames(streamName.get()));
      }

      Optional<String> factoryClass = config.getStorageFactoryClassName(storeName);
      if (factoryClass.isPresent()) {
        storageEngineFactories.put(storeName, Util.getObj(factoryClass.get(), StorageEngineFactory.class));
      } else {
        throw new SamzaException("Missing storage factory for " + storeName + ".");
      }
    }
  }

  /**
   * get the max partition number of the changelog stream
   */
  private void getChangeLogMaxPartitionNumber() {
    int maxPartitionId = 0;
    for (ContainerModel containerModel : containers.values()) {
      for (TaskModel taskModel : containerModel.getTasks().values()) {
        maxPartitionId = Math.max(maxPartitionId, taskModel.getChangelogPartition().getPartitionId());
      }
    }
    maxPartitionNumber = maxPartitionId + 1;
  }

  private Map<String, Serde<Object>> getSerdes() {
    Map<String, Serde<Object>> serdeMap = new HashMap<>();
    SerializerConfig serializerConfig = new SerializerConfig(jobConfig);

    // Adding all serdes from factories
    ScalaJavaUtil.toJavaCollection(serializerConfig.getSerdeNames())
        .stream()
        .forEach(serdeName -> {
            Option<String> serdeClassName = serializerConfig.getSerdeClass(serdeName);

            if (serdeClassName.isEmpty()) {
              serdeClassName = Option.apply(SerializerConfig.getSerdeFactoryName(serdeName));
            }

            Serde serde = Util.getObj(serdeClassName.get(), SerdeFactory.class).getSerde(serdeName, serializerConfig);
            serdeMap.put(serdeName, serde);
          });

    return serdeMap;
  }

  /**
   * create one TaskStorageManager for each task. Add all of them to the
   * List<TaskStorageManager>
   */
  @SuppressWarnings({"unchecked", "rawtypes"})
  private void getContainerStorageManagers() {
    Clock clock = SystemClock.instance();
    StreamMetadataCache streamMetadataCache = new StreamMetadataCache(systemAdmins, 5000, clock);
    // don't worry about prefetching for this; looks like the tool doesn't flush to offset files anyways

    Map<String, SystemFactory> systemFactories = new SystemConfig(jobConfig).getSystemFactories();

    for (ContainerModel containerModel : containers.values()) {
      ContainerContext containerContext = new ContainerContextImpl(containerModel, new MetricsRegistryMap());

      ContainerStorageManager containerStorageManager =
          new ContainerStorageManager(containerModel, streamMetadataCache, systemAdmins, changeLogSystemStreams,
              new HashMap<>(), storageEngineFactories, systemFactories, this.getSerdes(), jobConfig, new HashMap<>(),
              new SamzaContainerMetrics(containerModel.getId(), new MetricsRegistryMap()),
              JobContextImpl.fromConfigWithDefaults(jobConfig), containerContext, new HashMap<>(),
              storeBaseDir, storeBaseDir, maxPartitionNumber, null, new SystemClock());
      this.containerStorageManagers.put(containerModel.getId(), containerStorageManager);
    }
  }
}<|MERGE_RESOLUTION|>--- conflicted
+++ resolved
@@ -154,11 +154,7 @@
     for (String storeName : storeNames) {
       Optional<String> streamName = config.getChangelogStream(storeName);
 
-<<<<<<< HEAD
-      log.info("stream name for " + storeName + " is " + streamName.orElse(null));
-=======
-      LOG.info("stream name for " + storeName + " is " + streamName);
->>>>>>> b0c6283f
+      LOG.info("stream name for " + storeName + " is " + streamName.orElse(null));
 
       if (streamName.isPresent()) {
         changeLogSystemStreams.put(storeName, StreamUtil.getSystemStreamFromNames(streamName.get()));
