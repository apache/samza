/*
 * Licensed to the Apache Software Foundation (ASF) under one
 * or more contributor license agreements.  See the NOTICE file
 * distributed with this work for additional information
 * regarding copyright ownership.  The ASF licenses this file
 * to you under the Apache License, Version 2.0 (the
 * "License"); you may not use this file except in compliance
 * with the License.  You may obtain a copy of the License at
 *
 *   http://www.apache.org/licenses/LICENSE-2.0
 *
 * Unless required by applicable law or agreed to in writing,
 * software distributed under the License is distributed on an
 * "AS IS" BASIS, WITHOUT WARRANTIES OR CONDITIONS OF ANY
 * KIND, either express or implied.  See the License for the
 * specific language governing permissions and limitations
 * under the License.
 */

package org.apache.samza.storage;

import java.io.File;
import java.util.HashMap;
import java.util.List;
import java.util.Map;
import java.util.Optional;
import org.apache.samza.SamzaException;
import org.apache.samza.config.Config;
import org.apache.samza.config.SerializerConfig;
import org.apache.samza.config.StorageConfig;
import org.apache.samza.config.SystemConfig;
import org.apache.samza.container.SamzaContainerMetrics;
import org.apache.samza.context.ContainerContext;
import org.apache.samza.context.ContainerContextImpl;
import org.apache.samza.context.JobContextImpl;
import org.apache.samza.coordinator.JobModelManager;
import org.apache.samza.coordinator.metadatastore.CoordinatorStreamStore;
import org.apache.samza.job.model.ContainerModel;
import org.apache.samza.job.model.JobModel;
import org.apache.samza.job.model.TaskModel;
import org.apache.samza.metrics.MetricsRegistryMap;
import org.apache.samza.serializers.Serde;
import org.apache.samza.serializers.SerdeFactory;
import org.apache.samza.system.StreamMetadataCache;
import org.apache.samza.system.SystemAdmins;
import org.apache.samza.system.SystemFactory;
import org.apache.samza.system.SystemStream;
import org.apache.samza.util.Clock;
import org.apache.samza.util.CommandLine;
import org.apache.samza.util.CoordinatorStreamUtil;
<<<<<<< HEAD
=======
import org.apache.samza.util.ReflectionUtil;
import org.apache.samza.util.ScalaJavaUtil;
>>>>>>> aa57b9ef
import org.apache.samza.util.StreamUtil;
import org.apache.samza.util.SystemClock;
import org.slf4j.Logger;
import org.slf4j.LoggerFactory;


/**
 * Recovers the state storages from the changelog streams and store the storages
 * in the directory provided by the users. The changelog streams are derived
 * from the job's config file.
 */
public class StorageRecovery extends CommandLine {
  private static final Logger LOG = LoggerFactory.getLogger(StorageRecovery.class);

  private final Config jobConfig;
  private final File storeBaseDir;
  private final SystemAdmins systemAdmins;
  private final Map<String, SystemStream> changeLogSystemStreams = new HashMap<>();
  private final Map<String, StorageEngineFactory<Object, Object>> storageEngineFactories = new HashMap<>();
  private final Map<String, ContainerStorageManager> containerStorageManagers = new HashMap<>();

  private int maxPartitionNumber = 0;
  private Map<String, ContainerModel> containers = new HashMap<>();

  /**
   * Construct the StorageRecovery
   *
   * @param config
   *          the job config
   * @param path
   *          the directory path where we put the stores
   */
  StorageRecovery(Config config, String path) {
    jobConfig = config;
    storeBaseDir = new File(path, "state");
    systemAdmins = new SystemAdmins(config);
  }

  /**
   * setup phase which assigns required values to the variables used for all
   * tasks.
   */
  private void setup() {
    LOG.info("setting up the recovery...");

    getContainerModels();
    getChangeLogSystemStreamsAndStorageFactories();
    getChangeLogMaxPartitionNumber();
    getContainerStorageManagers();
  }

  /**
   * run the setup phase and restore all the task storages
   */
  public void run() {
    setup();

    LOG.info("start recovering...");

    systemAdmins.start();
    this.containerStorageManagers.forEach((containerName, containerStorageManager) -> {
        containerStorageManager.start();
      });
    this.containerStorageManagers.forEach((containerName, containerStorageManager) -> {
        containerStorageManager.shutdown();
      });
    systemAdmins.stop();

    LOG.info("successfully recovered in " + storeBaseDir.toString());
  }

  /**
   * Build ContainerModels from job config file and put the results in the containerModels map.
   */
  private void getContainerModels() {
    MetricsRegistryMap metricsRegistryMap = new MetricsRegistryMap();
    CoordinatorStreamStore coordinatorStreamStore = new CoordinatorStreamStore(jobConfig, metricsRegistryMap);
    coordinatorStreamStore.init();
    try {
      Config configFromCoordinatorStream = CoordinatorStreamUtil.readConfigFromCoordinatorStream(coordinatorStreamStore);
      ChangelogStreamManager changelogStreamManager = new ChangelogStreamManager(coordinatorStreamStore);
      JobModelManager jobModelManager =
          JobModelManager.apply(configFromCoordinatorStream, changelogStreamManager.readPartitionMapping(),
              coordinatorStreamStore, getClass().getClassLoader(), metricsRegistryMap);
      JobModel jobModel = jobModelManager.jobModel();
      containers = jobModel.getContainers();
    } finally {
      coordinatorStreamStore.close();
    }
  }

  /**
   * Get the changelog streams and the storage factories from the config file
   * and put them into the maps
   */
  private void getChangeLogSystemStreamsAndStorageFactories() {
    StorageConfig config = new StorageConfig(jobConfig);
    List<String> storeNames = config.getStoreNames();

    LOG.info("Got store names: " + storeNames.toString());

    for (String storeName : storeNames) {
      Optional<String> streamName = config.getChangelogStream(storeName);

      LOG.info("stream name for " + storeName + " is " + streamName.orElse(null));

      if (streamName.isPresent()) {
        changeLogSystemStreams.put(storeName, StreamUtil.getSystemStreamFromNames(streamName.get()));
      }

      Optional<String> factoryClass = config.getStorageFactoryClassName(storeName);
      if (factoryClass.isPresent()) {
        storageEngineFactories.put(storeName,
            ReflectionUtil.getObj(getClass().getClassLoader(), factoryClass.get(), StorageEngineFactory.class));
      } else {
        throw new SamzaException("Missing storage factory for " + storeName + ".");
      }
    }
  }

  /**
   * get the max partition number of the changelog stream
   */
  private void getChangeLogMaxPartitionNumber() {
    int maxPartitionId = 0;
    for (ContainerModel containerModel : containers.values()) {
      for (TaskModel taskModel : containerModel.getTasks().values()) {
        maxPartitionId = Math.max(maxPartitionId, taskModel.getChangelogPartition().getPartitionId());
      }
    }
    maxPartitionNumber = maxPartitionId + 1;
  }

  private Map<String, Serde<Object>> getSerdes() {
    Map<String, Serde<Object>> serdeMap = new HashMap<>();
    SerializerConfig serializerConfig = new SerializerConfig(jobConfig);

    // Adding all serdes from factories
    serializerConfig.getSerdeNames()
        .stream()
        .forEach(serdeName -> {
<<<<<<< HEAD
            String serdeClassName = serializerConfig.getSerdeFactoryClass(serdeName)
              .orElseGet(() -> SerializerConfig.getPredefinedSerdeFactoryName(serdeName));
            Serde serde = Util.getObj(serdeClassName, SerdeFactory.class).getSerde(serdeName, serializerConfig);
=======
            Option<String> serdeClassName = serializerConfig.getSerdeClass(serdeName);

            if (serdeClassName.isEmpty()) {
              serdeClassName = Option.apply(SerializerConfig.getSerdeFactoryName(serdeName));
            }

            Serde serde = ReflectionUtil.getObj(getClass().getClassLoader(), serdeClassName.get(), SerdeFactory.class)
                .getSerde(serdeName, serializerConfig);
>>>>>>> aa57b9ef
            serdeMap.put(serdeName, serde);
          });

    return serdeMap;
  }

  /**
   * create one TaskStorageManager for each task. Add all of them to the
   * List<TaskStorageManager>
   */
  @SuppressWarnings({"unchecked", "rawtypes"})
  private void getContainerStorageManagers() {
    Clock clock = SystemClock.instance();
    StreamMetadataCache streamMetadataCache = new StreamMetadataCache(systemAdmins, 5000, clock);
    // don't worry about prefetching for this; looks like the tool doesn't flush to offset files anyways

    Map<String, SystemFactory> systemFactories = new SystemConfig(jobConfig).getSystemFactories();

    for (ContainerModel containerModel : containers.values()) {
      ContainerContext containerContext = new ContainerContextImpl(containerModel, new MetricsRegistryMap());

      ContainerStorageManager containerStorageManager =
          new ContainerStorageManager(containerModel,
              streamMetadataCache,
              systemAdmins,
              changeLogSystemStreams,
              new HashMap<>(),
              storageEngineFactories,
              systemFactories,
              this.getSerdes(),
              jobConfig,
              new HashMap<>(),
              new SamzaContainerMetrics(containerModel.getId(), new MetricsRegistryMap()),
              JobContextImpl.fromConfigWithDefaults(jobConfig),
              containerContext,
              new HashMap<>(),
              storeBaseDir,
              storeBaseDir,
              maxPartitionNumber,
              null,
              new SystemClock(),
              getClass().getClassLoader());
      this.containerStorageManagers.put(containerModel.getId(), containerStorageManager);
    }
  }
}<|MERGE_RESOLUTION|>--- conflicted
+++ resolved
@@ -48,11 +48,7 @@
 import org.apache.samza.util.Clock;
 import org.apache.samza.util.CommandLine;
 import org.apache.samza.util.CoordinatorStreamUtil;
-<<<<<<< HEAD
-=======
 import org.apache.samza.util.ReflectionUtil;
-import org.apache.samza.util.ScalaJavaUtil;
->>>>>>> aa57b9ef
 import org.apache.samza.util.StreamUtil;
 import org.apache.samza.util.SystemClock;
 import org.slf4j.Logger;
@@ -192,22 +188,11 @@
 
     // Adding all serdes from factories
     serializerConfig.getSerdeNames()
-        .stream()
         .forEach(serdeName -> {
-<<<<<<< HEAD
             String serdeClassName = serializerConfig.getSerdeFactoryClass(serdeName)
               .orElseGet(() -> SerializerConfig.getPredefinedSerdeFactoryName(serdeName));
-            Serde serde = Util.getObj(serdeClassName, SerdeFactory.class).getSerde(serdeName, serializerConfig);
-=======
-            Option<String> serdeClassName = serializerConfig.getSerdeClass(serdeName);
-
-            if (serdeClassName.isEmpty()) {
-              serdeClassName = Option.apply(SerializerConfig.getSerdeFactoryName(serdeName));
-            }
-
-            Serde serde = ReflectionUtil.getObj(getClass().getClassLoader(), serdeClassName.get(), SerdeFactory.class)
+            Serde serde = ReflectionUtil.getObj(getClass().getClassLoader(), serdeClassName, SerdeFactory.class)
                 .getSerde(serdeName, serializerConfig);
->>>>>>> aa57b9ef
             serdeMap.put(serdeName, serde);
           });
 
