/*
 * Licensed to the Apache Software Foundation (ASF) under one
 * or more contributor license agreements.  See the NOTICE file
 * distributed with this work for additional information
 * regarding copyright ownership.  The ASF licenses this file
 * to you under the Apache License, Version 2.0 (the
 * "License"); you may not use this file except in compliance
 * with the License.  You may obtain a copy of the License at
 *
 *   http://www.apache.org/licenses/LICENSE-2.0
 *
 * Unless required by applicable law or agreed to in writing,
 * software distributed under the License is distributed on an
 * "AS IS" BASIS, WITHOUT WARRANTIES OR CONDITIONS OF ANY
 * KIND, either express or implied.  See the License for the
 * specific language governing permissions and limitations
 * under the License.
 */

package org.apache.samza.storage;

import com.google.common.collect.ImmutableMap;
import java.io.File;
import org.apache.samza.container.TaskName;
import org.apache.samza.system.SystemAdmin;
import org.apache.samza.system.SystemStreamPartition;
import org.apache.samza.util.FileUtil;
import org.slf4j.Logger;
import org.slf4j.LoggerFactory;


public class StorageManagerUtil {
  private static final Logger LOG = LoggerFactory.getLogger(StorageManagerUtil.class);

  /**
   * Fetch the starting offset for the input {@link SystemStreamPartition}
   *
   * Note: The method doesn't respect {@link org.apache.samza.config.StreamConfig#CONSUMER_OFFSET_DEFAULT()} and
   * {@link org.apache.samza.config.StreamConfig#CONSUMER_RESET_OFFSET()} configurations. It will use the locally
   * checkpointed offset if it is valid, or fall back to oldest offset of the stream.
   *
   * @param ssp system stream partition for which starting offset is requested
   * @param admin system admin associated with the ssp
   * @param fileOffset local file offset for the ssp
   * @param oldestOffset oldest offset for the ssp from the source
   * @return starting offset for the incoming {@link SystemStreamPartition}
   */
  public static String getStartingOffset(
      SystemStreamPartition ssp, SystemAdmin admin, String fileOffset, String oldestOffset) {
    String startingOffset = oldestOffset;
    if (fileOffset != null) {
      // File offset was the last message written to the local checkpoint that is also reflected in the store,
      // so we start with the NEXT offset
      String resumeOffset = admin.getOffsetsAfter(ImmutableMap.of(ssp, fileOffset)).get(ssp);
      if (admin.offsetComparator(oldestOffset, resumeOffset) <= 0) {
        startingOffset = resumeOffset;
      } else {
        // If the offset we plan to use is older than the oldest offset, just use the oldest offset.
        // This can happen with source of the store(changelog, etc) configured with a TTL cleanup policy
        LOG.warn("Local store offset {} is lower than the oldest offset {} of the source stream."
            + " The values between these offsets cannot be restored.", resumeOffset, oldestOffset);
      }
    }

    return startingOffset;
  }

  /**
   * Checks if the store is stale. If the time elapsed since the last modified time of the offset file is greater than
   * the {@code storeDeleteRetentionInMs}, then the store is considered stale.
   *
   * @param storeDir the base directory of the store
   * @param offsetFileName the offset file name
   * @param storeDeleteRetentionInMs store delete retention in millis
   * @param currentTimeMs current time in ms
   * @return true if the store is stale, false otherwise
   */
  public static boolean isStaleStore(
      File storeDir, String offsetFileName, long storeDeleteRetentionInMs, long currentTimeMs) {
    boolean isStaleStore = false;
    String storePath = storeDir.toPath().toString();
    if (storeDir.exists()) {
      File offsetFileRef = new File(storeDir, offsetFileName);
      long offsetFileLastModifiedTime = offsetFileRef.lastModified();
      if ((currentTimeMs - offsetFileLastModifiedTime) >= storeDeleteRetentionInMs) {
        LOG.info(
            String.format("Store: %s is stale since lastModifiedTime of offset file: %d, is older than store deleteRetentionMs: %d.",
            storePath, offsetFileLastModifiedTime, storeDeleteRetentionInMs));
        isStaleStore = true;
      }
    } else {
      LOG.info("Storage partition directory: {} does not exist.", storePath);
    }
    return isStaleStore;
  }

  /**
   * An offset file associated with logged store {@code storeDir} is valid if it exists and is not empty.
   *
   * @param storeDir the base directory of the store
   * @param offsetFileName name of the offset file
   * @return true if the offset file is valid. false otherwise.
   */
  public static boolean isOffsetFileValid(File storeDir, String offsetFileName) {
    boolean hasValidOffsetFile = false;
    if (storeDir.exists()) {
      String offsetContents = readOffsetFile(storeDir, offsetFileName);
      if (offsetContents != null && !offsetContents.isEmpty()) {
        hasValidOffsetFile = true;
      } else {
        LOG.info("Offset file is not valid for store: {}.", storeDir.toPath());
      }
    }

    return hasValidOffsetFile;
  }

  /**
<<<<<<< HEAD
   * Check if the storeDirectory exists.
   *
   * @param storeDir the base directory of the store
   * @return true if the storeDirectory exists, false otherwise
   */
  public static boolean storeDirectoryExists(File storeDir) {
    return storeDir.exists();
=======
   * Check if a store's disk footprint exists.
   *
   * @param storeDir the base directory of the store
   * @return true if a non-empty storeDir exists, false otherwise
   */
  public static boolean storeExists(File storeDir) {
    return storeDir.exists() && storeDir.list().length > 0;
>>>>>>> 09514cd9
  }

  /**
   * Read and return the contents of the offset file.
   *
   * @param storagePartitionDir the base directory of the store
   * @param offsetFileName name of the offset file
   * @return the content of the offset file if it exists for the store, null otherwise.
   */
  public static String readOffsetFile(File storagePartitionDir, String offsetFileName) {
    String offset = null;
    File offsetFileRef = new File(storagePartitionDir, offsetFileName);
    String storePath = storagePartitionDir.getPath();

    if (offsetFileRef.exists()) {
      LOG.info("Found offset file in storage partition directory: {}", storePath);
      try {
        offset = FileUtil.readWithChecksum(offsetFileRef);
      } catch (Exception e) {
        LOG.warn("Failed to read offset file in storage partition directory: {}", storePath, e);
      }
    } else {
      LOG.info("No offset file found in storage partition directory: {}", storePath);
    }

    return offset;
  }

  /**
   * Creates and returns a File pointing to the directory for the given store and task, given a particular base directory.
   *
   * @param storeBaseDir the base directory to use
   * @param storeName the store name to use
   * @param taskName the task name which is referencing the store
   * @return the partition directory for the store
   */
  public static File getStorePartitionDir(File storeBaseDir, String storeName, TaskName taskName) {
    return new File(storeBaseDir, (storeName + File.separator + taskName.toString()).replace(' ', '_'));
  }
}<|MERGE_RESOLUTION|>--- conflicted
+++ resolved
@@ -116,15 +116,6 @@
   }
 
   /**
-<<<<<<< HEAD
-   * Check if the storeDirectory exists.
-   *
-   * @param storeDir the base directory of the store
-   * @return true if the storeDirectory exists, false otherwise
-   */
-  public static boolean storeDirectoryExists(File storeDir) {
-    return storeDir.exists();
-=======
    * Check if a store's disk footprint exists.
    *
    * @param storeDir the base directory of the store
@@ -132,7 +123,6 @@
    */
   public static boolean storeExists(File storeDir) {
     return storeDir.exists() && storeDir.list().length > 0;
->>>>>>> 09514cd9
   }
 
   /**
