--- conflicted
+++ resolved
@@ -78,11 +78,7 @@
    * @return String denoting the file path of the store with the given checkpoint id
    */
   public static String getCheckpointDirPath(File taskStoreDir, CheckpointId checkpointId) {
-<<<<<<< HEAD
-    return taskStoreDir.getPath() + "-" + checkpointId.toString();
-=======
     return taskStoreDir.getPath() + "-" + checkpointId.serialize();
->>>>>>> c117a685
   }
 
   /**
