/*
 * Licensed to the Apache Software Foundation (ASF) under one
 * or more contributor license agreements.  See the NOTICE file
 * distributed with this work for additional information
 * regarding copyright ownership.  The ASF licenses this file
 * to you under the Apache License, Version 2.0 (the
 * "License"); you may not use this file except in compliance
 * with the License.  You may obtain a copy of the License at
 *
 *   http://www.apache.org/licenses/LICENSE-2.0
 *
 * Unless required by applicable law or agreed to in writing,
 * software distributed under the License is distributed on an
 * "AS IS" BASIS, WITHOUT WARRANTIES OR CONDITIONS OF ANY
 * KIND, either express or implied.  See the License for the
 * specific language governing permissions and limitations
 * under the License.
 */
package org.apache.samza.execution;

import java.io.UnsupportedEncodingException;
import java.time.Duration;
import java.util.List;
import java.util.concurrent.TimeUnit;
import java.util.concurrent.TimeoutException;
import org.apache.samza.SamzaException;
import org.apache.samza.application.descriptors.ApplicationDescriptor;
import org.apache.samza.application.descriptors.ApplicationDescriptorImpl;
import org.apache.samza.config.ApplicationConfig;
import org.apache.samza.config.JobConfig;
import org.apache.samza.config.JobCoordinatorConfig;
import org.apache.samza.coordinator.CoordinationConstants;
import org.apache.samza.coordinator.CoordinationUtils;
import org.apache.samza.coordinator.DistributedLock;
import org.apache.samza.metadatastore.MetadataStore;
import org.apache.samza.metadatastore.MetadataStoreFactory;
import org.apache.samza.metrics.MetricsRegistryMap;
import org.apache.samza.system.StreamSpec;
import org.apache.samza.util.Util;
import org.apache.samza.zk.ZkMetadataStoreFactory;
import org.slf4j.Logger;
import org.slf4j.LoggerFactory;


/**
 * Temporarily helper class with specific implementation of {@link JobPlanner#prepareJobs()}
 * for standalone Samza processors.
 *
 * TODO: we need to consolidate this with {@link ExecutionPlanner} after SAMZA-1811.
 */
public class LocalJobPlanner extends JobPlanner {
  private static final Logger LOG = LoggerFactory.getLogger(LocalJobPlanner.class);
  private static final String STREAM_CREATION_METADATA_STORE = "StreamCreationCoordinationStore";
  private static final String METADATA_STORE_FACTORY_CONFIG = "metadata.store.factory";
  public final static String DEFAULT_METADATA_STORE_FACTORY = ZkMetadataStoreFactory.class.getName();
  private static final String STREAM_CREATED_STATE_KEY = "StreamCreated_%s";

  private final String processorId;
  private final CoordinationUtils coordinationUtils;
  private final String runId;

  public LocalJobPlanner(ApplicationDescriptorImpl<? extends ApplicationDescriptor> descriptor, String processorId) {
    super(descriptor);
    this.processorId = processorId;
    JobCoordinatorConfig jcConfig = new JobCoordinatorConfig(userConfig);
    this.coordinationUtils = jcConfig.getCoordinationUtilsFactory().getCoordinationUtils(CoordinationConstants.APPLICATION_RUNNER_PATH_SUFFIX, processorId, userConfig);
    this.runId = null;
  }

  public LocalJobPlanner(ApplicationDescriptorImpl<? extends ApplicationDescriptor> descriptor, CoordinationUtils coordinationUtils, String processorId, String runId) {
    super(descriptor);
    this.coordinationUtils = coordinationUtils;
    this.processorId = processorId;
    this.runId = runId;
  }

  @Override
  public List<JobConfig> prepareJobs() {
    // for high-level DAG, generating the plan and job configs
    // 1. initialize and plan
    ExecutionPlan plan = getExecutionPlan(runId);

    String executionPlanJson = "";
    try {
      executionPlanJson = plan.getPlanAsJson();
    } catch (Exception e) {
      throw new SamzaException("Failed to create plan JSON.", e);
    }
    writePlanJsonFile(executionPlanJson);
    LOG.info("Execution Plan: \n" + executionPlanJson);
    String planId = String.valueOf(executionPlanJson.hashCode());

    List<JobConfig> jobConfigs = plan.getJobConfigs();
    if (jobConfigs.isEmpty()) {
      throw new SamzaException("No jobs in the plan.");
    }

    // 2. create the necessary streams
    // TODO: System generated intermediate streams should have robust naming scheme. See SAMZA-1391
    // TODO: this works for single-job applications. For multi-job applications, ExecutionPlan should return an AppConfig
    // to be used for the whole application
    JobConfig jobConfig = jobConfigs.get(0);
    StreamManager streamManager = null;
    try {
      // create the StreamManager to create intermediate streams in the plan
      streamManager = buildAndStartStreamManager(jobConfig);
      createStreams(planId, plan.getIntermediateStreams(), streamManager);
    } finally {
      if (streamManager != null) {
        streamManager.stop();
      }
    }
    return jobConfigs;
  }

  /**
   * Create intermediate streams using {@link StreamManager}.
   * If {@link CoordinationUtils} is provided, this function will first invoke leader election, and the leader
   * will create the streams. All the runner processes will wait on the latch that is released after the leader finishes
   * stream creation.
   * @param planId a unique identifier representing the plan used for coordination purpose
   * @param intStreams list of intermediate {@link StreamSpec}s
   * @param streamManager the {@link StreamManager} used to create streams
   */
  private void createStreams(String planId, List<StreamSpec> intStreams, StreamManager streamManager) {
    if (intStreams.isEmpty()) {
      LOG.info("Set of intermediate streams is empty. Nothing to create.");
      return;
    }
    LOG.info("A single processor must create the intermediate streams. Processor {} will attempt to acquire the lock.", processorId);
    // Move the scope of coordination utils within stream creation to address long idle connection problem.
    // Refer SAMZA-1385 for more details
<<<<<<< HEAD
    JobCoordinatorConfig jcConfig = new JobCoordinatorConfig(userConfig);
    String coordinationId = new ApplicationConfig(userConfig).getGlobalAppId() + APPLICATION_RUNNER_PATH_SUFFIX;
    CoordinationUtils coordinationUtils = jcConfig.getCoordinationUtilsFactory(getClass().getClassLoader())
        .getCoordinationUtils(coordinationId, uid, userConfig);
=======
>>>>>>> 1cd1892d
    if (coordinationUtils == null) {
      LOG.warn("Processor {} failed to create utils. Each processor will attempt to create streams.", processorId);
      // each application process will try creating the streams, which
      // requires stream creation to be idempotent
      streamManager.createStreams(intStreams);
      return;
    }

    // If BATCH, then need to create new intermediate streams every run.
    // planId does not change every run and hence, need to use runid
    // as the lockId to create a new lock with state each run
    // to create new streams each run.
    // If run.id is null, defaults to old behavior of using planId
    boolean isAppModeBatch = new ApplicationConfig(userConfig).getAppMode() == ApplicationConfig.ApplicationMode.BATCH;
    String lockId = planId;
    if (isAppModeBatch && runId != null) {
      lockId = runId;
    }
    try {
      checkAndCreateStreams(lockId, intStreams, streamManager);
    } catch (TimeoutException te) {
      throw new SamzaException(String.format("Processor {} failed to get the lock for stream initialization within timeout.", processorId), te);
    } finally {
      if (!isAppModeBatch && coordinationUtils != null) {
        coordinationUtils.close();
      }
    }
  }

  private void checkAndCreateStreams(String lockId, List<StreamSpec> intStreams, StreamManager streamManager) throws TimeoutException {
    MetadataStore metadataStore = getMetadataStore();
    DistributedLock distributedLock = coordinationUtils.getLock(lockId);
    if (distributedLock == null || metadataStore == null) {
      LOG.warn("Processor {} failed to create utils. Each processor will attempt to create streams.", processorId);
      // each application process will try creating the streams, which requires stream creation to be idempotent
      streamManager.createStreams(intStreams);
      return;
    }
    //Start timer for timeout
    long startTime = System.currentTimeMillis();
    long lockTimeout = TimeUnit.MILLISECONDS.convert(CoordinationConstants.LOCK_TIMEOUT_MS, TimeUnit.MILLISECONDS);

    // If "stream created state" exists in store then skip stream creation
    // Else acquire lock, create streams, set state in store and unlock
    // Checking for state before acquiring lock to prevent all processors from acquiring lock
    // In a while loop so that if two processors check state simultaneously then
    // to make sure the processor not acquiring the lock
    // does not die of timeout exception and comes back and checks for state and proceeds
    while ((System.currentTimeMillis() - startTime) < lockTimeout) {
      if (metadataStore.get(String.format(STREAM_CREATED_STATE_KEY, lockId)) != null) {
        LOG.info("Processor {} found streams created state data. They must've been created by another processor.", processorId);
        break;
      }
      try {
        if (distributedLock.lock(Duration.ofMillis(10000))) {
          LOG.info("lock acquired for streams creation by Processor " + processorId);
          streamManager.createStreams(intStreams);
          String streamCreatedMessage = "Streams created by processor " + processorId;
          metadataStore.put(String.format(STREAM_CREATED_STATE_KEY, lockId), streamCreatedMessage.getBytes("UTF-8"));
          distributedLock.unlock();
          break;
        } else {
          LOG.info("Processor {} failed to get the lock for stream initialization. Will try again until time out", processorId);
        }
      } catch (UnsupportedEncodingException e) {
        String msg = String.format("Processor {} failed to encode string for stream initialization", processorId);
        throw new SamzaException(msg, e);
      }
    }
    if ((System.currentTimeMillis() - startTime) >= lockTimeout) {
      throw new TimeoutException(String.format("Processor {} failed to get the lock for stream initialization within {} milliseconds.", processorId, CoordinationConstants.LOCK_TIMEOUT_MS));
    }
  }

  private MetadataStore getMetadataStore() {
    String metadataStoreFactoryClass = appDesc.getConfig().get(METADATA_STORE_FACTORY_CONFIG);
    if (metadataStoreFactoryClass == null) {
      metadataStoreFactoryClass = DEFAULT_METADATA_STORE_FACTORY;
    }
    MetadataStoreFactory metadataStoreFactory = Util.getObj(metadataStoreFactoryClass, MetadataStoreFactory.class);
    return metadataStoreFactory.getMetadataStore(STREAM_CREATION_METADATA_STORE, appDesc.getConfig(), new MetricsRegistryMap());
  }
}<|MERGE_RESOLUTION|>--- conflicted
+++ resolved
@@ -63,7 +63,8 @@
     super(descriptor);
     this.processorId = processorId;
     JobCoordinatorConfig jcConfig = new JobCoordinatorConfig(userConfig);
-    this.coordinationUtils = jcConfig.getCoordinationUtilsFactory().getCoordinationUtils(CoordinationConstants.APPLICATION_RUNNER_PATH_SUFFIX, processorId, userConfig);
+    this.coordinationUtils = jcConfig.getCoordinationUtilsFactory()
+        .getCoordinationUtils(CoordinationConstants.APPLICATION_RUNNER_PATH_SUFFIX, processorId, userConfig);
     this.runId = null;
   }
 
@@ -130,13 +131,6 @@
     LOG.info("A single processor must create the intermediate streams. Processor {} will attempt to acquire the lock.", processorId);
     // Move the scope of coordination utils within stream creation to address long idle connection problem.
     // Refer SAMZA-1385 for more details
-<<<<<<< HEAD
-    JobCoordinatorConfig jcConfig = new JobCoordinatorConfig(userConfig);
-    String coordinationId = new ApplicationConfig(userConfig).getGlobalAppId() + APPLICATION_RUNNER_PATH_SUFFIX;
-    CoordinationUtils coordinationUtils = jcConfig.getCoordinationUtilsFactory(getClass().getClassLoader())
-        .getCoordinationUtils(coordinationId, uid, userConfig);
-=======
->>>>>>> 1cd1892d
     if (coordinationUtils == null) {
       LOG.warn("Processor {} failed to create utils. Each processor will attempt to create streams.", processorId);
       // each application process will try creating the streams, which
