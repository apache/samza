--- conflicted
+++ resolved
@@ -186,20 +186,12 @@
     // The visited set keeps track of the join specs that have been already inserted in the queue before
     Set<OperatorSpec> visited = new HashSet<>();
 
-<<<<<<< HEAD
-    jobGraph.getSpecGraph().getInputOperators().entrySet().forEach(entry -> {
-        StreamConfig streamConfig = new StreamConfig(config);
-        StreamEdge streamEdge = jobGraph.getOrCreateStreamEdge(getStreamSpec(entry.getKey(), streamConfig));
-        // Traverses the graph to find and update mappings for all Joins reachable from this input StreamEdge
-        findReachableJoins(entry.getValue(), streamEdge, joinSpecToStreamEdges, streamEdgeToJoinSpecs, joinQ, visited);
-=======
     StreamConfig streamConfig = new StreamConfig(config);
 
     jobGraph.getSpecGraph().getInputOperators().forEach((key, value) -> {
         StreamEdge streamEdge = jobGraph.getOrCreateStreamEdge(getStreamSpec(key, streamConfig));
         // Traverses the StreamGraph to find and update mappings for all Joins reachable from this input StreamEdge
         findReachableJoins(value, streamEdge, joinSpecToStreamEdges, streamEdgeToJoinSpecs, joinQ, visited);
->>>>>>> 06488bf7
       });
 
     // At this point, joinQ contains joinSpecs where at least one of the input stream edge partitions is known.
