/*
 * Licensed to the Apache Software Foundation (ASF) under one
 * or more contributor license agreements.  See the NOTICE file
 * distributed with this work for additional information
 * regarding copyright ownership.  The ASF licenses this file
 * to you under the Apache License, Version 2.0 (the
 * "License"); you may not use this file except in compliance
 * with the License.  You may obtain a copy of the License at
 *
 *   http://www.apache.org/licenses/LICENSE-2.0
 *
 * Unless required by applicable law or agreed to in writing,
 * software distributed under the License is distributed on an
 * "AS IS" BASIS, WITHOUT WARRANTIES OR CONDITIONS OF ANY
 * KIND, either express or implied.  See the License for the
 * specific language governing permissions and limitations
 * under the License.
 */

package org.apache.samza.execution;

import com.google.common.collect.HashMultimap;
import com.google.common.collect.Multimap;
import java.util.Collection;
import java.util.HashMap;
import java.util.HashSet;
import java.util.LinkedList;
import java.util.Map;
import java.util.Queue;
import java.util.Set;
import org.apache.samza.SamzaException;
import org.apache.samza.config.Config;
import org.apache.samza.config.JobConfig;
import org.apache.samza.operators.MessageStream;
import org.apache.samza.operators.MessageStreamImpl;
import org.apache.samza.operators.StreamGraphImpl;
import org.apache.samza.operators.spec.OperatorSpec;
import org.apache.samza.operators.spec.PartialJoinOperatorSpec;
import org.apache.samza.system.StreamSpec;
import org.apache.samza.system.SystemStream;
import org.slf4j.Logger;
import org.slf4j.LoggerFactory;


/**
 * The ExecutionPlanner creates the physical execution graph for the StreamGraph, and
 * the intermediate topics needed for the execution.
 */
public class ExecutionPlanner {
  private static final Logger log = LoggerFactory.getLogger(ExecutionPlanner.class);

  private final Config config;
  private final StreamManager streamManager;

  public ExecutionPlanner(Config config, StreamManager streamManager) {
    this.config = config;
    this.streamManager = streamManager;
  }

<<<<<<< HEAD
  public ExecutionPlan plan(StreamGraph streamGraph) throws Exception {
=======
  public JobGraph plan(StreamGraphImpl streamGraph) throws Exception {
>>>>>>> 4bf8ab6e
    // create physical job graph based on stream graph
    JobGraph jobGraph = createJobGraph(streamGraph);

    if (!jobGraph.getIntermediateStreamEdges().isEmpty()) {
      // figure out the partitions for internal streams
      calculatePartitions(streamGraph, jobGraph);
    }

    return jobGraph;
  }

  /**
   * Create the physical graph from StreamGraph
   */
<<<<<<< HEAD
  /* package private */ JobGraph createJobGraph(StreamGraph streamGraph) {
    JobGraph jobGraph = new JobGraph(config);
    Set<StreamSpec> sourceStreams = new HashSet<>(streamGraph.getInStreams().keySet());
    Set<StreamSpec> sinkStreams = new HashSet<>(streamGraph.getOutStreams().keySet());
=======
  /* package private */ JobGraph createJobGraph(StreamGraphImpl streamGraph) {
    JobGraph jobGraph = new JobGraph(streamGraph, config);
    Set<StreamSpec> sourceStreams = new HashSet<>(streamGraph.getInputStreams().keySet());
    Set<StreamSpec> sinkStreams = new HashSet<>(streamGraph.getOutputStreams().keySet());
>>>>>>> 4bf8ab6e
    Set<StreamSpec> intStreams = new HashSet<>(sourceStreams);
    intStreams.retainAll(sinkStreams);
    sourceStreams.removeAll(intStreams);
    sinkStreams.removeAll(intStreams);

    // For this phase, we have a single job node for the whole dag
    String jobName = config.get(JobConfig.JOB_NAME());
    String jobId = config.get(JobConfig.JOB_ID(), "1");
    JobNode node = jobGraph.getOrCreateNode(jobName, jobId, streamGraph);

    // add sources
    sourceStreams.forEach(spec -> jobGraph.addSource(spec, node));

    // add sinks
    sinkStreams.forEach(spec -> jobGraph.addSink(spec, node));

    // add intermediate streams
    intStreams.forEach(spec -> jobGraph.addIntermediateStream(spec, node, node));

    jobGraph.validate();

    return jobGraph;
  }

  /**
   * Figure out the number of partitions of all streams
   */
  /* package private */ void calculatePartitions(StreamGraphImpl streamGraph, JobGraph jobGraph) {
    // fetch the external streams partition info
    updateExistingPartitions(jobGraph, streamManager);

    // calculate the partitions for the input streams of join operators
    calculateJoinInputPartitions(streamGraph, jobGraph);

    // calculate the partitions for the rest of intermediate streams
    calculateIntStreamPartitions(jobGraph, config);

    // validate all the partitions are assigned
    validatePartitions(jobGraph);
  }

  /**
   * Fetch the partitions of source/sink streams and update the StreamEdges.
   * @param jobGraph {@link JobGraph}
   * @param streamManager the {@StreamManager} to interface with the streams.
   */
  /* package private */ static void updateExistingPartitions(JobGraph jobGraph, StreamManager streamManager) {
    Set<StreamEdge> existingStreams = new HashSet<>();
    existingStreams.addAll(jobGraph.getSources());
    existingStreams.addAll(jobGraph.getSinks());

    Multimap<String, StreamEdge> systemToStreamEdges = HashMultimap.create();
    // group the StreamEdge(s) based on the system name
    existingStreams.forEach(streamEdge -> {
        SystemStream systemStream = streamEdge.getSystemStream();
        systemToStreamEdges.put(systemStream.getSystem(), streamEdge);
      });
    for (Map.Entry<String, Collection<StreamEdge>> entry : systemToStreamEdges.asMap().entrySet()) {
      String systemName = entry.getKey();
      Collection<StreamEdge> streamEdges = entry.getValue();
      Map<String, StreamEdge> streamToStreamEdge = new HashMap<>();
      // create the stream name to StreamEdge mapping for this system
      streamEdges.forEach(streamEdge -> streamToStreamEdge.put(streamEdge.getSystemStream().getStream(), streamEdge));
      // retrieve the partition counts for the streams in this system
      Map<String, Integer> streamToPartitionCount = streamManager.getStreamPartitionCounts(systemName, streamToStreamEdge.keySet());
      // set the partitions of a stream to its StreamEdge
      streamToPartitionCount.forEach((stream, partitionCount) -> {
          streamToStreamEdge.get(stream).setPartitionCount(partitionCount);
          log.debug("Partition count is {} for stream {}", partitionCount, stream);
        });
    }
  }

  /**
   * Calculate the partitions for the input streams of join operators
   */
  /* package private */ static void calculateJoinInputPartitions(StreamGraphImpl streamGraph, JobGraph jobGraph) {
    // mapping from a source stream to all join specs reachable from it
    Multimap<OperatorSpec, StreamEdge> joinSpecToStreamEdges = HashMultimap.create();
    // reverse mapping of the above
    Multimap<StreamEdge, OperatorSpec> streamEdgeToJoinSpecs = HashMultimap.create();
    // Mapping from the output stream to the join spec. Since StreamGraph creates two partial join operators for a join and they
    // will have the same output stream, this mapping is used to choose one of them as the unique join spec representing this join
    // (who register first in the map wins).
    Map<MessageStream, OperatorSpec> outputStreamToJoinSpec = new HashMap<>();
    // A queue of joins with known input partitions
    Queue<OperatorSpec> joinQ = new LinkedList<>();
    // The visited set keeps track of the join specs that have been already inserted in the queue before
    Set<OperatorSpec> visited = new HashSet<>();

    streamGraph.getInputStreams().entrySet().forEach(entry -> {
        StreamEdge streamEdge = jobGraph.getOrCreateEdge(entry.getKey());
        // Traverses the StreamGraph to find and update mappings for all Joins reachable from this input StreamEdge
        findReachableJoins(entry.getValue(), streamEdge, joinSpecToStreamEdges, streamEdgeToJoinSpecs,
            outputStreamToJoinSpec, joinQ, visited);
      });

    // At this point, joinQ contains joinSpecs where at least one of the input stream edge partitions is known.
    while (!joinQ.isEmpty()) {
      OperatorSpec join = joinQ.poll();
      int partitions = StreamEdge.PARTITIONS_UNKNOWN;
      // loop through the input streams to the join and find the partition count
      for (StreamEdge edge : joinSpecToStreamEdges.get(join)) {
        int edgePartitions = edge.getPartitionCount();
        if (edgePartitions != StreamEdge.PARTITIONS_UNKNOWN) {
          if (partitions == StreamEdge.PARTITIONS_UNKNOWN) {
            //if the partition is not assigned
            partitions = edgePartitions;
          } else if (partitions != edgePartitions) {
            throw  new SamzaException(String.format(
                "Unable to resolve input partitions of stream %s for join. Expected: %d, Actual: %d",
                edge.getFormattedSystemStream(), partitions, edgePartitions));
          }
        }
      }
      // assign the partition count for intermediate streams
      for (StreamEdge edge : joinSpecToStreamEdges.get(join)) {
        if (edge.getPartitionCount() <= 0) {
          edge.setPartitionCount(partitions);

          // find other joins can be inferred by setting this edge
          for (OperatorSpec op : streamEdgeToJoinSpecs.get(edge)) {
            if (!visited.contains(op)) {
              joinQ.add(op);
              visited.add(op);
            }
          }
        }
      }
    }
  }

  /**
   * This function traverses the StreamGraph to find and update mappings for all Joins reachable from this input StreamEdge
   * @param inputMessageStream next input MessageStream to traverse {@link MessageStream}
   * @param sourceStreamEdge source {@link StreamEdge}
   * @param joinSpecToStreamEdges mapping from join spec to its source {@link StreamEdge}s
   * @param streamEdgeToJoinSpecs mapping from source {@link StreamEdge} to the join specs that consumes it
   * @param outputStreamToJoinSpec mapping from the output stream to the join spec
   * @param joinQ queue that contains joinSpecs where at least one of the input stream edge partitions is known.
   */
  private static void findReachableJoins(MessageStream inputMessageStream, StreamEdge sourceStreamEdge,
      Multimap<OperatorSpec, StreamEdge> joinSpecToStreamEdges, Multimap<StreamEdge, OperatorSpec> streamEdgeToJoinSpecs,
      Map<MessageStream, OperatorSpec> outputStreamToJoinSpec, Queue<OperatorSpec> joinQ, Set<OperatorSpec> visited) {
    Collection<OperatorSpec> specs = ((MessageStreamImpl) inputMessageStream).getRegisteredOperatorSpecs();
    for (OperatorSpec spec : specs) {
      if (spec instanceof PartialJoinOperatorSpec) {
        // every join will have two partial join operators
        // we will choose one of them in order to consolidate the inputs
        // the first one who registered with the outputStreamToJoinSpec will win
        MessageStream output = spec.getNextStream();
        OperatorSpec joinSpec = outputStreamToJoinSpec.get(output);
        if (joinSpec == null) {
          joinSpec = spec;
          outputStreamToJoinSpec.put(output, joinSpec);
        }

        joinSpecToStreamEdges.put(joinSpec, sourceStreamEdge);
        streamEdgeToJoinSpecs.put(sourceStreamEdge, joinSpec);

        if (!visited.contains(joinSpec) && sourceStreamEdge.getPartitionCount() > 0) {
          // put the joins with known input partitions into the queue
          joinQ.add(joinSpec);
          visited.add(joinSpec);
        }
      }

      if (spec.getNextStream() != null) {
        findReachableJoins(spec.getNextStream(), sourceStreamEdge, joinSpecToStreamEdges, streamEdgeToJoinSpecs, outputStreamToJoinSpec, joinQ,
            visited);
      }
    }
  }

  private static void calculateIntStreamPartitions(JobGraph jobGraph, Config config) {
    int partitions = config.getInt(JobConfig.JOB_INTERMEDIATE_STREAM_PARTITIONS(), StreamEdge.PARTITIONS_UNKNOWN);
    if (partitions < 0) {
      // use the following simple algo to figure out the partitions
      // partition = MAX(MAX(Input topic partitions), MAX(Output topic partitions))
      int maxInPartitions = maxPartition(jobGraph.getSources());
      int maxOutPartitions = maxPartition(jobGraph.getSinks());
      partitions = Math.max(maxInPartitions, maxOutPartitions);
    }
    for (StreamEdge edge : jobGraph.getIntermediateStreamEdges()) {
      if (edge.getPartitionCount() <= 0) {
        edge.setPartitionCount(partitions);
      }
    }
  }

  private static void validatePartitions(JobGraph jobGraph) {
    for (StreamEdge edge : jobGraph.getIntermediateStreamEdges()) {
      if (edge.getPartitionCount() <= 0) {
        throw new SamzaException(String.format("Failure to assign the partitions to Stream %s", edge.getFormattedSystemStream()));
      }
    }
  }

  /* package private */ static int maxPartition(Collection<StreamEdge> edges) {
    return edges.stream().map(StreamEdge::getPartitionCount).reduce(Integer::max).orElse(StreamEdge.PARTITIONS_UNKNOWN);
  }

}<|MERGE_RESOLUTION|>--- conflicted
+++ resolved
@@ -57,11 +57,7 @@
     this.streamManager = streamManager;
   }
 
-<<<<<<< HEAD
-  public ExecutionPlan plan(StreamGraph streamGraph) throws Exception {
-=======
-  public JobGraph plan(StreamGraphImpl streamGraph) throws Exception {
->>>>>>> 4bf8ab6e
+  public ExecutionPlan plan(StreamGraphImpl streamGraph) throws Exception {
     // create physical job graph based on stream graph
     JobGraph jobGraph = createJobGraph(streamGraph);
 
@@ -76,17 +72,10 @@
   /**
    * Create the physical graph from StreamGraph
    */
-<<<<<<< HEAD
-  /* package private */ JobGraph createJobGraph(StreamGraph streamGraph) {
+  /* package private */ JobGraph createJobGraph(StreamGraphImpl streamGraph) {
     JobGraph jobGraph = new JobGraph(config);
-    Set<StreamSpec> sourceStreams = new HashSet<>(streamGraph.getInStreams().keySet());
-    Set<StreamSpec> sinkStreams = new HashSet<>(streamGraph.getOutStreams().keySet());
-=======
-  /* package private */ JobGraph createJobGraph(StreamGraphImpl streamGraph) {
-    JobGraph jobGraph = new JobGraph(streamGraph, config);
     Set<StreamSpec> sourceStreams = new HashSet<>(streamGraph.getInputStreams().keySet());
     Set<StreamSpec> sinkStreams = new HashSet<>(streamGraph.getOutputStreams().keySet());
->>>>>>> 4bf8ab6e
     Set<StreamSpec> intStreams = new HashSet<>(sourceStreams);
     intStreams.retainAll(sinkStreams);
     sourceStreams.removeAll(intStreams);
