--- conflicted
+++ resolved
@@ -275,32 +275,8 @@
     }
   }
 
-<<<<<<< HEAD
-  private static int maxPartition(Collection<StreamEdge> edges) {
-    return edges.stream().map(StreamEdge::getPartitionCount).reduce(Integer::max).get();
-=======
-  private static void createStreams(ProcessorGraph graph, Map<String, SystemAdmin> sysAdmins) {
-    Multimap<String, StreamSpec> streamsToCreate = HashMultimap.create();
-    graph.getIntermediateStreams().forEach(edge -> {
-        StreamSpec streamSpec = createStreamSpec(edge);
-        streamsToCreate.put(edge.getSystemStream().getSystem(), streamSpec);
-      });
-
-    for (Map.Entry<String, Collection<StreamSpec>> entry : streamsToCreate.asMap().entrySet()) {
-      String systemName = entry.getKey();
-      SystemAdmin systemAdmin = sysAdmins.get(systemName);
-
-      for (StreamSpec stream : entry.getValue()) {
-        log.info("Creating stream {} with partitions {} on system {}",
-            new Object[]{stream.getPhysicalName(), stream.getPartitionCount(), systemName});
-        systemAdmin.createStream(stream);
-      }
-    }
-  }
-
   /* package private */ static int maxPartition(Collection<StreamEdge> edges) {
     return edges.stream().map(StreamEdge::getPartitionCount).reduce(Integer::max).orElse(StreamEdge.PARTITIONS_UNKNOWN);
->>>>>>> 9db47b86
   }
 
 }