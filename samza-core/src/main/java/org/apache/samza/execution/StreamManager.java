/*
 * Licensed to the Apache Software Foundation (ASF) under one
 * or more contributor license agreements.  See the NOTICE file
 * distributed with this work for additional information
 * regarding copyright ownership.  The ASF licenses this file
 * to you under the Apache License, Version 2.0 (the
 * "License"); you may not use this file except in compliance
 * with the License.  You may obtain a copy of the License at
 *
 *   http://www.apache.org/licenses/LICENSE-2.0
 *
 * Unless required by applicable law or agreed to in writing,
 * software distributed under the License is distributed on an
 * "AS IS" BASIS, WITHOUT WARRANTIES OR CONDITIONS OF ANY
 * KIND, either express or implied.  See the License for the
 * specific language governing permissions and limitations
 * under the License.
 */
package org.apache.samza.execution;

import com.google.common.annotations.VisibleForTesting;
import com.google.common.collect.HashMultimap;
import com.google.common.collect.Multimap;
import java.util.Collection;
import java.util.HashMap;
import java.util.List;
import java.util.Map;
import java.util.Set;
import java.util.stream.Collectors;

import org.apache.samza.SamzaException;
import org.apache.samza.checkpoint.CheckpointManager;
import org.apache.samza.config.*;
import org.apache.samza.metrics.MetricsRegistryMap;
import org.apache.samza.system.StreamSpec;
import org.apache.samza.system.SystemAdmin;
import org.apache.samza.system.SystemAdmins;
import org.apache.samza.system.SystemStream;
import org.apache.samza.system.SystemStreamMetadata;
import org.apache.samza.util.ReflectionUtil;
import org.apache.samza.util.StreamUtil;
import org.slf4j.Logger;
import org.slf4j.LoggerFactory;
import scala.collection.JavaConversions;


public class StreamManager {
  private static final Logger LOGGER = LoggerFactory.getLogger(StreamManager.class);

  private final SystemAdmins systemAdmins;

  public StreamManager(Config config) {
    this(new SystemAdmins(config));
  }

  @VisibleForTesting
  StreamManager(SystemAdmins systemAdmins) {
    this.systemAdmins = systemAdmins;
  }

  public void createStreams(List<StreamSpec> streams) {
    Multimap<String, StreamSpec> streamsGroupedBySystem = HashMultimap.create();
    streams.forEach(streamSpec ->
      streamsGroupedBySystem.put(streamSpec.getSystemName(), streamSpec));

    for (Map.Entry<String, Collection<StreamSpec>> entry : streamsGroupedBySystem.asMap().entrySet()) {
      String systemName = entry.getKey();
      SystemAdmin systemAdmin = systemAdmins.getSystemAdmin(systemName);

      for (StreamSpec stream : entry.getValue()) {
        LOGGER.info("Creating stream {} with partitions {} on system {}",
            new Object[]{stream.getPhysicalName(), stream.getPartitionCount(), systemName});
        systemAdmin.createStream(stream);
      }
    }
  }

  public void start() {
    this.systemAdmins.start();
  }

  public void stop() {
    this.systemAdmins.stop();
  }

  Map<String, Integer> getStreamPartitionCounts(String systemName, Set<String> streamNames) {
    Map<String, Integer> streamToPartitionCount = new HashMap<>();

    SystemAdmin systemAdmin = systemAdmins.getSystemAdmin(systemName);
    if (systemAdmin == null) {
      throw new SamzaException(String.format("System %s does not exist.", systemName));
    }

    // retrieve the metadata for the streams in this system
    Map<String, SystemStreamMetadata> streamToMetadata = systemAdmin.getSystemStreamMetadata(streamNames);
    // set the partitions of a stream to its StreamEdge
    streamToMetadata.forEach((stream, data) ->
      streamToPartitionCount.put(stream, data.getSystemStreamPartitionMetadata().size()));

    return streamToPartitionCount;
  }

  /**
   * This is a best-effort approach to clear the internal streams from previous run, including intermediate streams,
   * checkpoint stream and changelog streams.
   * For batch processing, we always clean up the previous internal streams and create a new set for each run.
   * @param prevConfig config of the previous run
   */
  public void clearStreamsFromPreviousRun(Config prevConfig, ClassLoader classLoader) {
    try {
      ApplicationConfig appConfig = new ApplicationConfig(prevConfig);
      LOGGER.info("run.id from previous run is {}", appConfig.getRunId());

      StreamConfig streamConfig = new StreamConfig(prevConfig);

      //Find all intermediate streams and clean up
      Set<StreamSpec> intStreams = JavaConversions.asJavaCollection(streamConfig.getStreamIds()).stream()
          .filter(streamConfig::getIsIntermediateStream)
          .map(id -> new StreamSpec(id, streamConfig.getPhysicalName(id), streamConfig.getSystem(id)))
          .collect(Collectors.toSet());
      intStreams.forEach(stream -> {
          LOGGER.info("Clear intermediate stream {} in system {}", stream.getPhysicalName(), stream.getSystemName());
          systemAdmins.getSystemAdmin(stream.getSystemName()).clearStream(stream);
        });

      //Find checkpoint stream and clean up
      TaskConfig taskConfig = new TaskConfig(prevConfig);
<<<<<<< HEAD
      taskConfig.getCheckpointManager(new MetricsRegistryMap()).ifPresent(CheckpointManager::clearCheckpoints);
=======
      String checkpointManagerFactoryClassName = taskConfig.getCheckpointManagerFactory()
          .getOrElse(defaultValue(null));
      if (checkpointManagerFactoryClassName != null) {
        CheckpointManager checkpointManager =
            ReflectionUtil.getObj(classLoader, checkpointManagerFactoryClassName, CheckpointManagerFactory.class)
                .getCheckpointManager(prevConfig, new MetricsRegistryMap());
        checkpointManager.clearCheckpoints();
      }
>>>>>>> 3b87fbd2

      //Find changelog streams and remove them
      StorageConfig storageConfig = new StorageConfig(prevConfig);
      for (String store : storageConfig.getStoreNames()) {
        String changelog = storageConfig.getChangelogStream(store).orElse(null);
        if (changelog != null) {
          LOGGER.info("Clear store {} changelog {}", store, changelog);
          SystemStream systemStream = StreamUtil.getSystemStreamFromNames(changelog);
          StreamSpec spec = StreamSpec.createChangeLogStreamSpec(systemStream.getStream(), systemStream.getSystem(), 1);
          systemAdmins.getSystemAdmin(spec.getSystemName()).clearStream(spec);
        }
      }
    } catch (Exception e) {
      // For batch, we always create a new set of internal streams (checkpoint, changelog and intermediate) with unique
      // id. So if clearStream doesn't work, it won't affect the correctness of the results.
      // We log a warning here and rely on retention to clean up the streams later.
      LOGGER.warn("Fail to clear internal streams from previous run. Please clean up manually.", e);
    }
  }

  /**
   * Create a unique stream name if it's batch mode and has a valid run.id.
   * @param stream physical name of the stream
   * @param config {@link Config} object
   * @return stream name created
   */
  public static String createUniqueNameForBatch(String stream, Config config) {
    ApplicationConfig appConfig = new ApplicationConfig(config);
    if (appConfig.getAppMode() == ApplicationConfig.ApplicationMode.BATCH && appConfig.getRunId() != null) {
      return stream + "-" + appConfig.getRunId();
    } else {
      return stream;
    }
  }
}<|MERGE_RESOLUTION|>--- conflicted
+++ resolved
@@ -37,7 +37,6 @@
 import org.apache.samza.system.SystemAdmins;
 import org.apache.samza.system.SystemStream;
 import org.apache.samza.system.SystemStreamMetadata;
-import org.apache.samza.util.ReflectionUtil;
 import org.apache.samza.util.StreamUtil;
 import org.slf4j.Logger;
 import org.slf4j.LoggerFactory;
@@ -125,18 +124,8 @@
 
       //Find checkpoint stream and clean up
       TaskConfig taskConfig = new TaskConfig(prevConfig);
-<<<<<<< HEAD
-      taskConfig.getCheckpointManager(new MetricsRegistryMap()).ifPresent(CheckpointManager::clearCheckpoints);
-=======
-      String checkpointManagerFactoryClassName = taskConfig.getCheckpointManagerFactory()
-          .getOrElse(defaultValue(null));
-      if (checkpointManagerFactoryClassName != null) {
-        CheckpointManager checkpointManager =
-            ReflectionUtil.getObj(classLoader, checkpointManagerFactoryClassName, CheckpointManagerFactory.class)
-                .getCheckpointManager(prevConfig, new MetricsRegistryMap());
-        checkpointManager.clearCheckpoints();
-      }
->>>>>>> 3b87fbd2
+      taskConfig.getCheckpointManager(new MetricsRegistryMap(), classLoader)
+          .ifPresent(CheckpointManager::clearCheckpoints);
 
       //Find changelog streams and remove them
       StorageConfig storageConfig = new StorageConfig(prevConfig);
