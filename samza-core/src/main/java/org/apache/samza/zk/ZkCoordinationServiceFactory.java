--- conflicted
+++ resolved
@@ -30,17 +30,7 @@
   // TODO - Why should this method be synchronized?
   synchronized public CoordinationUtils getCoordinationService(String groupId, String participantId, Config config) {
     ZkConfig zkConfig = new ZkConfig(config);
-<<<<<<< HEAD
     ZkClient zkClient = ZkUtils.createZkClient(zkConfig);
-=======
-    ZkClient zkClient;
-    try {
-      zkClient = new ZkClient(zkConfig.getZkConnect(), zkConfig.getZkSessionTimeoutMs(), zkConfig.getZkConnectionTimeoutMs());
-    } catch (Exception e) {
-      throw new SamzaException("zkClient failed to connect to ZK at :" + zkConfig.getZkConnect(), e);
-    }
-
->>>>>>> 433d5ef6
     ZkUtils zkUtils = new ZkUtils(new ZkKeyBuilder(groupId), zkClient, zkConfig.getZkConnectionTimeoutMs());
     return new ZkCoordinationUtils(participantId, zkConfig, zkUtils, new ScheduleAfterDebounceTime());
   }
