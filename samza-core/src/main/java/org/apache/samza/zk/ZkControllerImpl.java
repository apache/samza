/*
 * Licensed to the Apache Software Foundation (ASF) under one
 * or more contributor license agreements.  See the NOTICE file
 * distributed with this work for additional information
 * regarding copyright ownership.  The ASF licenses this file
 * to you under the Apache License, Version 2.0 (the
 * "License"); you may not use this file except in compliance
 * with the License.  You may obtain a copy of the License at
 *
 *   http://www.apache.org/licenses/LICENSE-2.0
 *
 * Unless required by applicable law or agreed to in writing,
 * software distributed under the License is distributed on an
 * "AS IS" BASIS, WITHOUT WARRANTIES OR CONDITIONS OF ANY
 * KIND, either express or implied.  See the License for the
 * specific language governing permissions and limitations
 * under the License.
 */

package org.apache.samza.zk;

import org.I0Itec.zkclient.IZkChildListener;
import org.I0Itec.zkclient.IZkDataListener;
import org.apache.samza.SamzaException;
import org.apache.samza.coordinator.LeaderElector;
import org.slf4j.Logger;
import org.slf4j.LoggerFactory;

import java.util.List;


public class ZkControllerImpl implements ZkController {
  private static final Logger LOG = LoggerFactory.getLogger(ZkControllerImpl.class);

  private final String processorIdStr;
  private final ZkUtils zkUtils;
  private final ZkControllerListener zkControllerListener;
  private final LeaderElector zkLeaderElector;

  public ZkControllerImpl(String processorIdStr, ZkUtils zkUtils,
      ZkControllerListener zkControllerListener, LeaderElector zkLeaderElector) {
    this.processorIdStr = processorIdStr;
    this.zkUtils = zkUtils;
    this.zkControllerListener = zkControllerListener;
    this.zkLeaderElector = zkLeaderElector;

    init();
  }

  private void init() {
    ZkKeyBuilder keyBuilder = zkUtils.getKeyBuilder();
    zkUtils.makeSurePersistentPathsExists(
        new String[]{
            keyBuilder.getProcessorsPath(),
            keyBuilder.getJobModelVersionPath(),
            keyBuilder.getJobModelPathPrefix()});
  }

  @Override
  public void register() {
    // TODO - make a loop here with some number of attempts.
    // possibly split into two method - becomeLeader() and becomeParticipant()
    zkLeaderElector.tryBecomeLeader();

    // subscribe to JobModel version updates
    zkUtils.subscribeToJobModelVersionChange(new ZkJobModelVersionChangeHandler());
  }

  @Override
  public boolean isLeader() {
    return zkLeaderElector.amILeader();
  }

  @Override
  public void stop() {
    if (isLeader()) {
      zkLeaderElector.resignLeadership();
    }
<<<<<<< HEAD
    zkUtils.getZkClient().close();
=======

    // close zk connection
    if (zkUtils != null) {
      zkUtils.getZkClient().close();
    }
>>>>>>> 92b67b7a
  }

  @Override
  public void subscribeToProcessorChange() {
    zkUtils.subscribeToProcessorChange(new ProcessorChangeHandler());
  }

  // Only by Leader
  class ProcessorChangeHandler implements IZkChildListener {
    /**
     * Called when the children of the given path changed.
     *
     * @param parentPath    The parent path
     * @param currentChildren The children or null if the root node (parent path) was deleted.
     * @throws Exception
     */
    @Override
    public void handleChildChange(String parentPath, List<String> currentChildren) throws Exception {
      if (currentChildren == null) {
        // this may happen only in case of exception in ZK. It happens if the zkNode has been deleted.
        // So the notification will pass 'null' as the list of children. Exception should be visible in the logs.
        // It makes no sense to pass it further down.
        LOG.error("handleChildChange on path " + parentPath + " was invoked with NULL list of children");
        return;
      }
      LOG.info(
          "ZkControllerImpl::ProcessorChangeHandler::handleChildChange - Path: " + parentPath + "  Current Children: "
              + currentChildren);
      zkControllerListener.onProcessorChange(currentChildren);
    }
  }

  class ZkJobModelVersionChangeHandler implements IZkDataListener {
    /**
     * called when job model version gets updated
     * @param dataPath
     * @param data
     * @throws Exception
     */
    @Override
    public void handleDataChange(String dataPath, Object data) throws Exception {
      LOG.info("pid=" + processorIdStr + ". Got notification on version update change. path=" + dataPath + "; data="
          + data);
      zkControllerListener.onNewJobModelAvailable((String) data);
    }

    @Override
    public void handleDataDeleted(String dataPath) throws Exception {
      throw new SamzaException("version update path has been deleted!");
    }
  }
}<|MERGE_RESOLUTION|>--- conflicted
+++ resolved
@@ -76,15 +76,11 @@
     if (isLeader()) {
       zkLeaderElector.resignLeadership();
     }
-<<<<<<< HEAD
-    zkUtils.getZkClient().close();
-=======
 
     // close zk connection
     if (zkUtils != null) {
       zkUtils.getZkClient().close();
     }
->>>>>>> 92b67b7a
   }
 
   @Override
