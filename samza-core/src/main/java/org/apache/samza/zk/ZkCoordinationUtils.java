--- conflicted
+++ resolved
@@ -18,6 +18,7 @@
  */
 package org.apache.samza.zk;
 
+import org.I0Itec.zkclient.exception.ZkInterruptedException;
 import org.apache.samza.config.ZkConfig;
 import org.apache.samza.coordinator.CoordinationUtils;
 import org.apache.samza.coordinator.DistributedLockWithState;
@@ -51,10 +52,10 @@
   }
 
   @Override
-<<<<<<< HEAD
   public DistributedLockWithState getLockWithState(String lockId) {
     return new ZkDistributedLock(processorIdStr, zkUtils, lockId);
-=======
+  }
+
   public void close() {
     try {
       if (zkUtils != null)
@@ -63,7 +64,6 @@
       // Swallowing due to occurrence in the last stage of lifecycle(Not actionable).
       LOG.error("Exception in close(): ", ex);
     }
->>>>>>> 4bb0afc0
   }
 
   // TODO - SAMZA-1128 CoordinationService should directly depend on ZkUtils and DebounceTimer
