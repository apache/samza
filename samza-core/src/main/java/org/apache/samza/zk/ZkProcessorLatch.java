/*
 * Licensed to the Apache Software Foundation (ASF) under one
 * or more contributor license agreements.  See the NOTICE file
 * distributed with this work for additional information
 * regarding copyright ownership.  The ASF licenses this file
 * to you under the Apache License, Version 2.0 (the
 * "License"); you may not use this file except in compliance
 * with the License.  You may obtain a copy of the License at
 *
 *   http://www.apache.org/licenses/LICENSE-2.0
 *
 * Unless required by applicable law or agreed to in writing,
 * software distributed under the License is distributed on an
 * "AS IS" BASIS, WITHOUT WARRANTIES OR CONDITIONS OF ANY
 * KIND, either express or implied.  See the License for the
 * specific language governing permissions and limitations
 * under the License.
 */
package org.apache.samza.zk;

import java.util.concurrent.TimeUnit;

import java.util.concurrent.TimeoutException;
import org.apache.samza.coordinator.Latch;
import org.slf4j.Logger;
import org.slf4j.LoggerFactory;

/*
 * Latch of the sizeN is open when countDown() was called N times.
 * In this implementation a sequential node is created on every call of countDown().
 * When Nth node is created await() call returns.
 */
public class ZkProcessorLatch implements Latch {
  private static final Logger LOGGER = LoggerFactory.getLogger(ZkProcessorLatch.class);

  private final ZkUtils zkUtils;
  private final String participantId;
  private final String latchPath;
  private final String targetPath;

  public final static String LATCH_PATH = "latch";

  public ZkProcessorLatch(int size, String latchId, String participantId, ZkUtils zkUtils) {
    this.zkUtils = zkUtils;
    this.participantId = participantId;
    ZkKeyBuilder keyBuilder = this.zkUtils.getKeyBuilder();

    latchPath = String.format("%s/%s", keyBuilder.getRootPath(), LATCH_PATH + "_" + latchId);
    // TODO: Verify that makeSurePersistentPathsExists doesn't fail with exceptions
    zkUtils.makeSurePersistentPathsExists(new String[] {latchPath});
    targetPath =  String.format("%s/%010d", latchPath, size - 1);

    LOGGER.debug("ZkProcessorLatch targetPath " + targetPath);
  }

  @Override
<<<<<<< HEAD
  public void await(long timeout, TimeUnit tu) throws TimeoutException {
    boolean targetPathExists = zkUtils.getZkClient().waitUntilExists(targetPath, TimeUnit.MILLISECONDS, timeout);

    if (!targetPathExists) {
      throw new TimeoutException("Timed out waiting for the targetPath");
    }
=======
  public void await(long timeout, TimeUnit timeUnit) {
    zkUtils.getZkClient().waitUntilExists(targetPath, timeUnit, timeout);
>>>>>>> b1277d8b
  }

  @Override
  public void countDown() {
    // create persistent (should be ephemeral? Probably not)
    String path = zkUtils.getZkClient().createPersistentSequential(latchPath + "/", participantId);
    LOGGER.debug("ZKProcessorLatch countDown created " + path);
  }
}<|MERGE_RESOLUTION|>--- conflicted
+++ resolved
@@ -54,17 +54,14 @@
   }
 
   @Override
-<<<<<<< HEAD
-  public void await(long timeout, TimeUnit tu) throws TimeoutException {
-    boolean targetPathExists = zkUtils.getZkClient().waitUntilExists(targetPath, TimeUnit.MILLISECONDS, timeout);
+  public void await(long timeout, TimeUnit timeUnit) throws TimeoutException {
+    // waitUntilExists signals timeout is by returning false as opposed to throwing exception. We internally need to map
+    // the non-existence to a TimeoutException in order to respect the contract defined in Latch interface
+    boolean targetPathExists = zkUtils.getZkClient().waitUntilExists(targetPath, timeUnit, timeout);
 
     if (!targetPathExists) {
       throw new TimeoutException("Timed out waiting for the targetPath");
     }
-=======
-  public void await(long timeout, TimeUnit timeUnit) {
-    zkUtils.getZkClient().waitUntilExists(targetPath, timeUnit, timeout);
->>>>>>> b1277d8b
   }
 
   @Override
