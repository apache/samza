/*
 * Licensed to the Apache Software Foundation (ASF) under one
 * or more contributor license agreements.  See the NOTICE file
 * distributed with this work for additional information
 * regarding copyright ownership.  The ASF licenses this file
 * to you under the Apache License, Version 2.0 (the
 * "License"); you may not use this file except in compliance
 * with the License.  You may obtain a copy of the License at
 *
 *   http://www.apache.org/licenses/LICENSE-2.0
 *
 * Unless required by applicable law or agreed to in writing,
 * software distributed under the License is distributed on an
 * "AS IS" BASIS, WITHOUT WARRANTIES OR CONDITIONS OF ANY
 * KIND, either express or implied.  See the License for the
 * specific language governing permissions and limitations
 * under the License.
 */
package org.apache.samza.zk;

import java.util.concurrent.TimeUnit;

import java.util.concurrent.TimeoutException;
import org.I0Itec.zkclient.exception.ZkInterruptedException;
import org.apache.samza.coordinator.Latch;
import org.slf4j.Logger;
import org.slf4j.LoggerFactory;

/*
 * Latch of the sizeN is open when countDown() was called N times.
 * In this implementation a sequential node is created on every call of countDown().
 * When Nth node is created await() call returns.
 */
public class ZkProcessorLatch implements Latch {
  private static final Logger LOG = LoggerFactory.getLogger(ZkProcessorLatch.class);

  private final ZkUtils zkUtils;
  private final String participantId;
  private final String latchPath;
  private final String targetPath;

  public final static String LATCH_PATH = "latch";

  public ZkProcessorLatch(int size, String latchId, String participantId, ZkUtils zkUtils) {
    this.zkUtils = zkUtils;
    this.participantId = participantId;
    ZkKeyBuilder keyBuilder = this.zkUtils.getKeyBuilder();

    latchPath = String.format("%s/%s", keyBuilder.getRootPath(), LATCH_PATH + "_" + latchId);
    // TODO: Verify that validatePaths doesn't fail with exceptions
    zkUtils.validatePaths(new String[] {latchPath});
    targetPath =  String.format("%s/%010d", latchPath, size - 1);

    LOG.debug("ZkProcessorLatch targetPath " + targetPath);
  }

  @Override
  public void await(long timeout, TimeUnit timeUnit) throws TimeoutException {
    // waitUntilExists signals timeout by returning false as opposed to throwing exception. We internally need to map
    // the non-existence to a TimeoutException in order to respect the contract defined in Latch interface
    boolean targetPathExists = zkUtils.getZkClient().waitUntilExists(targetPath, timeUnit, timeout);

    if (!targetPathExists) {
      throw new TimeoutException("Timed out waiting for the targetPath");
    }
  }

  @Override
  public void countDown() {
    // create persistent node
    String path = zkUtils.getZkClient().createPersistentSequential(latchPath + "/", participantId);
    LOG.debug("ZKProcessorLatch countDown created " + path);
<<<<<<< HEAD
  }

  @Override
  public void close() {
    try {
      if (zkUtils != null)
        zkUtils.close();
    } catch (ZkInterruptedException ex) {
      // Swallowing due to occurrence in the last stage of lifecycle(Not actionable).
      LOG.error("Exception in close(): ", ex);
    }
=======
>>>>>>> 4bb0afc0
  }
}<|MERGE_RESOLUTION|>--- conflicted
+++ resolved
@@ -21,7 +21,6 @@
 import java.util.concurrent.TimeUnit;
 
 import java.util.concurrent.TimeoutException;
-import org.I0Itec.zkclient.exception.ZkInterruptedException;
 import org.apache.samza.coordinator.Latch;
 import org.slf4j.Logger;
 import org.slf4j.LoggerFactory;
@@ -70,19 +69,5 @@
     // create persistent node
     String path = zkUtils.getZkClient().createPersistentSequential(latchPath + "/", participantId);
     LOG.debug("ZKProcessorLatch countDown created " + path);
-<<<<<<< HEAD
-  }
-
-  @Override
-  public void close() {
-    try {
-      if (zkUtils != null)
-        zkUtils.close();
-    } catch (ZkInterruptedException ex) {
-      // Swallowing due to occurrence in the last stage of lifecycle(Not actionable).
-      LOG.error("Exception in close(): ", ex);
-    }
-=======
->>>>>>> 4bb0afc0
   }
 }