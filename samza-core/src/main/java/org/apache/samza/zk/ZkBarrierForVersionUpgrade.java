/*
 * Licensed to the Apache Software Foundation (ASF) under one
 * or more contributor license agreements.  See the NOTICE file
 * distributed with this work for additional information
 * regarding copyright ownership.  The ASF licenses this file
 * to you under the Apache License, Version 2.0 (the
 * "License"); you may not use this file except in compliance
 * with the License.  You may obtain a copy of the License at
 *
 *   http://www.apache.org/licenses/LICENSE-2.0
 *
 * Unless required by applicable law or agreed to in writing,
 * software distributed under the License is distributed on an
 * "AS IS" BASIS, WITHOUT WARRANTIES OR CONDITIONS OF ANY
 * KIND, either express or implied.  See the License for the
 * specific language governing permissions and limitations
 * under the License.
 */

package org.apache.samza.zk;

import org.apache.commons.collections4.CollectionUtils;
import org.slf4j.Logger;
import org.slf4j.LoggerFactory;

import java.util.Arrays;
import java.util.List;
import java.util.Optional;

/**
 * ZkBarrierForVersionUpgrade is an implementation of distributed barrier, which guarantees that the expected barrier
 * size and barrier participants match before marking the barrier as complete.
 * It also allows the caller to expire the barrier.
 *
 * This implementation is specifically tailored towards barrier support during jobmodel version upgrades. The participant
 * responsible for the version upgrade starts the barrier by invoking {@link #create(String, List)}.
 * Each participant in the list, then, joins the new barrier. When all listed participants {@link #join(String, String)}
 * the barrier, the creator marks the barrier as {@link org.apache.samza.zk.ZkBarrierForVersionUpgrade.State#DONE}
 * which signals the end of barrier.
 * The creator of the barrier can expire the barrier by invoking {@link #expire(String)}. This will mark the barrier
 * with value {@link org.apache.samza.zk.ZkBarrierForVersionUpgrade.State#TIMED_OUT} and indicates to everyone that it
 * is no longer valid.
 *
 * The caller can listen to events associated with the barrier by registering a {@link ZkBarrierListener}.
 *
 * Zk Tree Reference:
 * /barrierRoot/
 *  |
 *  |- barrier_{version1}/
 *  |   |- barrier_state/
 *  |   |  ([DONE|TIMED_OUT])
 *  |   |- barrier_participants/
 *  |   |   |- {id1}
 *  |   |   |- {id2}
 *  |   |   |-  ...
 */
public class ZkBarrierForVersionUpgrade {
  private final static Logger LOG = LoggerFactory.getLogger(ZkBarrierForVersionUpgrade.class);
  private final ZkUtils zkUtils;
  private final BarrierKeyBuilder keyBuilder;
  private final Optional<ZkBarrierListener> barrierListenerOptional;

  public enum State {
    TIMED_OUT, DONE
  }


  public ZkBarrierForVersionUpgrade(String barrierRoot, ZkUtils zkUtils, ZkBarrierListener barrierListener) {
    if (zkUtils == null) {
      throw new RuntimeException("Cannot operate ZkBarrierForVersionUpgrade without ZkUtils.");
    }
    this.zkUtils = zkUtils;
    this.keyBuilder = new BarrierKeyBuilder(barrierRoot);
    this.barrierListenerOptional = Optional.ofNullable(barrierListener);
  }

  /**
   * Creates a shared barrier sub-tree in ZK
   *
   * @param version Version associated with the Barrier
   * @param participants List of expected participated for this barrier to complete
   */
  public void create(final String version, List<String> participants) {
    String barrierRoot = keyBuilder.getBarrierRoot();
    String barrierParticipantsPath = keyBuilder.getBarrierParticipantsPath(version);
    zkUtils.makeSurePersistentPathsExists(new String[]{
        barrierRoot,
        keyBuilder.getBarrierPath(version),
        barrierParticipantsPath,
        keyBuilder.getBarrierStatePath(version)});

    // subscribe for participant's list changes
    LOG.info("Subscribing for child changes at " + barrierParticipantsPath);
<<<<<<< HEAD
    zkUtils.getZkClient().subscribeChildChanges(barrierParticipantsPath, new ZkBarrierChangeHandler(version, participants, zkUtils));
=======
    zkUtils.subscribeChildChanges(barrierParticipantsPath, new ZkBarrierChangeHandler(version, participants));
>>>>>>> 26dc77b0

    barrierListenerOptional.ifPresent(zkBarrierListener -> zkBarrierListener.onBarrierCreated(version));
  }

  /**
   * Joins a shared barrier by registering under the barrier sub-tree in ZK
   *
   * @param version Version associated with the Barrier
   * @param participantId Identifier of the participant
   */
  public void join(String version, String participantId) {
    String barrierDonePath = keyBuilder.getBarrierStatePath(version);
<<<<<<< HEAD
    zkUtils.getZkClient().subscribeDataChanges(barrierDonePath, new ZkBarrierReachedHandler(barrierDonePath, version, zkUtils));
=======
    zkUtils.subscribeDataChanges(barrierDonePath, new ZkBarrierReachedHandler(barrierDonePath, version));
>>>>>>> 26dc77b0

    // TODO: Handle ZkNodeExistsException - SAMZA-1304
    zkUtils.getZkClient().createPersistent(
        String.format("%s/%s", keyBuilder.getBarrierParticipantsPath(version), participantId));
  }

  /**
   * Expires the barrier version by marking it as TIMED_OUT
   *
   * @param version Version associated with the Barrier
   */
  public void expire(String version) {
    zkUtils.writeData(
        keyBuilder.getBarrierStatePath(version),
        State.TIMED_OUT);

  }
  /**
   * Listener for changes to the list of participants. It is meant to be subscribed only by the creator of the barrier
   * node. It checks to see when the barrier is ready to be marked as completed.
   */
  class ZkBarrierChangeHandler extends ZkUtils.GenIZkChildListener {
    private final String barrierVersion;
    private final List<String> names;

    public ZkBarrierChangeHandler(String barrierVersion, List<String> names, ZkUtils zkUtils) {
      super(zkUtils);
      this.barrierVersion = barrierVersion;
      this.names = names;
    }

    @Override
    public void handleChildChange(String parentPath, List<String> currentChildren) {
      if (skip("ZkBarrierChangeHandler")) {
        return;
      }
      if (currentChildren == null) {
        LOG.info("Got ZkBarrierChangeHandler handleChildChange with null currentChildren");
        return;
      }
      LOG.info("list of children in the barrier = " + parentPath + ":" + Arrays.toString(currentChildren.toArray()));
      LOG.info("list of children to compare against = " + parentPath + ":" + Arrays.toString(names.toArray()));

      // check if all the expected participants are in
      if (currentChildren.size() == names.size() && CollectionUtils.containsAll(currentChildren, names)) {
        String barrierDonePath = keyBuilder.getBarrierStatePath(barrierVersion);
        LOG.info("Writing BARRIER DONE to " + barrierDonePath);
        zkUtils.writeData(barrierDonePath, State.DONE); // this will trigger notifications
        zkUtils.unsubscribeChildChanges(barrierDonePath, this);
      }
    }
  }

  /**
   * Listener for changes to the Barrier state. It is subscribed by all participants of the barrier, including the
   * participant that creates the barrier.
   * Barrier state values are either DONE or TIMED_OUT. It only registers to receive on valid state change notification.
   * Once a valid state change notification is received, it will un-subscribe from further notifications.
   */
  class ZkBarrierReachedHandler extends ZkUtils.GenIZkDataListener {
    private final String barrierStatePath;
    private final String barrierVersion;

    public ZkBarrierReachedHandler(String barrierStatePath, String version, ZkUtils zkUtils) {
      super(zkUtils);
      this.barrierStatePath = barrierStatePath;
      this.barrierVersion = version;
    }

    @Override
    public void handleDataChange(String dataPath, Object data) {
      LOG.info("got notification about barrier " + barrierStatePath + "; done=" + data);
      if (skip("ZkBarrierReachedHandler"))
        return;

      zkUtils.unsubscribeDataChanges(barrierStatePath, this);
      barrierListenerOptional.ifPresent(
          zkBarrierListener -> zkBarrierListener.onBarrierStateChanged(barrierVersion, (State) data));
    }

    @Override
    public void handleDataDeleted(String dataPath)
        throws Exception {
      LOG.warn("barrier done got deleted at " + dataPath);
      if (skip("ZkBarrierReachedHandler"))
        return;
    }
  }

  class BarrierKeyBuilder {
    private static final String BARRIER_PARTICIPANTS = "/barrier_participants";
    private static final String BARRIER_STATE = "/barrier_state";
    private final String barrierRoot;
    BarrierKeyBuilder(String barrierRoot) {
      if (barrierRoot == null || barrierRoot.trim().isEmpty() || !barrierRoot.trim().startsWith("/")) {
        throw new IllegalArgumentException("Barrier root path cannot be null or empty and the path has to start with '/'");
      }
      this.barrierRoot = barrierRoot;
    }

    String getBarrierRoot() {
      return barrierRoot;
    }

    String getBarrierPath(String version) {
      return String.format("%s/barrier_%s", barrierRoot, version);
    }

    String getBarrierParticipantsPath(String version) {
      return getBarrierPath(version) + BARRIER_PARTICIPANTS;
    }

    String getBarrierStatePath(String version) {
      return getBarrierPath(version) + BARRIER_STATE;
    }
  }

}<|MERGE_RESOLUTION|>--- conflicted
+++ resolved
@@ -91,11 +91,7 @@
 
     // subscribe for participant's list changes
     LOG.info("Subscribing for child changes at " + barrierParticipantsPath);
-<<<<<<< HEAD
-    zkUtils.getZkClient().subscribeChildChanges(barrierParticipantsPath, new ZkBarrierChangeHandler(version, participants, zkUtils));
-=======
-    zkUtils.subscribeChildChanges(barrierParticipantsPath, new ZkBarrierChangeHandler(version, participants));
->>>>>>> 26dc77b0
+    zkUtils.subscribeChildChanges(barrierParticipantsPath, new ZkBarrierChangeHandler(version, participants, zkUtils));
 
     barrierListenerOptional.ifPresent(zkBarrierListener -> zkBarrierListener.onBarrierCreated(version));
   }
@@ -108,11 +104,7 @@
    */
   public void join(String version, String participantId) {
     String barrierDonePath = keyBuilder.getBarrierStatePath(version);
-<<<<<<< HEAD
-    zkUtils.getZkClient().subscribeDataChanges(barrierDonePath, new ZkBarrierReachedHandler(barrierDonePath, version, zkUtils));
-=======
-    zkUtils.subscribeDataChanges(barrierDonePath, new ZkBarrierReachedHandler(barrierDonePath, version));
->>>>>>> 26dc77b0
+    zkUtils.subscribeDataChanges(barrierDonePath, new ZkBarrierReachedHandler(barrierDonePath, version, zkUtils));
 
     // TODO: Handle ZkNodeExistsException - SAMZA-1304
     zkUtils.getZkClient().createPersistent(
