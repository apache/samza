/*
 * Licensed to the Apache Software Foundation (ASF) under one
 * or more contributor license agreements.  See the NOTICE file
 * distributed with this work for additional information
 * regarding copyright ownership.  The ASF licenses this file
 * to you under the Apache License, Version 2.0 (the
 * "License"); you may not use this file except in compliance
 * with the License.  You may obtain a copy of the License at
 *
 *   http://www.apache.org/licenses/LICENSE-2.0
 *
 * Unless required by applicable law or agreed to in writing,
 * software distributed under the License is distributed on an
 * "AS IS" BASIS, WITHOUT WARRANTIES OR CONDITIONS OF ANY
 * KIND, either express or implied.  See the License for the
 * specific language governing permissions and limitations
 * under the License.
 */

package org.apache.samza.zk;

import java.util.Arrays;
import org.apache.commons.collections4.CollectionUtils;
import java.util.List;

import org.I0Itec.zkclient.IZkChildListener;
import org.I0Itec.zkclient.IZkDataListener;
import org.apache.zookeeper.KeeperException;
import org.apache.zookeeper.data.Stat;
import org.slf4j.Logger;
import org.slf4j.LoggerFactory;


public class ZkBarrierForVersionUpgrade implements BarrierForVersionUpgrade {
  private final ZkUtils zkUtils;
  private final ZkKeyBuilder keyBuilder;
  private final static String BARRIER_DONE = "done";
  private final static String BARRIER_TIMED_OUT = "TIMED_OUT";
  private final static long BARRIER_TIMED_OUT_MS = 60*1000;
  private final static Logger LOG = LoggerFactory.getLogger(ZkBarrierForVersionUpgrade.class);

  private final ScheduleAfterDebounceTime debounceTimer;

  private final String barrierPrefix;

  public ZkBarrierForVersionUpgrade(ZkUtils zkUtils, ScheduleAfterDebounceTime debounceTimer) {
    this.zkUtils = zkUtils;
    keyBuilder = zkUtils.getKeyBuilder();

    barrierPrefix = keyBuilder.getJobModelVersionBarrierPrefix();
    this.debounceTimer = debounceTimer;
  }

  /**
   * set the barrier for the timer. If the timer is not achieved by the timeout - it will fail
   * @param version for which the barrier is created
   * @param timeout - time in ms to wait
   */
  public void setTimer(String version, long timeout) {
    debounceTimer.scheduleAfterDebounceTime("VersionUpgradeTimeout", timeout, ()->timerOff(version));
  }

  private void timerOff(String version) {
    // check if barrier has finished
    final String barrierPath = String.format("%s/barrier_%s", barrierPrefix, version);
    final String barrierDonePath = String.format("%s/barrier_done", barrierPath);
    Stat stat = new Stat();
    String done = zkUtils.getZkClient().<String>readData(barrierDonePath, stat);
    if(done != null && done.equals(BARRIER_DONE))
      return; //nothing to do

    while(true) {
      try {
        // write a new value if no one else did, if the value was changed since previous reading - retry
        zkUtils.getZkClient().writeData(barrierDonePath, "TIMED_OUT", stat.getVersion());
        return;
      } catch (Exception e) {
        // failed to write, try read/write again
        LOG.info("Barrier timeout write failed");
        done = zkUtils.getZkClient().<String>readData(barrierDonePath, stat);
        if(done.equals(BARRIER_DONE))
          return; //nothing to do
      }
    }
  }

  @Override
  public void start(String version, List<String> processorsNames) {
    final String barrierPath = String.format("%s/barrier_%s", barrierPrefix, version);
    final String barrierDonePath = String.format("%s/barrier_done", barrierPath);
    final String barrierProcessors = String.format("%s/barrier_processors", barrierPath);

    zkUtils.makeSurePersistentPathsExists(new String[]{barrierPrefix, barrierPath, barrierProcessors, barrierDonePath});

    // subscribe for processor's list changes
    LOG.info("Subscribing for child changes at " + barrierProcessors);
<<<<<<< HEAD
    zkUtils.getZkClient().subscribeChildChanges(barrierProcessors,
        new ZkBarrierChangeHandler(version, processorsNames));

    setTimer(version, BARRIER_TIMED_OUT_MS);
=======
    zkUtils.getZkClient().subscribeChildChanges(barrierProcessors, new ZkBarrierChangeHandler(version, processorsNames));
>>>>>>> 5d67be06
  }

  @Override
  public void waitForBarrier(String version, String processorsName, Runnable callback) {
    // if participant makes this call it means it has already stopped the old container and got the new job model.
    final String barrierPath = String.format("%s/barrier_%s", barrierPrefix, version);
    final String barrierDonePath = String.format("%s/barrier_done", barrierPath);
    final String barrierProcessors = String.format("%s/barrier_processors", barrierPath);
    final String barrierProcessorThis = String.format("%s/%s", barrierProcessors, processorsName);

    // update the barrier for this processor
    LOG.info("Creating a child for barrier at " + barrierProcessorThis);
    zkUtils.getZkClient().createPersistent(barrierProcessorThis);

    // now subscribe for the barrier
    zkUtils.getZkClient().subscribeDataChanges(barrierDonePath, new ZkBarrierReachedHandler(barrierDonePath, debounceTimer, callback));
  }

  /**
   * listener for the subscription.
   */
  class ZkBarrierChangeHandler implements IZkChildListener {
    private final String version;
    private final List<String> names;

    public ZkBarrierChangeHandler(String version, List<String> names) {
      this.version = version;
      this.names = names;
    }

    @Override
    public void handleChildChange(String parentPath, List<String> currentChildren) throws Exception {

      if (currentChildren == null) {
        LOG.info("Got handleChildChange with null currentChildren");
        return;
      }

      LOG.info("list of children in the barrier = " + parentPath + ":" + Arrays.toString(currentChildren.toArray()));
      LOG.info("list of children to compare against = " + parentPath + ":" + Arrays.toString(names.toArray()));

      // check if all the names are in
      if (CollectionUtils.containsAll(names, currentChildren)) {
        LOG.info("ALl nodes reached the barrier");
        final String barrierPath = String.format("%s/barrier_%s", barrierPrefix, version);
        final String barrierDonePath = String.format("%s/barrier_done", barrierPath);
        LOG.info("Writing BARRIER DONE to " + barrierDonePath);
        zkUtils.getZkClient().writeData(barrierDonePath, BARRIER_DONE);
      }
    }
  }

  class ZkBarrierReachedHandler implements IZkDataListener {
    private final ScheduleAfterDebounceTime debounceTimer;
    private final String barrierPathDone;
    private final Runnable callback;

    public ZkBarrierReachedHandler(String barrierPathDone, ScheduleAfterDebounceTime debounceTimer, Runnable callback) {
      this.barrierPathDone = barrierPathDone;
      this.callback = callback;
      this.debounceTimer = debounceTimer;
    }

    @Override
    public void handleDataChange(String dataPath, Object data)
        throws Exception {
      String done = (String) data;
      LOG.info("got notification about barrier path=" + barrierPathDone + "; done=" + done);
      if (done.equals(BARRIER_DONE)) {
        zkUtils.unsubscribeDataChanges(barrierPathDone, this);
        debounceTimer.scheduleAfterDebounceTime(ScheduleAfterDebounceTime.JOB_MODEL_VERSION_CHANGE, 0, callback);
      } else if(done.equals(BARRIER_TIMED_OUT)) {
        // timed out
        LOG.error("Barrier for " + dataPath + " timed out");
        System.out.println("Barrier for " + dataPath + " timed out");
        zkUtils.unsubscribeDataChanges(barrierPathDone, this);
      }
      // we do not need to resubscribe because, ZkClient library does it for us.

    }

    @Override
    public void handleDataDeleted(String dataPath)
        throws Exception {
      LOG.warn("barrier done got deleted at " + dataPath);
    }
  }
}<|MERGE_RESOLUTION|>--- conflicted
+++ resolved
@@ -20,12 +20,10 @@
 package org.apache.samza.zk;
 
 import java.util.Arrays;
-import org.apache.commons.collections4.CollectionUtils;
 import java.util.List;
-
 import org.I0Itec.zkclient.IZkChildListener;
 import org.I0Itec.zkclient.IZkDataListener;
-import org.apache.zookeeper.KeeperException;
+import org.apache.commons.collections4.CollectionUtils;
 import org.apache.zookeeper.data.Stat;
 import org.slf4j.Logger;
 import org.slf4j.LoggerFactory;
@@ -58,6 +56,10 @@
    */
   public void setTimer(String version, long timeout) {
     debounceTimer.scheduleAfterDebounceTime("VersionUpgradeTimeout", timeout, ()->timerOff(version));
+  }
+
+  protected long getBarrierTimeOutMs() {
+    return BARRIER_TIMED_OUT_MS;
   }
 
   private void timerOff(String version) {
@@ -94,14 +96,10 @@
 
     // subscribe for processor's list changes
     LOG.info("Subscribing for child changes at " + barrierProcessors);
-<<<<<<< HEAD
     zkUtils.getZkClient().subscribeChildChanges(barrierProcessors,
         new ZkBarrierChangeHandler(version, processorsNames));
 
-    setTimer(version, BARRIER_TIMED_OUT_MS);
-=======
-    zkUtils.getZkClient().subscribeChildChanges(barrierProcessors, new ZkBarrierChangeHandler(version, processorsNames));
->>>>>>> 5d67be06
+    setTimer(version, getBarrierTimeOutMs());
   }
 
   @Override
