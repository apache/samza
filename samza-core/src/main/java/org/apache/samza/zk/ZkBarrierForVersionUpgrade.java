/*
 * Licensed to the Apache Software Foundation (ASF) under one
 * or more contributor license agreements.  See the NOTICE file
 * distributed with this work for additional information
 * regarding copyright ownership.  The ASF licenses this file
 * to you under the Apache License, Version 2.0 (the
 * "License"); you may not use this file except in compliance
 * with the License.  You may obtain a copy of the License at
 *
 *   http://www.apache.org/licenses/LICENSE-2.0
 *
 * Unless required by applicable law or agreed to in writing,
 * software distributed under the License is distributed on an
 * "AS IS" BASIS, WITHOUT WARRANTIES OR CONDITIONS OF ANY
 * KIND, either express or implied.  See the License for the
 * specific language governing permissions and limitations
 * under the License.
 */

package org.apache.samza.zk;

import java.util.Arrays;
import java.util.List;
import org.I0Itec.zkclient.IZkChildListener;
import org.I0Itec.zkclient.IZkDataListener;
import org.I0Itec.zkclient.exception.ZkBadVersionException;
import org.apache.commons.collections4.CollectionUtils;
<<<<<<< HEAD
import org.apache.samza.config.ZkConfig;
import org.apache.samza.coordinator.BarrierForVersionUpgrade;
=======
import org.apache.samza.SamzaException;
>>>>>>> ae67326a
import org.apache.zookeeper.data.Stat;
import org.slf4j.Logger;
import org.slf4j.LoggerFactory;


/**
 * This class creates a barrier for version upgrade.
 * Barrier is started by the participant responsible for the upgrade. (start())
 * Each participant will mark its readiness and register for a notification when the barrier is reached. (waitFor())
 * If a timer (started in start()) goes off before the barrier is reached, all the participants will unsubscribe
 * from the notification and the barrier becomes invalid.
 */
public class ZkBarrierForVersionUpgrade implements BarrierForVersionUpgrade {
  private final ZkUtils zkUtils;
  private final ZkKeyBuilder keyBuilder;
  private final static String BARRIER_DONE = "done";
  private final static String BARRIER_TIMED_OUT = "TIMED_OUT";
  private final static Logger LOG = LoggerFactory.getLogger(ZkBarrierForVersionUpgrade.class);
  private final ZkConfig zkConfig;

  private final ScheduleAfterDebounceTime debounceTimer;

  private final String barrierPrefix;
<<<<<<< HEAD

  public ZkBarrierForVersionUpgrade(ZkUtils zkUtils, ScheduleAfterDebounceTime debounceTimer, ZkConfig zkConfig) {
=======
  private final String barrierPath;
  private final String barrierDonePath;
  private final String barrierProcessors;
  private final String version;
  private final List<String> processorsNames;
  private static final String VERSION_UPGRADE_TIMEOUT_TIMER = "VersionUpgradeTimeout";

  public ZkBarrierForVersionUpgrade(ZkUtils zkUtils, ScheduleAfterDebounceTime debounceTimer, String version, List<String> processorsNames) {
>>>>>>> ae67326a
    this.zkUtils = zkUtils;
    keyBuilder = zkUtils.getKeyBuilder();

    barrierPrefix = keyBuilder.getJobModelVersionBarrierPrefix();
    this.debounceTimer = debounceTimer;
<<<<<<< HEAD
    this.zkConfig = zkConfig;
=======

    barrierPath = String.format("%s/barrier_%s", barrierPrefix, version);
    barrierDonePath = String.format("%s/barrier_done", barrierPath);
    barrierProcessors = String.format("%s/barrier_processors", barrierPath);

    this.version = version;
    this.processorsNames = processorsNames;

    zkUtils.makeSurePersistentPathsExists(new String[]{barrierPrefix, barrierPath, barrierProcessors, barrierDonePath});
>>>>>>> ae67326a
  }

  /**
   * set the barrier for the timer. If the timer is not achieved by the timeout - it will fail
   * @param version for which the barrier is created
   * @param timeout - time in ms to wait
   */
  private void setTimer(final String version, final long timeout, final Stat currentStatOfBarrierDone) {
    debounceTimer.scheduleAfterDebounceTime(VERSION_UPGRADE_TIMEOUT_TIMER, timeout, ()->timerOff(version, currentStatOfBarrierDone));
  }

  protected long getBarrierTimeOutMs() {
    return zkConfig.getZkBarrierTimeoutMs();
  }

  private void timerOff(final String version, final Stat currentStatOfBarrierDone) {
    try {
      // write a new value "TIMED_OUT", if the value was changed since previous value, make sure it was changed to "DONE"
      zkUtils.getZkClient().writeData(barrierDonePath, BARRIER_TIMED_OUT, currentStatOfBarrierDone.getVersion());
    } catch (ZkBadVersionException e) {
      // failed to write, make sure the value is "DONE"
      LOG.warn("Barrier timeout write failed");
      String done = zkUtils.getZkClient().<String>readData(barrierDonePath);
      if (!done.equals(BARRIER_DONE)) {
        throw new SamzaException("Failed to write to the barrier_done, version=" + version, e);
      }
    }
  }

  @Override
  public void start() {

    // subscribe for processor's list changes
    LOG.info("Subscribing for child changes at " + barrierProcessors);
    zkUtils.getZkClient().subscribeChildChanges(barrierProcessors, new ZkBarrierChangeHandler(version, processorsNames));

    // create a timer for time-out
    Stat currentStatOfBarrierDone = new Stat();
    zkUtils.getZkClient().readData(barrierDonePath, currentStatOfBarrierDone);
    setTimer(version, getBarrierTimeOutMs(), currentStatOfBarrierDone);
  }

  @Override
  public void waitForBarrier(String processorsName, Runnable callback) {
    final String barrierProcessorThis = String.format("%s/%s", barrierProcessors, processorsName);

    // update the barrier for this processor
    LOG.info("Creating a child for barrier at " + barrierProcessorThis);
    zkUtils.getZkClient().createPersistent(barrierProcessorThis);

    // now subscribe for the barrier
    zkUtils.getZkClient().subscribeDataChanges(barrierDonePath, new ZkBarrierReachedHandler(barrierDonePath, debounceTimer, callback));
  }

  /**
   * listener for the subscription.
   */
  class ZkBarrierChangeHandler implements IZkChildListener {
    private final String version;
    private final List<String> names;

    public ZkBarrierChangeHandler(String version, List<String> names) {
      this.version = version;
      this.names = names;
    }

    @Override
    public void handleChildChange(String parentPath, List<String> currentChildren) throws Exception {

      if (currentChildren == null) {
        LOG.info("Got handleChildChange with null currentChildren");
        return;
      }
      LOG.info("list of children in the barrier = " + parentPath + ":" + Arrays.toString(currentChildren.toArray()));
      LOG.info("list of children to compare against = " + parentPath + ":" + Arrays.toString(names.toArray()));

      // check if all the names are in
      if (CollectionUtils.containsAll(names, currentChildren)) {
        LOG.info("ALl nodes reached the barrier");
        LOG.info("Writing BARRIER DONE to " + barrierDonePath);
        zkUtils.getZkClient().writeData(barrierDonePath, BARRIER_DONE);
      }
    }
  }

  class ZkBarrierReachedHandler implements IZkDataListener {
    private final ScheduleAfterDebounceTime debounceTimer;
    private final String barrierPathDone;
    private final Runnable callback;

    public ZkBarrierReachedHandler(String barrierPathDone, ScheduleAfterDebounceTime debounceTimer, Runnable callback) {
      this.barrierPathDone = barrierPathDone;
      this.callback = callback;
      this.debounceTimer = debounceTimer;
    }

    @Override
    public void handleDataChange(String dataPath, Object data)
        throws Exception {
      String done = (String) data;
      LOG.info("got notification about barrier path=" + barrierPathDone + "; done=" + done);
      if (done.equals(BARRIER_DONE)) {
        zkUtils.unsubscribeDataChanges(barrierPathDone, this);
        debounceTimer.scheduleAfterDebounceTime(ScheduleAfterDebounceTime.JOB_MODEL_VERSION_CHANGE, 0, callback);
      } else if (done.equals(BARRIER_TIMED_OUT)) {
        // timed out
        LOG.warn("Barrier for " + dataPath + " timed out");
        LOG.info("Barrier for " + dataPath + " timed out");
        zkUtils.unsubscribeDataChanges(barrierPathDone, this);
      }
      // we do not need to resubscribe because, ZkClient library does it for us.

    }

    @Override
    public void handleDataDeleted(String dataPath)
        throws Exception {
      LOG.warn("barrier done got deleted at " + dataPath);
    }
  }
}<|MERGE_RESOLUTION|>--- conflicted
+++ resolved
@@ -25,12 +25,8 @@
 import org.I0Itec.zkclient.IZkDataListener;
 import org.I0Itec.zkclient.exception.ZkBadVersionException;
 import org.apache.commons.collections4.CollectionUtils;
-<<<<<<< HEAD
-import org.apache.samza.config.ZkConfig;
+import org.apache.samza.SamzaException;
 import org.apache.samza.coordinator.BarrierForVersionUpgrade;
-=======
-import org.apache.samza.SamzaException;
->>>>>>> ae67326a
 import org.apache.zookeeper.data.Stat;
 import org.slf4j.Logger;
 import org.slf4j.LoggerFactory;
@@ -49,32 +45,25 @@
   private final static String BARRIER_DONE = "done";
   private final static String BARRIER_TIMED_OUT = "TIMED_OUT";
   private final static Logger LOG = LoggerFactory.getLogger(ZkBarrierForVersionUpgrade.class);
-  private final ZkConfig zkConfig;
 
   private final ScheduleAfterDebounceTime debounceTimer;
 
   private final String barrierPrefix;
-<<<<<<< HEAD
-
-  public ZkBarrierForVersionUpgrade(ZkUtils zkUtils, ScheduleAfterDebounceTime debounceTimer, ZkConfig zkConfig) {
-=======
   private final String barrierPath;
   private final String barrierDonePath;
   private final String barrierProcessors;
   private final String version;
   private final List<String> processorsNames;
   private static final String VERSION_UPGRADE_TIMEOUT_TIMER = "VersionUpgradeTimeout";
+  private final long barrierTimeoutMS;
 
-  public ZkBarrierForVersionUpgrade(ZkUtils zkUtils, ScheduleAfterDebounceTime debounceTimer, String version, List<String> processorsNames) {
->>>>>>> ae67326a
+  public ZkBarrierForVersionUpgrade(String barrierId, ZkUtils zkUtils, ScheduleAfterDebounceTime debounceTimer,
+      String version, List<String> processorsNames, long barrierTimeoutMS) {
     this.zkUtils = zkUtils;
     keyBuilder = zkUtils.getKeyBuilder();
 
-    barrierPrefix = keyBuilder.getJobModelVersionBarrierPrefix();
+    barrierPrefix = keyBuilder.getJobModelVersionBarrierPrefix(barrierId);
     this.debounceTimer = debounceTimer;
-<<<<<<< HEAD
-    this.zkConfig = zkConfig;
-=======
 
     barrierPath = String.format("%s/barrier_%s", barrierPrefix, version);
     barrierDonePath = String.format("%s/barrier_done", barrierPath);
@@ -82,9 +71,9 @@
 
     this.version = version;
     this.processorsNames = processorsNames;
+    this.barrierTimeoutMS = barrierTimeoutMS;
 
     zkUtils.makeSurePersistentPathsExists(new String[]{barrierPrefix, barrierPath, barrierProcessors, barrierDonePath});
->>>>>>> ae67326a
   }
 
   /**
@@ -97,7 +86,7 @@
   }
 
   protected long getBarrierTimeOutMs() {
-    return zkConfig.getZkBarrierTimeoutMs();
+    return barrierTimeoutMS;
   }
 
   private void timerOff(final String version, final Stat currentStatOfBarrierDone) {
