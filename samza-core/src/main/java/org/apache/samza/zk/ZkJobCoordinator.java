/*
 * Licensed to the Apache Software Foundation (ASF) under one
 * or more contributor license agreements.  See the NOTICE file
 * distributed with this work for additional information
 * regarding copyright ownership.  The ASF licenses this file
 * to you under the Apache License, Version 2.0 (the
 * "License"); you may not use this file except in compliance
 * with the License.  You may obtain a copy of the License at
 *
 *   http://www.apache.org/licenses/LICENSE-2.0
 *
 * Unless required by applicable law or agreed to in writing,
 * software distributed under the License is distributed on an
 * "AS IS" BASIS, WITHOUT WARRANTIES OR CONDITIONS OF ANY
 * KIND, either express or implied.  See the License for the
 * specific language governing permissions and limitations
 * under the License.
 */
package org.apache.samza.zk;

import java.util.ArrayList;
import java.util.Collections;
import java.util.List;
import org.apache.samza.config.ApplicationConfig;
import org.apache.samza.config.Config;
import org.apache.samza.config.ConfigException;
import org.apache.samza.config.JobConfig;
import org.apache.samza.config.ZkConfig;
import org.apache.samza.coordinator.JobCoordinator;
import org.apache.samza.coordinator.JobCoordinatorListener;
import org.apache.samza.coordinator.JobModelManager;
import org.apache.samza.coordinator.LeaderElector;
import org.apache.samza.coordinator.LeaderElectorListener;
import org.apache.samza.job.model.JobModel;
import org.apache.samza.runtime.ProcessorIdGenerator;
import org.apache.samza.system.StreamMetadataCache;
import org.apache.samza.util.ClassLoaderHelper;
import org.slf4j.Logger;
import org.slf4j.LoggerFactory;

/**
 * JobCoordinator for stand alone processor managed via Zookeeper.
 */
public class ZkJobCoordinator implements JobCoordinator, ZkControllerListener {
  private static final Logger LOG = LoggerFactory.getLogger(ZkJobCoordinator.class);
  // TODO: MetadataCache timeout has to be 0 for the leader so that it can always have the latest information associated
  // with locality. Since host-affinity is not yet implemented, this can be fixed as part of SAMZA-1197
  private static final int METADATA_CACHE_TTL_MS = 5000;


  private final ZkUtils zkUtils;
  private final String processorId;
  private final ZkController zkController;

  private final Config config;
  private final ZkBarrierForVersionUpgrade barrier;

  private StreamMetadataCache streamMetadataCache = null;
  private ScheduleAfterDebounceTime debounceTimer = null;
  private JobCoordinatorListener coordinatorListener = null;
  private JobModel newJobModel;

  private int debounceTimeMs;

  public ZkJobCoordinator(Config config) {
    this.config = config;
    ZkConfig zkConfig = new ZkConfig(config);
    ZkKeyBuilder keyBuilder = new ZkKeyBuilder(new ApplicationConfig(config).getAppId());
    this.zkUtils = new ZkUtils(
        keyBuilder,
        ZkCoordinationServiceFactory.createZkClient(
            zkConfig.getZkConnect(),
            zkConfig.getZkSessionTimeoutMs(),
            zkConfig.getZkConnectionTimeoutMs()),
        zkConfig.getZkConnectionTimeoutMs());

    this.processorId = createProcessorId(config);
    LeaderElector leaderElector = new ZkLeaderElector(processorId, zkUtils);
    leaderElector.setLeaderElectorListener(new LeaderElectorListenerImpl());
    this.zkController = new ZkControllerImpl(processorId, zkUtils, this, leaderElector);
    this.barrier =  new ZkBarrierForVersionUpgrade(
        keyBuilder.getJobModelVersionBarrierPrefix(),
        zkUtils,
        new ZkBarrierListenerImpl());
<<<<<<< HEAD
    this.debounceTimeMs = new JobConfig(config).getDebounceTimeMs(ScheduleAfterDebounceTime.DEFAULT_DEBOUNCE_TIME_MS);
=======
    this.debounceTimeMs = new JobConfig(config).getDebounceTimeMs();

>>>>>>> 0c05cb34
  }

  @Override
  public void start() {
    streamMetadataCache = StreamMetadataCache.apply(METADATA_CACHE_TTL_MS, config);

    debounceTimer = new ScheduleAfterDebounceTime(throwable -> {
        LOG.error("Received exception from in JobCoordinator Processing!", throwable);
        stop();
      });

    zkController.register();
  }

  @Override
  public synchronized void stop() {
    if (coordinatorListener != null) {
      coordinatorListener.onJobModelExpired();
    }

    debounceTimer.stopScheduler();
    zkController.stop();

    if (coordinatorListener != null) {
      coordinatorListener.onCoordinatorStop();
    }
  }

  @Override
  public void setListener(JobCoordinatorListener listener) {
    this.coordinatorListener = listener;
  }

  @Override
  public JobModel getJobModel() {
    return newJobModel;
  }

  @Override
  public String getProcessorId() {
    return processorId;
  }

  //////////////////////////////////////////////// LEADER stuff ///////////////////////////
  @Override
  public void onProcessorChange(List<String> processors) {
    LOG.info("ZkJobCoordinator::onProcessorChange - list of processors changed! List size=" + processors.size());
    debounceTimer.scheduleAfterDebounceTime(ScheduleAfterDebounceTime.ON_PROCESSOR_CHANGE,
        debounceTimeMs, () -> doOnProcessorChange(processors));
  }

  void doOnProcessorChange(List<String> processors) {
    // if list of processors is empty - it means we are called from 'onBecomeLeader'
    // TODO: Handle empty currentProcessorIds or duplicate processorIds in the list
    List<String> currentProcessorIds = getActualProcessorIds(processors);

    // Generate the JobModel
    JobModel jobModel = generateNewJobModel(currentProcessorIds);

    // Assign the next version of JobModel
    String currentJMVersion  = zkUtils.getJobModelVersion();
    String nextJMVersion;
    if (currentJMVersion == null) {
      nextJMVersion = "1";
    } else {
      nextJMVersion = Integer.toString(Integer.valueOf(currentJMVersion) + 1);
    }
    LOG.info("pid=" + processorId + "Generated new Job Model. Version = " + nextJMVersion);

    // Publish the new job model
    zkUtils.publishJobModel(nextJMVersion, jobModel);

    // Start the barrier for the job model update
    barrier.create(nextJMVersion, currentProcessorIds);

    // Notify all processors about the new JobModel by updating JobModel Version number
    zkUtils.publishJobModelVersion(currentJMVersion, nextJMVersion);

    LOG.info("pid=" + processorId + "Published new Job Model. Version = " + nextJMVersion);
  }

  @Override
  public void onNewJobModelAvailable(final String version) {
    debounceTimer.scheduleAfterDebounceTime(ScheduleAfterDebounceTime.JOB_MODEL_VERSION_CHANGE, 0, () ->
      {
        LOG.info("pid=" + processorId + "new JobModel available");
        // stop current work
        if (coordinatorListener != null) {
          coordinatorListener.onJobModelExpired();
        }
        // get the new job model from ZK
        newJobModel = zkUtils.getJobModel(version);

        LOG.info("pid=" + processorId + ": new JobModel available. ver=" + version + "; jm = " + newJobModel);

        // update ZK and wait for all the processors to get this new version
        barrier.join(version, processorId);
      });
  }

  @Override
  public void onNewJobModelConfirmed(String version) {
    LOG.info("pid=" + processorId + "new version " + version + " of the job model got confirmed");
    // get the new Model
    JobModel jobModel = getJobModel();

    // start the container with the new model
    if (coordinatorListener != null) {
      coordinatorListener.onNewJobModel(processorId, jobModel);
    }
  }

  private String createProcessorId(Config config) {
    // TODO: This check to be removed after 0.13+
    ApplicationConfig appConfig = new ApplicationConfig(config);
    if (appConfig.getProcessorId() != null) {
      return appConfig.getProcessorId();
    } else if (appConfig.getAppProcessorIdGeneratorClass() != null) {
      ProcessorIdGenerator idGenerator =
          ClassLoaderHelper.fromClassName(appConfig.getAppProcessorIdGeneratorClass(), ProcessorIdGenerator.class);
      return idGenerator.generateProcessorId(config);
    } else {
      throw new ConfigException(String
          .format("Expected either %s or %s to be configured", ApplicationConfig.PROCESSOR_ID,
              ApplicationConfig.APP_PROCESSOR_ID_GENERATOR_CLASS));
    }
  }

  private List<String> getActualProcessorIds(List<String> processors) {
    if (processors.size() > 0) {
      // we should use this list
      // but it needs to be converted into PIDs, which is part of the data
      return zkUtils.getActiveProcessorsIDs(processors);
    } else {
      // get the current list of processors
      return zkUtils.getSortedActiveProcessorsIDs();
    }
  }

  /**
   * Generate new JobModel when becoming a leader or the list of processor changed.
   */
  private JobModel generateNewJobModel(List<String> processors) {
    return JobModelManager.readJobModel(this.config, Collections.emptyMap(), null, streamMetadataCache,
        processors);
  }

  class LeaderElectorListenerImpl implements LeaderElectorListener {
    @Override
    public void onBecomingLeader() {
      LOG.info("ZkJobCoordinator::onBecomeLeader - I became the leader!");
      zkController.subscribeToProcessorChange();
      debounceTimer.scheduleAfterDebounceTime(
        ScheduleAfterDebounceTime.ON_PROCESSOR_CHANGE,
        debounceTimeMs, () -> {
          // actual actions to do are the same as onProcessorChange
          doOnProcessorChange(new ArrayList<>());
        });
    }
  }

  class ZkBarrierListenerImpl implements ZkBarrierListener {
    private final String barrierAction = "BarrierAction";
    @Override
    public void onBarrierCreated(String version) {
      debounceTimer.scheduleAfterDebounceTime(
          barrierAction,
        (new ZkConfig(config)).getZkBarrierTimeoutMs(),
        () -> barrier.expire(version)
      );
    }

    public void onBarrierStateChanged(final String version, ZkBarrierForVersionUpgrade.State state) {
      LOG.info("JobModel version " + version + " obtained consensus successfully!");
      if (ZkBarrierForVersionUpgrade.State.DONE.equals(state)) {
        debounceTimer.scheduleAfterDebounceTime(
            barrierAction,
          0,
          () -> onNewJobModelConfirmed(version));
      } else {
        if (ZkBarrierForVersionUpgrade.State.TIMED_OUT.equals(state)) {
          // no-op
          // In our consensus model, if the Barrier is timed-out, then it means that one or more initial
          // participants failed to join. That means, they should have de-registered from "processors" list
          // and that would have triggered onProcessorChange action -> a new round of consensus.
          LOG.info("Barrier for version " + version + " timed out.");
        }
      }
    }

    @Override
    public void onBarrierError(String version, Throwable t) {
      LOG.error("Encountered error while attaining consensus on JobModel version " + version);
      stop();
    }
  }
}<|MERGE_RESOLUTION|>--- conflicted
+++ resolved
@@ -82,12 +82,7 @@
         keyBuilder.getJobModelVersionBarrierPrefix(),
         zkUtils,
         new ZkBarrierListenerImpl());
-<<<<<<< HEAD
-    this.debounceTimeMs = new JobConfig(config).getDebounceTimeMs(ScheduleAfterDebounceTime.DEFAULT_DEBOUNCE_TIME_MS);
-=======
     this.debounceTimeMs = new JobConfig(config).getDebounceTimeMs();
-
->>>>>>> 0c05cb34
   }
 
   @Override
