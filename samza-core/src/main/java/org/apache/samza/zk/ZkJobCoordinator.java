/*
 * Licensed to the Apache Software Foundation (ASF) under one
 * or more contributor license agreements.  See the NOTICE file
 * distributed with this work for additional information
 * regarding copyright ownership.  The ASF licenses this file
 * to you under the Apache License, Version 2.0 (the
 * "License"); you may not use this file except in compliance
 * with the License.  You may obtain a copy of the License at
 *
 *   http://www.apache.org/licenses/LICENSE-2.0
 *
 * Unless required by applicable law or agreed to in writing,
 * software distributed under the License is distributed on an
 * "AS IS" BASIS, WITHOUT WARRANTIES OR CONDITIONS OF ANY
 * KIND, either express or implied.  See the License for the
 * specific language governing permissions and limitations
 * under the License.
 */
package org.apache.samza.zk;

import com.google.common.annotations.VisibleForTesting;
import java.io.IOException;
import java.util.ArrayList;
import java.util.HashMap;
import java.util.HashSet;
import java.util.List;
import java.util.Map;
import java.util.Objects;
import java.util.Set;
import java.util.concurrent.atomic.AtomicBoolean;
import org.I0Itec.zkclient.IZkStateListener;
import org.apache.samza.SamzaException;
import org.apache.samza.config.Config;
import org.apache.samza.config.JobConfig;
import org.apache.samza.config.MapConfig;
import org.apache.samza.config.StorageConfig;
import org.apache.samza.config.TaskConfigJava;
import org.apache.samza.config.ZkConfig;
import org.apache.samza.container.TaskName;
import org.apache.samza.container.grouper.task.GrouperMetadata;
import org.apache.samza.container.grouper.task.GrouperMetadataImpl;
import org.apache.samza.coordinator.JobCoordinator;
import org.apache.samza.coordinator.JobCoordinatorListener;
import org.apache.samza.coordinator.JobModelManager;
import org.apache.samza.coordinator.LeaderElectorListener;
import org.apache.samza.coordinator.MetadataResourceUtil;
import org.apache.samza.coordinator.StreamPartitionCountMonitor;
import org.apache.samza.coordinator.metadatastore.CoordinatorStreamStore;
import org.apache.samza.coordinator.metadatastore.NamespaceAwareCoordinatorStreamStore;
import org.apache.samza.coordinator.stream.CoordinatorStreamValueSerde;
import org.apache.samza.coordinator.stream.messages.SetConfig;
import org.apache.samza.job.model.ContainerModel;
import org.apache.samza.job.model.JobModel;
import org.apache.samza.job.model.JobModelUtil;
import org.apache.samza.job.model.TaskModel;
import org.apache.samza.metrics.MetricsRegistry;
import org.apache.samza.runtime.LocationId;
import org.apache.samza.runtime.LocationIdProvider;
import org.apache.samza.runtime.LocationIdProviderFactory;
import org.apache.samza.startpoint.StartpointManager;
import org.apache.samza.system.StreamMetadataCache;
import org.apache.samza.system.SystemAdmin;
import org.apache.samza.system.SystemAdmins;
import org.apache.samza.system.SystemStream;
import org.apache.samza.system.SystemStreamPartition;
import org.apache.samza.util.CoordinatorStreamUtil;
import org.apache.samza.util.ReflectionUtil;
import org.apache.samza.util.SystemClock;
import org.apache.samza.zk.ZkUtils.ProcessorNode;
import org.apache.zookeeper.Watcher;
import org.slf4j.Logger;
import org.slf4j.LoggerFactory;

/**
 * JobCoordinator for stand alone processor managed via Zookeeper.
 */
public class ZkJobCoordinator implements JobCoordinator {
  private static final Logger LOG = LoggerFactory.getLogger(ZkJobCoordinator.class);
  // TODO: MetadataCache timeout has to be 0 for the leader so that it can always have the latest information associated
  // with locality. Since host-affinity is not yet implemented, this can be fixed as part of SAMZA-1197
  private static final int METADATA_CACHE_TTL_MS = 5000;
  private static final int NUM_VERSIONS_TO_LEAVE = 10;

  // Action name when the JobModel version changes
  private static final String JOB_MODEL_VERSION_CHANGE = "JobModelVersionChange";

  // Action name when the Processor membership changes
  private static final String ON_PROCESSOR_CHANGE = "OnProcessorChange";

  /**
   * Cleanup process is started after every new job model generation is complete.
   * It deletes old versions of job model and the barrier.
   * How many to delete (or to leave) is controlled by @see org.apache.samza.zk.ZkJobCoordinator#NUM_VERSIONS_TO_LEAVE.
   **/
  private static final String ON_ZK_CLEANUP = "OnCleanUp";

  private final ZkUtils zkUtils;
  private final String processorId;

  private final Config config;
  private final ZkBarrierForVersionUpgrade barrier;
  private final ZkJobCoordinatorMetrics metrics;
  private final ZkLeaderElector leaderElector;
  private final AtomicBoolean initiatedShutdown = new AtomicBoolean(false);
  private final StreamMetadataCache streamMetadataCache;
  private final SystemAdmins systemAdmins;
  private final int debounceTimeMs;
  private final Map<TaskName, Integer> changeLogPartitionMap = new HashMap<>();
  private final LocationId locationId;

  private JobCoordinatorListener coordinatorListener = null;
  private JobModel newJobModel;
  private boolean hasLoadedMetadataResources = false;
  private String cachedJobModelVersion = null;

  @VisibleForTesting
  ZkSessionMetrics zkSessionMetrics;

  @VisibleForTesting
  ScheduleAfterDebounceTime debounceTimer;

  @VisibleForTesting
  StreamPartitionCountMonitor streamPartitionCountMonitor = null;

  ZkJobCoordinator(String processorId, Config config, MetricsRegistry metricsRegistry, ZkUtils zkUtils) {
    this.config = config;
    this.metrics = new ZkJobCoordinatorMetrics(metricsRegistry);
    this.zkSessionMetrics = new ZkSessionMetrics(metricsRegistry);

    this.processorId = processorId;
    this.zkUtils = zkUtils;
    // setup a listener for a session state change
    // we are mostly interested in "session closed" and "new session created" events
    zkUtils.getZkClient().subscribeStateChanges(new ZkSessionStateChangedListener());
    leaderElector = new ZkLeaderElector(processorId, zkUtils);
    leaderElector.setLeaderElectorListener(new LeaderElectorListenerImpl());
    this.debounceTimeMs = new JobConfig(config).getDebounceTimeMs();
    debounceTimer = new ScheduleAfterDebounceTime(processorId);
    debounceTimer.setScheduledTaskCallback(throwable -> {
        LOG.error("Received exception in debounce timer! Stopping the job coordinator", throwable);
        stop();
      });
    this.barrier =  new ZkBarrierForVersionUpgrade(zkUtils.getKeyBuilder().getJobModelVersionBarrierPrefix(), zkUtils, new ZkBarrierListenerImpl(), debounceTimer);
    systemAdmins = new SystemAdmins(config);
    streamMetadataCache = new StreamMetadataCache(systemAdmins, METADATA_CACHE_TTL_MS, SystemClock.instance());
    LocationIdProviderFactory locationIdProviderFactory =
        ReflectionUtil.getObj(getClass().getClassLoader(), new JobConfig(config).getLocationIdProviderFactory(),
            LocationIdProviderFactory.class);
    LocationIdProvider locationIdProvider = locationIdProviderFactory.getLocationIdProvider(config);
    this.locationId = locationIdProvider.getLocationId();
  }

  @Override
  public void start() {
    ZkKeyBuilder keyBuilder = zkUtils.getKeyBuilder();
    zkUtils.validateZkVersion();
    zkUtils.validatePaths(new String[]{keyBuilder.getProcessorsPath(), keyBuilder.getJobModelVersionPath(), keyBuilder.getJobModelPathPrefix(), keyBuilder.getTaskLocalityPath()});

    systemAdmins.start();
    leaderElector.tryBecomeLeader();
    zkUtils.subscribeToJobModelVersionChange(new ZkJobModelVersionChangeHandler(zkUtils));
  }

  @Override
  public void stop() {
    // Make the shutdown idempotent
    if (initiatedShutdown.compareAndSet(false, true)) {

      LOG.info("Shutting down JobCoordinator.");
      boolean shutdownSuccessful = false;

      // Notify the metrics about abandoning the leadership. Moving it up the chain in the shutdown sequence so that
      // in case of unclean shutdown, we get notified about lack of leader and we can set up some alerts around the absence of leader.
      metrics.isLeader.set(false);

      try {
        // todo: what does it mean for coordinator listener to be null? why not have it part of constructor?
        if (coordinatorListener != null) {
          coordinatorListener.onJobModelExpired();
        }

        debounceTimer.stopScheduler();

        if (leaderElector.amILeader()) {
          LOG.info("Resigning leadership for processorId: " + processorId);
          leaderElector.resignLeadership();
        }

        LOG.info("Shutting down ZkUtils.");
        // close zk connection
        if (zkUtils != null) {
          zkUtils.close();
        }

        LOG.debug("Shutting down system admins.");
        systemAdmins.stop();

        if (streamPartitionCountMonitor != null) {
          streamPartitionCountMonitor.stop();
        }

        if (coordinatorListener != null) {
          coordinatorListener.onCoordinatorStop();
        }

        shutdownSuccessful = true;
      } catch (Throwable t) {
        LOG.error("Encountered errors during job coordinator stop.", t);
        if (coordinatorListener != null) {
          coordinatorListener.onCoordinatorFailure(t);
        }
      } finally {
        LOG.info("Job Coordinator shutdown finished with ShutdownComplete=" + shutdownSuccessful);
      }
    } else {
      LOG.info("Job Coordinator shutdown is in progress!");
    }
  }

  @Override
  public void setListener(JobCoordinatorListener listener) {
    this.coordinatorListener = listener;
  }

  @Override
  public JobModel getJobModel() {
    return newJobModel;
  }

  @Override
  public String getProcessorId() {
    return processorId;
  }

  /*
   * The leader handles notifications for two types of events:
   *   1. Changes to the current set of processors in the group.
   *   2. Changes to the set of participants who have subscribed the the barrier
   */
  public void onProcessorChange(List<String> processors) {
    if (leaderElector.amILeader()) {
      LOG.info("ZkJobCoordinator::onProcessorChange - list of processors changed. List size=" + processors.size());
      debounceTimer.scheduleAfterDebounceTime(ON_PROCESSOR_CHANGE, debounceTimeMs, this::doOnProcessorChange);
    }
  }

  void doOnProcessorChange() {
    List<ProcessorNode> processorNodes = zkUtils.getAllProcessorNodes();

    List<String> currentProcessorIds = new ArrayList<>();
    for (ProcessorNode processorNode : processorNodes) {
      currentProcessorIds.add(processorNode.getProcessorData().getProcessorId());
    }

    Set<String> uniqueProcessorIds = new HashSet<>(currentProcessorIds);

    if (currentProcessorIds.size() != uniqueProcessorIds.size()) {
      LOG.info("Processors: {} has duplicates. Not generating JobModel.", currentProcessorIds);
      return;
    }

    // Generate the JobModel
    LOG.info("Generating new JobModel with processors: {}.", currentProcessorIds);
    JobModel jobModel = generateNewJobModel(processorNodes);

    // Create checkpoint and changelog streams if they don't exist
    if (!hasLoadedMetadataResources) {
      loadMetadataResources(jobModel);
      hasLoadedMetadataResources = true;
    }

    // Assign the next version of JobModel
    String currentJMVersion = zkUtils.getJobModelVersion();
    String nextJMVersion = zkUtils.getNextJobModelVersion(currentJMVersion);
    LOG.info("pid=" + processorId + "Generated new JobModel with version: " + nextJMVersion + " and processors: " + currentProcessorIds);

    // Publish the new job model
    zkUtils.publishJobModel(nextJMVersion, jobModel);

    // Start the barrier for the job model update
    barrier.create(nextJMVersion, currentProcessorIds);

    // Notify all processors about the new JobModel by updating JobModel Version number
    zkUtils.publishJobModelVersion(currentJMVersion, nextJMVersion);

    LOG.info("pid=" + processorId + "Published new Job Model. Version = " + nextJMVersion);

    debounceTimer.scheduleAfterDebounceTime(ON_ZK_CLEANUP, 0, () -> zkUtils.cleanupZK(NUM_VERSIONS_TO_LEAVE));
  }

  /**
   * Stores the configuration of the job in the coordinator stream.
   */
  @VisibleForTesting
  void loadMetadataResources(JobModel jobModel) {
    CoordinatorStreamStore coordinatorStreamStore = null;
    try {
      // Creates the coordinator stream if it does not exists.
      coordinatorStreamStore = createCoordinatorStreamStore();
      coordinatorStreamStore.init();

<<<<<<< HEAD
      MetadataResourceUtil metadataResourceUtil =
          new MetadataResourceUtil(jobModel, metrics.getMetricsRegistry(), getClass().getClassLoader());
=======
      MetadataResourceUtil metadataResourceUtil = createMetadataResourceUtil(jobModel);
>>>>>>> 1cd1892d
      metadataResourceUtil.createResources();

      CoordinatorStreamValueSerde jsonSerde = new CoordinatorStreamValueSerde(SetConfig.TYPE);
      NamespaceAwareCoordinatorStreamStore configStore =
          new NamespaceAwareCoordinatorStreamStore(coordinatorStreamStore, SetConfig.TYPE);
      for (Map.Entry<String, String> entry : config.entrySet()) {
        byte[] serializedValue = jsonSerde.toBytes(entry.getValue());
        configStore.put(entry.getKey(), serializedValue);
      }

      // fan out the startpoints
      StartpointManager startpointManager = createStartpointManager(coordinatorStreamStore);
      startpointManager.start();
      try {
        startpointManager.fanOut(JobModelUtil.getTaskToSystemStreamPartitions(jobModel));
      } finally {
        startpointManager.stop();
      }
    } catch (IOException ex) {
      throw new SamzaException(String.format("IO exception while loading metadata resources."), ex);
    } finally {
      if (coordinatorStreamStore != null) {
        LOG.info("Stopping the coordinator stream metadata store.");
        coordinatorStreamStore.close();
      }
    }
  }

  @VisibleForTesting
  MetadataResourceUtil createMetadataResourceUtil(JobModel jobModel) {
    return new MetadataResourceUtil(jobModel, metrics.getMetricsRegistry());
  }

  /**
   * Creates a coordinator stream kafka topic.
   */
  @VisibleForTesting
  CoordinatorStreamStore createCoordinatorStreamStore() {
    SystemStream coordinatorSystemStream = CoordinatorStreamUtil.getCoordinatorSystemStream(config);
    SystemAdmin coordinatorSystemAdmin = systemAdmins.getSystemAdmin(coordinatorSystemStream.getSystem());
    CoordinatorStreamUtil.createCoordinatorStream(coordinatorSystemStream, coordinatorSystemAdmin);
    return new CoordinatorStreamStore(config, metrics.getMetricsRegistry());
  }

  /**
   * Generate new JobModel when becoming a leader or the list of processor changed.
   */
  @VisibleForTesting
  JobModel generateNewJobModel(List<ProcessorNode> processorNodes) {
    String zkJobModelVersion = zkUtils.getJobModelVersion();
    // If JobModel exists in zookeeper && cached JobModel version is unequal to JobModel version stored in zookeeper.
    if (zkJobModelVersion != null && !Objects.equals(cachedJobModelVersion, zkJobModelVersion)) {
      JobModel jobModel = zkUtils.getJobModel(zkJobModelVersion);
      for (ContainerModel containerModel : jobModel.getContainers().values()) {
        containerModel.getTasks().forEach((taskName, taskModel) -> changeLogPartitionMap.put(taskName, taskModel.getChangelogPartition().getPartitionId()));
      }
      cachedJobModelVersion = zkJobModelVersion;
    }

    GrouperMetadata grouperMetadata = getGrouperMetadata(zkJobModelVersion, processorNodes);
    JobModel model = JobModelManager.readJobModel(config, changeLogPartitionMap, streamMetadataCache, grouperMetadata,
        getClass().getClassLoader());
    return new JobModel(new MapConfig(), model.getContainers());
  }

  @VisibleForTesting
  StreamPartitionCountMonitor getPartitionCountMonitor() {
    StreamMetadataCache streamMetadata = new StreamMetadataCache(systemAdmins, 0, SystemClock.instance());
    Set<SystemStream> inputStreamsToMonitor = new TaskConfigJava(config).getAllInputStreams();

    return new StreamPartitionCountMonitor(
            inputStreamsToMonitor,
            streamMetadata,
            metrics.getMetricsRegistry(),
            new JobConfig(config).getMonitorPartitionChangeFrequency(),
            streamsChanged -> {
        if (leaderElector.amILeader()) {
          debounceTimer.scheduleAfterDebounceTime(ON_PROCESSOR_CHANGE, 0, this::doOnProcessorChange);
        }
      });
  }

  @VisibleForTesting
  StartpointManager createStartpointManager(CoordinatorStreamStore metadataStore) {
    return new StartpointManager(metadataStore);
  }

  /**
   * Builds the {@link GrouperMetadataImpl} based upon provided {@param jobModelVersion}
   * and {@param processorNodes}.
   * @param jobModelVersion the most recent jobModelVersion available in the zookeeper.
   * @param processorNodes the list of live processors in the zookeeper.
   * @return the built grouper metadata.
   */
  private GrouperMetadataImpl getGrouperMetadata(String jobModelVersion, List<ProcessorNode> processorNodes) {
    Map<TaskName, String> taskToProcessorId = new HashMap<>();
    Map<TaskName, List<SystemStreamPartition>> taskToSSPs = new HashMap<>();
    if (jobModelVersion != null) {
      JobModel jobModel = zkUtils.getJobModel(jobModelVersion);
      for (ContainerModel containerModel : jobModel.getContainers().values()) {
        for (TaskModel taskModel : containerModel.getTasks().values()) {
          taskToProcessorId.put(taskModel.getTaskName(), containerModel.getId());
          for (SystemStreamPartition partition : taskModel.getSystemStreamPartitions()) {
            taskToSSPs.computeIfAbsent(taskModel.getTaskName(), k -> new ArrayList<>());
            taskToSSPs.get(taskModel.getTaskName()).add(partition);
          }
        }
      }
    }

    Map<String, LocationId> processorLocality = new HashMap<>();
    for (ProcessorNode processorNode : processorNodes) {
      ProcessorData processorData = processorNode.getProcessorData();
      processorLocality.put(processorData.getProcessorId(), processorData.getLocationId());
    }

    Map<TaskName, LocationId> taskLocality = zkUtils.readTaskLocality();
    return new GrouperMetadataImpl(processorLocality, taskLocality, taskToSSPs, taskToProcessorId);
  }

  class LeaderElectorListenerImpl implements LeaderElectorListener {
    @Override
    public void onBecomingLeader() {
      LOG.info("ZkJobCoordinator::onBecomeLeader - I became the leader");
      metrics.isLeader.set(true);
      zkUtils.subscribeToProcessorChange(new ProcessorChangeHandler(zkUtils));
      if (!new StorageConfig(config).hasDurableStores()) {
        // 1. Stop if there's a existing StreamPartitionCountMonitor running.
        if (streamPartitionCountMonitor != null) {
          streamPartitionCountMonitor.stop();
        }
        // 2. Start a new instance of StreamPartitionCountMonitor.
        streamPartitionCountMonitor = getPartitionCountMonitor();
        streamPartitionCountMonitor.start();
      }
      debounceTimer.scheduleAfterDebounceTime(ON_PROCESSOR_CHANGE, debounceTimeMs, ZkJobCoordinator.this::doOnProcessorChange);
    }
  }

  class ZkBarrierListenerImpl implements ZkBarrierListener {
    private final String barrierAction = "BarrierAction";

    private long startTime = 0;

    @Override
    public void onBarrierCreated(String version) {
      // Start the timer for rebalancing
      startTime = System.nanoTime();

      metrics.barrierCreation.inc();
      if (leaderElector.amILeader()) {
        debounceTimer.scheduleAfterDebounceTime(barrierAction, (new ZkConfig(config)).getZkBarrierTimeoutMs(), () -> barrier.expire(version));
      }
    }

    public void onBarrierStateChanged(final String version, ZkBarrierForVersionUpgrade.State state) {
      LOG.info("JobModel version " + version + " obtained consensus successfully!");
      metrics.barrierStateChange.inc();
      metrics.singleBarrierRebalancingTime.update(System.nanoTime() - startTime);
      if (ZkBarrierForVersionUpgrade.State.DONE.equals(state)) {
        debounceTimer.scheduleAfterDebounceTime(barrierAction, 0, () -> {
            LOG.info("pid=" + processorId + "new version " + version + " of the job model got confirmed");

            // read the new Model
            JobModel jobModel = getJobModel();
            // start the container with the new model
            if (coordinatorListener != null) {
              for (ContainerModel containerModel : jobModel.getContainers().values()) {
                for (TaskName taskName : containerModel.getTasks().keySet()) {
                  zkUtils.writeTaskLocality(taskName, locationId);
                }
              }
              coordinatorListener.onNewJobModel(processorId, jobModel);
            }
          });
      } else {
        if (ZkBarrierForVersionUpgrade.State.TIMED_OUT.equals(state)) {
          // no-op for non-leaders
          // for leader: make sure we do not stop - so generate a new job model
          LOG.warn("Barrier for version " + version + " timed out.");
          if (leaderElector.amILeader()) {
            LOG.info("Leader will schedule a new job model generation");
            // actual actions to do are the same as onProcessorChange
            debounceTimer.scheduleAfterDebounceTime(ON_PROCESSOR_CHANGE, debounceTimeMs, ZkJobCoordinator.this::doOnProcessorChange);
          }
        }
      }
    }

    @Override
    public void onBarrierError(String version, Throwable t) {
      LOG.error("Encountered error while attaining consensus on JobModel version " + version);
      metrics.barrierError.inc();
      stop();
    }
  }

  class ProcessorChangeHandler extends ZkUtils.GenerationAwareZkChildListener {

    public ProcessorChangeHandler(ZkUtils zkUtils) {
      super(zkUtils, "ProcessorChangeHandler");
    }

    /**
     * Called when the children of the given path changed.
     *
     * @param parentPath      The parent path
     * @param currentChildren The children or null if the root node (parent path) was deleted.
     * @throws Exception
     */
    @Override
    public void doHandleChildChange(String parentPath, List<String> currentChildren)
        throws Exception {
      if (currentChildren == null) {
        LOG.info("handleChildChange on path " + parentPath + " was invoked with NULL list of children");
      } else {
        LOG.info("ProcessorChangeHandler::handleChildChange - Path: {} Current Children: {} ", parentPath, currentChildren);
        onProcessorChange(currentChildren);
      }
    }
  }

  class ZkJobModelVersionChangeHandler extends ZkUtils.GenerationAwareZkDataListener {

    public ZkJobModelVersionChangeHandler(ZkUtils zkUtils) {
      super(zkUtils, "ZkJobModelVersionChangeHandler");
    }

    /**
     * Invoked when there is a change to the JobModelVersion z-node. It signifies that a new JobModel version is available.
     */
    @Override
    public void doHandleDataChange(String dataPath, Object data) {
      debounceTimer.scheduleAfterDebounceTime(JOB_MODEL_VERSION_CHANGE, 0, () -> {
          String jobModelVersion = (String) data;

          LOG.info("Got a notification for new JobModel version. Path = {} Version = {}", dataPath, data);

          newJobModel = zkUtils.getJobModel(jobModelVersion);
          LOG.info("pid=" + processorId + ": new JobModel is available. Version =" + jobModelVersion + "; JobModel = " + newJobModel);

          if (!newJobModel.getContainers().containsKey(processorId)) {
            LOG.info("New JobModel does not contain pid={}. Stopping this processor. New JobModel: {}",
                processorId, newJobModel);
            stop();
          } else {
            // stop current work
            if (coordinatorListener != null) {
              coordinatorListener.onJobModelExpired();
            }
            // update ZK and wait for all the processors to get this new version
            barrier.join(jobModelVersion, processorId);
          }
        });
    }

    @Override
    public void doHandleDataDeleted(String dataPath) {
      LOG.warn("JobModel version z-node has been deleted. Shutting down the coordinator" + dataPath);
      debounceTimer.scheduleAfterDebounceTime("JOB_MODEL_VERSION_DELETED", 0,  () -> stop());
    }
  }


  /// listener to handle ZK state change events
  @VisibleForTesting
  class ZkSessionStateChangedListener implements IZkStateListener {

    private static final String ZK_SESSION_ERROR = "ZK_SESSION_ERROR";
    private static final String ZK_SESSION_EXPIRED = "ZK_SESSION_EXPIRED";

    @Override
    public void handleStateChanged(Watcher.Event.KeeperState state) {
      switch (state) {
        case Expired:
          // if the session has expired it means that all the registration's ephemeral nodes are gone.
          zkSessionMetrics.zkSessionExpirations.inc();
          LOG.warn("Got " + state.toString() + " event for processor=" + processorId + ". Stopping the container and unregister the processor node.");

          // increase generation of the ZK session. All the callbacks from the previous generation will be ignored.
          zkUtils.incGeneration();

          // reset all the values that might have been from the previous session (e.g ephemeral node path)
          zkUtils.unregister();
          if (leaderElector.amILeader()) {
            leaderElector.resignLeadership();
          }

          if (streamPartitionCountMonitor != null) {
            streamPartitionCountMonitor.stop();
          }

          /**
           * After this event, one amongst the following two things could potentially happen:
           * A. On successful reconnect to another zookeeper server in ensemble, this processor is going to
           * join the group again as new processor. In this case, retaining buffered events in debounceTimer will be unnecessary.
           * B. If zookeeper server is unreachable, handleSessionEstablishmentError callback will be triggered indicating
           * a error scenario. In this case, retaining buffered events in debounceTimer will be unnecessary.
           */
          LOG.info("Cancelling all scheduled actions in session expiration for processorId: {}.", processorId);
          debounceTimer.cancelAllScheduledActions();
          debounceTimer.scheduleAfterDebounceTime(ZK_SESSION_EXPIRED, 0, () -> {
              if (coordinatorListener != null) {
                coordinatorListener.onJobModelExpired();
              }
            });

          return;
        case Disconnected:
          // if the session has expired it means that all the registration's ephemeral nodes are gone.
          zkSessionMetrics.zkSessionDisconnects.inc();
          LOG.warn("Got " + state.toString() + " event for processor=" + processorId + ". Scheduling a coordinator stop.");

          // If the connection is not restored after debounceTimeMs, the process is considered dead.
          debounceTimer.scheduleAfterDebounceTime(ZK_SESSION_ERROR, new ZkConfig(config).getZkSessionTimeoutMs(), () -> stop());
          return;
        case AuthFailed:
        case NoSyncConnected:
        case Unknown:
          zkSessionMetrics.zkSessionErrors.inc();
          LOG.warn("Got unexpected failure event " + state.toString() + " for processor=" + processorId + ". Stopping the job coordinator.");
          debounceTimer.scheduleAfterDebounceTime(ZK_SESSION_ERROR, 0, () -> stop());
          return;
        case SyncConnected:
          zkSessionMetrics.zkSyncConnected.inc();
          LOG.info("Got syncconnected event for processor=" + processorId + ".");
          debounceTimer.cancelAction(ZK_SESSION_ERROR);
          return;
        default:
          // received SyncConnected, ConnectedReadOnly, and SaslAuthenticated. NoOp
          LOG.info("Got ZK event " + state.toString() + " for processor=" + processorId + ". Continue");
      }
    }

    @Override
    public void handleNewSession() {
      zkSessionMetrics.zkNewSessions.inc();
      LOG.info("Got new session created event for processor=" + processorId);
      debounceTimer.cancelAllScheduledActions();
      LOG.info("register zk controller for the new session");
      leaderElector.tryBecomeLeader();
      zkUtils.subscribeToJobModelVersionChange(new ZkJobModelVersionChangeHandler(zkUtils));
    }

    @Override
    public void handleSessionEstablishmentError(Throwable error) {
      // this means we cannot connect to zookeeper to establish a session
      zkSessionMetrics.zkSessionErrors.inc();
      LOG.info("handleSessionEstablishmentError received for processor=" + processorId, error);
      debounceTimer.scheduleAfterDebounceTime(ZK_SESSION_ERROR, 0, () -> stop());
    }
  }

  @VisibleForTesting
  public ZkUtils getZkUtils() {
    return zkUtils;
  }
}<|MERGE_RESOLUTION|>--- conflicted
+++ resolved
@@ -299,12 +299,7 @@
       coordinatorStreamStore = createCoordinatorStreamStore();
       coordinatorStreamStore.init();
 
-<<<<<<< HEAD
-      MetadataResourceUtil metadataResourceUtil =
-          new MetadataResourceUtil(jobModel, metrics.getMetricsRegistry(), getClass().getClassLoader());
-=======
-      MetadataResourceUtil metadataResourceUtil = createMetadataResourceUtil(jobModel);
->>>>>>> 1cd1892d
+      MetadataResourceUtil metadataResourceUtil = createMetadataResourceUtil(jobModel, getClass().getClassLoader());
       metadataResourceUtil.createResources();
 
       CoordinatorStreamValueSerde jsonSerde = new CoordinatorStreamValueSerde(SetConfig.TYPE);
@@ -334,8 +329,8 @@
   }
 
   @VisibleForTesting
-  MetadataResourceUtil createMetadataResourceUtil(JobModel jobModel) {
-    return new MetadataResourceUtil(jobModel, metrics.getMetricsRegistry());
+  MetadataResourceUtil createMetadataResourceUtil(JobModel jobModel, ClassLoader classLoader) {
+    return new MetadataResourceUtil(jobModel, metrics.getMetricsRegistry(), classLoader);
   }
 
   /**
