--- conflicted
+++ resolved
@@ -200,18 +200,12 @@
 
     // Generate the JobModel
     JobModel jobModel = generateNewJobModel(currentProcessorIds);
-<<<<<<< HEAD
 
     // Create checkpoint and changelog streams if they don't exist
     if (!hasCreatedStreams) {
       CheckpointManagerUtil.createAndInit(jobModel, metrics.getMetricsRegistry());
       ChangelogPartitionManager.createChangeLogStreams(this.getClass().getSimpleName(), jobModel);
       hasCreatedStreams = true;
-=======
-    if (!hasCreatedChangeLogStreams) {
-      JobModelManager.createChangeLogStreams(new StorageConfig(config), jobModel.maxChangeLogStreamPartitions, systemAdmins);
-      hasCreatedChangeLogStreams = true;
->>>>>>> 75e70e56
     }
 
     // Assign the next version of JobModel
