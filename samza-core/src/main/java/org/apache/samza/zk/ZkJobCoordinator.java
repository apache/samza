/*
 * Licensed to the Apache Software Foundation (ASF) under one
 * or more contributor license agreements.  See the NOTICE file
 * distributed with this work for additional information
 * regarding copyright ownership.  The ASF licenses this file
 * to you under the Apache License, Version 2.0 (the
 * "License"); you may not use this file except in compliance
 * with the License.  You may obtain a copy of the License at
 *
 *   http://www.apache.org/licenses/LICENSE-2.0
 *
 * Unless required by applicable law or agreed to in writing,
 * software distributed under the License is distributed on an
 * "AS IS" BASIS, WITHOUT WARRANTIES OR CONDITIONS OF ANY
 * KIND, either express or implied.  See the License for the
 * specific language governing permissions and limitations
 * under the License.
 */
package org.apache.samza.zk;

import com.google.common.annotations.VisibleForTesting;

import java.util.ArrayList;
import java.util.HashSet;
import java.util.HashMap;
import java.util.List;
import java.util.Map;
import java.util.Objects;
import java.util.Set;
<<<<<<< HEAD

=======
import java.util.concurrent.atomic.AtomicBoolean;
>>>>>>> 5c33fe77
import org.I0Itec.zkclient.IZkStateListener;
import org.apache.commons.lang3.StringUtils;
import org.apache.samza.checkpoint.CheckpointManager;
import org.apache.samza.config.ApplicationConfig;
import org.apache.samza.config.Config;
import org.apache.samza.config.ConfigException;
import org.apache.samza.config.JobConfig;
import org.apache.samza.config.MapConfig;
import org.apache.samza.config.MetricsConfig;
import org.apache.samza.config.TaskConfigJava;
import org.apache.samza.config.ZkConfig;
import org.apache.samza.container.TaskName;
import org.apache.samza.coordinator.JobCoordinator;
import org.apache.samza.coordinator.JobCoordinatorListener;
import org.apache.samza.coordinator.JobModelManager;
import org.apache.samza.coordinator.LeaderElectorListener;
import org.apache.samza.job.model.ContainerModel;
import org.apache.samza.job.model.JobModel;
import org.apache.samza.metrics.MetricsRegistry;
import org.apache.samza.metrics.MetricsReporter;
import org.apache.samza.metrics.ReadableMetricsRegistry;
import org.apache.samza.runtime.ProcessorIdGenerator;
import org.apache.samza.storage.ChangelogStreamManager;
import org.apache.samza.system.StreamMetadataCache;
import org.apache.samza.system.SystemAdmins;
import org.apache.samza.util.MetricsReporterLoader;
import org.apache.samza.util.SystemClock;
import org.apache.samza.util.Util;
import org.apache.zookeeper.Watcher;
import org.slf4j.Logger;
import org.slf4j.LoggerFactory;

/**
 * JobCoordinator for stand alone processor managed via Zookeeper.
 */
public class ZkJobCoordinator implements JobCoordinator {
  private static final Logger LOG = LoggerFactory.getLogger(ZkJobCoordinator.class);
  // TODO: MetadataCache timeout has to be 0 for the leader so that it can always have the latest information associated
  // with locality. Since host-affinity is not yet implemented, this can be fixed as part of SAMZA-1197
  private static final int METADATA_CACHE_TTL_MS = 5000;
  private static final int NUM_VERSIONS_TO_LEAVE = 10;

  // Action name when the JobModel version changes
  private static final String JOB_MODEL_VERSION_CHANGE = "JobModelVersionChange";

  // Action name when the Processor membership changes
  private static final String ON_PROCESSOR_CHANGE = "OnProcessorChange";

  /**
   * Cleanup process is started after every new job model generation is complete.
   * It deletes old versions of job model and the barrier.
   * How many to delete (or to leave) is controlled by @see org.apache.samza.zk.ZkJobCoordinator#NUM_VERSIONS_TO_LEAVE.
   **/
  private static final String ON_ZK_CLEANUP = "OnCleanUp";

  private final ZkUtils zkUtils;
  private final String processorId;

  private final Config config;
  private final ZkBarrierForVersionUpgrade barrier;
  private final ZkJobCoordinatorMetrics metrics;
  private final Map<String, MetricsReporter> reporters;
  private final ZkLeaderElector leaderElector;
  private final AtomicBoolean initiatedShutdown = new AtomicBoolean(false);
  private final StreamMetadataCache streamMetadataCache;
  private final SystemAdmins systemAdmins;
  private final int debounceTimeMs;
  private final Map<TaskName, Integer> changeLogPartitionMap = new HashMap<>();

<<<<<<< HEAD
  private StreamMetadataCache streamMetadataCache = null;
  private SystemAdmins systemAdmins = null;

  @VisibleForTesting
  ScheduleAfterDebounceTime debounceTimer = null;
  @VisibleForTesting
  ZkJobModelVersionChangeHandler jobModelVersionChangeHandler = null;

=======
>>>>>>> 5c33fe77
  private JobCoordinatorListener coordinatorListener = null;
  private JobModel newJobModel;
  private boolean hasCreatedStreams = false;
  private String cachedJobModelVersion = null;

  @VisibleForTesting
  ScheduleAfterDebounceTime debounceTimer;

  ZkJobCoordinator(Config config, MetricsRegistry metricsRegistry, ZkUtils zkUtils) {
    this.config = config;

    this.metrics = new ZkJobCoordinatorMetrics(metricsRegistry);

    this.processorId = createProcessorId(config);
    this.zkUtils = zkUtils;
    // setup a listener for a session state change
    // we are mostly interested in "session closed" and "new session created" events
    zkUtils.getZkClient().subscribeStateChanges(new ZkSessionStateChangedListener());
    leaderElector = new ZkLeaderElector(processorId, zkUtils);
    leaderElector.setLeaderElectorListener(new LeaderElectorListenerImpl());
<<<<<<< HEAD
    this.barrier = new ZkBarrierForVersionUpgrade(
        zkUtils.getKeyBuilder().getJobModelVersionBarrierPrefix(),
        zkUtils,
        new ZkBarrierListenerImpl());
=======
    this.zkController = new ZkControllerImpl(processorId, zkUtils, this, leaderElector);
>>>>>>> 5c33fe77
    this.debounceTimeMs = new JobConfig(config).getDebounceTimeMs();
    this.reporters = MetricsReporterLoader.getMetricsReporters(new MetricsConfig(config), processorId);
    debounceTimer = new ScheduleAfterDebounceTime(processorId);
    debounceTimer.setScheduledTaskCallback(throwable -> {
        LOG.error("Received exception in debounce timer! Stopping the job coordinator", throwable);
        stop();
      });
    this.barrier =  new ZkBarrierForVersionUpgrade(zkUtils.getKeyBuilder().getJobModelVersionBarrierPrefix(), zkUtils, new ZkBarrierListenerImpl(), debounceTimer);
    systemAdmins = new SystemAdmins(config);
    streamMetadataCache = new StreamMetadataCache(systemAdmins, METADATA_CACHE_TTL_MS, SystemClock.instance());
  }

  @Override
  public void start() {
    startMetrics();
    systemAdmins.start();
    ZkKeyBuilder keyBuilder = zkUtils.getKeyBuilder();
    zkUtils.validatePaths(new String[]{keyBuilder.getProcessorsPath(), keyBuilder.getJobModelVersionPath(), keyBuilder
        .getJobModelPathPrefix()});
    zkUtils.validateZkVersion();
    leaderElector.tryBecomeLeader();
    zkUtils.subscribeToJobModelVersionChange(new ZkJobModelVersionChangeHandler(zkUtils));
  }

  @Override
  public void stop() {
    // Make the shutdown idempotent
    if (initiatedShutdown.compareAndSet(false, true)) {

      LOG.info("Shutting down JobCoordinator.");
      boolean shutdownSuccessful = false;

      // Notify the metrics about abandoning the leadership. Moving it up the chain in the shutdown sequence so that
      // in case of unclean shutdown, we get notified about lack of leader and we can set up some alerts around the absence of leader.
      metrics.isLeader.set(false);

      try {
        // todo: what does it mean for coordinator listener to be null? why not have it part of constructor?
        if (coordinatorListener != null) {
          coordinatorListener.onJobModelExpired();
        }

        debounceTimer.stopScheduler();

<<<<<<< HEAD
      LOG.info("Shutting down Zk Client.");
      if (leaderElector.amILeader()) {
        leaderElector.resignLeadership();
      }

      // close zk connection
      if (zkUtils != null) {
        zkUtils.close();
      }
=======
        LOG.debug("Shutting down ZkController.");
        zkController.stop();
>>>>>>> 5c33fe77

        LOG.debug("Shutting down system admins.");
        systemAdmins.stop();

        LOG.debug("Shutting down metrics.");
        shutdownMetrics();

        if (coordinatorListener != null) {
          coordinatorListener.onCoordinatorStop();
        }

        shutdownSuccessful = true;
      } catch (Throwable t) {
        LOG.error("Encountered errors during job coordinator stop.", t);
        if (coordinatorListener != null) {
          coordinatorListener.onCoordinatorFailure(t);
        }
      } finally {
        LOG.info("Job Coordinator shutdown finished with ShutdownComplete=" + shutdownSuccessful);
      }
    } else {
      LOG.info("Job Coordinator shutdown is in progress!");
    }
  }

  private void startMetrics() {
    for (MetricsReporter reporter : reporters.values()) {
      reporter.register("job-coordinator-" + processorId, (ReadableMetricsRegistry) metrics.getMetricsRegistry());
      reporter.start();
    }
  }

  private void shutdownMetrics() {
    for (MetricsReporter reporter : reporters.values()) {
      reporter.stop();
    }
  }

  @Override
  public void setListener(JobCoordinatorListener listener) {
    this.coordinatorListener = listener;
  }

  @Override
  public JobModel getJobModel() {
    return newJobModel;
  }

  @Override
  public String getProcessorId() {
    return processorId;
  }

  /*
   * The leader handles notifications for two types of events:
   *   1. Changes to the current set of processors in the group.
   *   2. Changes to the set of participants who have subscribed the the barrier
   */
  public void onProcessorChange(List<String> processors) {
    if (leaderElector.amILeader()) {
      LOG.info("ZkJobCoordinator::onProcessorChange - list of processors changed! List size=" + processors.size());
      debounceTimer.scheduleAfterDebounceTime(ON_PROCESSOR_CHANGE, debounceTimeMs, () -> doOnProcessorChange(processors));
    }
  }

  void doOnProcessorChange(List<String> processors) {
    // if list of processors is empty - it means we are called from 'onBecomeLeader'
    // TODO: Handle empty currentProcessorIds.
    List<String> currentProcessorIds = zkUtils.getSortedActiveProcessorsIDs();
    Set<String> uniqueProcessorIds = new HashSet<>(currentProcessorIds);

    if (currentProcessorIds.size() != uniqueProcessorIds.size()) {
      LOG.info("Processors: {} has duplicates. Not generating JobModel.", currentProcessorIds);
      return;
    }

    // Generate the JobModel
    LOG.info("Generating new JobModel with processors: {}.", currentProcessorIds);
    JobModel jobModel = generateNewJobModel(currentProcessorIds);

    // Create checkpoint and changelog streams if they don't exist
    if (!hasCreatedStreams) {
      CheckpointManager checkpointManager = new TaskConfigJava(config).getCheckpointManager(metrics.getMetricsRegistry());
      if (checkpointManager != null) {
        checkpointManager.createResources();
      }

      // Pass in null Coordinator consumer and producer because ZK doesn't have coordinator streams.
      ChangelogStreamManager.createChangelogStreams(config, jobModel.maxChangeLogStreamPartitions);
      hasCreatedStreams = true;
    }

    // Assign the next version of JobModel
    String currentJMVersion = zkUtils.getJobModelVersion();
    String nextJMVersion = zkUtils.getNextJobModelVersion(currentJMVersion);
    LOG.info("pid=" + processorId + "Generated new JobModel with version: " + nextJMVersion + " and processors: " + currentProcessorIds);

    // Publish the new job model
    zkUtils.publishJobModel(nextJMVersion, jobModel);

    // Start the barrier for the job model update
    barrier.create(nextJMVersion, currentProcessorIds);

    // Notify all processors about the new JobModel by updating JobModel Version number
    zkUtils.publishJobModelVersion(currentJMVersion, nextJMVersion);

    LOG.info("pid=" + processorId + "Published new Job Model. Version = " + nextJMVersion);

    debounceTimer.scheduleAfterDebounceTime(ON_ZK_CLEANUP, 0, () -> zkUtils.cleanupZK(NUM_VERSIONS_TO_LEAVE));
  }

  private String createProcessorId(Config config) {
    // TODO: This check to be removed after 0.13+
    ApplicationConfig appConfig = new ApplicationConfig(config);
    if (appConfig.getProcessorId() != null) {
      return appConfig.getProcessorId();
    } else if (StringUtils.isNotBlank(appConfig.getAppProcessorIdGeneratorClass())) {
      ProcessorIdGenerator idGenerator =
          Util.getObj(appConfig.getAppProcessorIdGeneratorClass(), ProcessorIdGenerator.class);
      return idGenerator.generateProcessorId(config);
    } else {
      throw new ConfigException(String
          .format("Expected either %s or %s to be configured", ApplicationConfig.PROCESSOR_ID,
              ApplicationConfig.APP_PROCESSOR_ID_GENERATOR_CLASS));
    }
  }

  /**
   * Generate new JobModel when becoming a leader or the list of processor changed.
   */
  private JobModel generateNewJobModel(List<String> processors) {
    String zkJobModelVersion = zkUtils.getJobModelVersion();
    // If JobModel exists in zookeeper && cached JobModel version is unequal to JobModel version stored in zookeeper.
    if (zkJobModelVersion != null && !Objects.equals(cachedJobModelVersion, zkJobModelVersion)) {
      JobModel jobModel = zkUtils.getJobModel(zkJobModelVersion);
      for (ContainerModel containerModel : jobModel.getContainers().values()) {
        containerModel.getTasks().forEach((taskName, taskModel) -> changeLogPartitionMap.put(taskName, taskModel.getChangelogPartition().getPartitionId()));
      }
      cachedJobModelVersion = zkJobModelVersion;
    }
    /**
     * Host affinity is not supported in standalone. Hence, LocalityManager(which is responsible for container
     * to host mapping) is passed in as null when building the jobModel.
     */
    JobModel model = JobModelManager.readJobModel(this.config, changeLogPartitionMap, null, streamMetadataCache, processors);
    return new JobModel(new MapConfig(), model.getContainers());
  }

  class LeaderElectorListenerImpl implements LeaderElectorListener {
    @Override
    public void onBecomingLeader() {
      LOG.info("ZkJobCoordinator::onBecomeLeader - I became the leader!");
      metrics.isLeader.set(true);
      zkUtils.subscribeToProcessorChange(new ProcessorChangeHandler(zkUtils));
      debounceTimer.scheduleAfterDebounceTime(ON_PROCESSOR_CHANGE, debounceTimeMs, () -> {
          // actual actions to do are the same as onProcessorChange
          doOnProcessorChange(new ArrayList<>());
        });
    }
  }

  class ZkBarrierListenerImpl implements ZkBarrierListener {
    private final String barrierAction = "BarrierAction";

    private long startTime = 0;

    @Override
    public void onBarrierCreated(String version) {
      // Start the timer for rebalancing
      startTime = System.nanoTime();

      metrics.barrierCreation.inc();
      if (leaderElector.amILeader()) {
        debounceTimer.scheduleAfterDebounceTime(barrierAction, (new ZkConfig(config)).getZkBarrierTimeoutMs(), () -> barrier.expire(version));
      }
    }

    public void onBarrierStateChanged(final String version, ZkBarrierForVersionUpgrade.State state) {
      LOG.info("JobModel version " + version + " obtained consensus successfully!");
      metrics.barrierStateChange.inc();
      metrics.singleBarrierRebalancingTime.update(System.nanoTime() - startTime);
      if (ZkBarrierForVersionUpgrade.State.DONE.equals(state)) {
        debounceTimer.scheduleAfterDebounceTime(barrierAction, 0, () -> {
            LOG.info("pid=" + processorId + "new version " + version + " of the job model got confirmed");

          // read the new Model
            JobModel jobModel = getJobModel();
            // start the container with the new model
            if (coordinatorListener != null) {
              coordinatorListener.onNewJobModel(processorId, jobModel);
            }
          });
      } else {
        if (ZkBarrierForVersionUpgrade.State.TIMED_OUT.equals(state)) {
          // no-op for non-leaders
          // for leader: make sure we do not stop - so generate a new job model
          LOG.warn("Barrier for version " + version + " timed out.");
          if (leaderElector.amILeader()) {
            LOG.info("Leader will schedule a new job model generation");
            debounceTimer.scheduleAfterDebounceTime(ON_PROCESSOR_CHANGE, debounceTimeMs, () -> {
                // actual actions to do are the same as onProcessorChange
                doOnProcessorChange(new ArrayList<>());
              });
          }
        }
      }
    }

    @Override
    public void onBarrierError(String version, Throwable t) {
      LOG.error("Encountered error while attaining consensus on JobModel version " + version);
      metrics.barrierError.inc();
      stop();
    }
  }

  class ProcessorChangeHandler extends ZkUtils.GenerationAwareZkChildListener {

    public ProcessorChangeHandler(ZkUtils zkUtils) {
      super(zkUtils, "ProcessorChangeHandler");
    }

    /**
     * Called when the children of the given path changed.
     *
     * @param parentPath      The parent path
     * @param currentChildren The children or null if the root node (parent path) was deleted.
     * @throws Exception
     */
    @Override
    public void doHandleChildChange(String parentPath, List<String> currentChildren)
        throws Exception {

      if (currentChildren == null) {
        LOG.info("handleChildChange on path " + parentPath + " was invoked with NULL list of children");
      } else {
        LOG.info("ProcessorChangeHandler::handleChildChange - Path: {} Current Children: {} ", parentPath, currentChildren);
        onProcessorChange(currentChildren);
      }

    }
  }

  class ZkJobModelVersionChangeHandler extends ZkUtils.GenerationAwareZkDataListener {

    public ZkJobModelVersionChangeHandler(ZkUtils zkUtils) {
      super(zkUtils, "ZkJobModelVersionChangeHandler");
    }

    /**
     * Invoked when there is a change to the JobModelVersion z-node. It signifies that a new JobModel version is available.
     */
    @Override
    public void doHandleDataChange(String dataPath, Object data) {
      debounceTimer.scheduleAfterDebounceTime(JOB_MODEL_VERSION_CHANGE, 0, () -> {
          String jobModelVersion = (String) data;

          LOG.info("Got a notification for new JobModel version. Path = {} Version = {}", dataPath, data);

          newJobModel = zkUtils.getJobModel(jobModelVersion);
          LOG.info("pid=" + processorId + ": new JobModel is available. Version =" + jobModelVersion + "; JobModel = " + newJobModel);

          if (!newJobModel.getContainers().containsKey(processorId)) {
            LOG.info("New JobModel does not contain pid={}. Stopping this processor. New JobModel: {}",
                processorId, newJobModel);
            stop();
          } else {
            // stop current work
            if (coordinatorListener != null) {
              coordinatorListener.onJobModelExpired();
            }
            // update ZK and wait for all the processors to get this new version
            barrier.join(jobModelVersion, processorId);
          }
        });
    }

    @Override
    public void doHandleDataDeleted(String dataPath) {
      LOG.warn("JobModel version z-node has been deleted. Shutting down the coordinator" + dataPath);
      debounceTimer.scheduleAfterDebounceTime("JOB_MODEL_VERSION_DELETED", 0,  () -> stop());
    }
  }


  /// listener to handle ZK state change events
  @VisibleForTesting
  class ZkSessionStateChangedListener implements IZkStateListener {

    private static final String ZK_SESSION_ERROR = "ZK_SESSION_ERROR";
    private static final String ZK_SESSION_EXPIRED = "ZK_SESSION_EXPIRED";

    @Override
    public void handleStateChanged(Watcher.Event.KeeperState state) {
      switch (state) {
        case Expired:
          // if the session has expired it means that all the registration's ephemeral nodes are gone.
          LOG.warn("Got " + state.toString() + " event for processor=" + processorId + ". Stopping the container and unregister the processor node.");

          // increase generation of the ZK session. All the callbacks from the previous generation will be ignored.
          zkUtils.incGeneration();

          // reset all the values that might have been from the previous session (e.g ephemeral node path)
          zkUtils.unregister();
          if (leaderElector.amILeader()) {
            leaderElector.resignLeadership();
          }
          /**
           * After this event, one amongst the following two things could potentially happen:
           * A. On successful reconnect to another zookeeper server in ensemble, this processor is going to
           * join the group again as new processor. In this case, retaining buffered events in debounceTimer will be unnecessary.
           * B. If zookeeper server is unreachable, handleSessionEstablishmentError callback will be triggered indicating
           * a error scenario. In this case, retaining buffered events in debounceTimer will be unnecessary.
           */
          LOG.info("Cancelling all scheduled actions in session expiration for processorId: {}.", processorId);
          debounceTimer.cancelAllScheduledActions();
          debounceTimer.scheduleAfterDebounceTime(ZK_SESSION_EXPIRED, 0, () -> {
              if (coordinatorListener != null) {
                coordinatorListener.onJobModelExpired();
              }
            });

          return;
        case Disconnected:
          // if the session has expired it means that all the registration's ephemeral nodes are gone.
          LOG.warn("Got " + state.toString() + " event for processor=" + processorId + ". Scheduling a coordinator stop.");

          // If the connection is not restored after debounceTimeMs, the process is considered dead.
          debounceTimer.scheduleAfterDebounceTime(ZK_SESSION_ERROR, new ZkConfig(config).getZkSessionTimeoutMs(), () -> stop());
          return;
        case AuthFailed:
        case NoSyncConnected:
        case Unknown:
          LOG.warn("Got unexpected failure event " + state.toString() + " for processor=" + processorId + ". Stopping the job coordinator.");
          debounceTimer.scheduleAfterDebounceTime(ZK_SESSION_ERROR, 0, () -> stop());
          return;
        case SyncConnected:
          LOG.info("Got syncconnected event for processor=" + processorId + ".");
          debounceTimer.cancelAction(ZK_SESSION_ERROR);
          return;
        default:
          // received SyncConnected, ConnectedReadOnly, and SaslAuthenticated. NoOp
          LOG.info("Got ZK event " + state.toString() + " for processor=" + processorId + ". Continue");
          return;
      }
    }

    @Override
    public void handleNewSession() {
      LOG.info("Got new session created event for processor=" + processorId);
      debounceTimer.cancelAllScheduledActions();
      LOG.info("register zk controller for the new session");
      leaderElector.tryBecomeLeader();
      zkUtils.subscribeToJobModelVersionChange(new ZkJobModelVersionChangeHandler(zkUtils));
    }

    @Override
    public void handleSessionEstablishmentError(Throwable error) {
      // this means we cannot connect to zookeeper to establish a session
      LOG.info("handleSessionEstablishmentError received for processor=" + processorId, error);
      debounceTimer.scheduleAfterDebounceTime(ZK_SESSION_ERROR, 0, () -> stop());
    }
  }

  @VisibleForTesting
  public ZkUtils getZkUtils() {
    return zkUtils;
  }
}<|MERGE_RESOLUTION|>--- conflicted
+++ resolved
@@ -27,11 +27,7 @@
 import java.util.Map;
 import java.util.Objects;
 import java.util.Set;
-<<<<<<< HEAD
-
-=======
 import java.util.concurrent.atomic.AtomicBoolean;
->>>>>>> 5c33fe77
 import org.I0Itec.zkclient.IZkStateListener;
 import org.apache.commons.lang3.StringUtils;
 import org.apache.samza.checkpoint.CheckpointManager;
@@ -101,17 +97,7 @@
   private final int debounceTimeMs;
   private final Map<TaskName, Integer> changeLogPartitionMap = new HashMap<>();
 
-<<<<<<< HEAD
-  private StreamMetadataCache streamMetadataCache = null;
-  private SystemAdmins systemAdmins = null;
-
-  @VisibleForTesting
-  ScheduleAfterDebounceTime debounceTimer = null;
-  @VisibleForTesting
-  ZkJobModelVersionChangeHandler jobModelVersionChangeHandler = null;
-
-=======
->>>>>>> 5c33fe77
+
   private JobCoordinatorListener coordinatorListener = null;
   private JobModel newJobModel;
   private boolean hasCreatedStreams = false;
@@ -132,14 +118,6 @@
     zkUtils.getZkClient().subscribeStateChanges(new ZkSessionStateChangedListener());
     leaderElector = new ZkLeaderElector(processorId, zkUtils);
     leaderElector.setLeaderElectorListener(new LeaderElectorListenerImpl());
-<<<<<<< HEAD
-    this.barrier = new ZkBarrierForVersionUpgrade(
-        zkUtils.getKeyBuilder().getJobModelVersionBarrierPrefix(),
-        zkUtils,
-        new ZkBarrierListenerImpl());
-=======
-    this.zkController = new ZkControllerImpl(processorId, zkUtils, this, leaderElector);
->>>>>>> 5c33fe77
     this.debounceTimeMs = new JobConfig(config).getDebounceTimeMs();
     this.reporters = MetricsReporterLoader.getMetricsReporters(new MetricsConfig(config), processorId);
     debounceTimer = new ScheduleAfterDebounceTime(processorId);
@@ -184,20 +162,15 @@
 
         debounceTimer.stopScheduler();
 
-<<<<<<< HEAD
-      LOG.info("Shutting down Zk Client.");
-      if (leaderElector.amILeader()) {
-        leaderElector.resignLeadership();
-      }
-
-      // close zk connection
-      if (zkUtils != null) {
-        zkUtils.close();
-      }
-=======
-        LOG.debug("Shutting down ZkController.");
-        zkController.stop();
->>>>>>> 5c33fe77
+        LOG.info("Shutting down Zk Client.");
+        if (leaderElector.amILeader()) {
+          leaderElector.resignLeadership();
+        }
+
+        // close zk connection
+        if (zkUtils != null) {
+          zkUtils.close();
+        }
 
         LOG.debug("Shutting down system admins.");
         systemAdmins.stop();
