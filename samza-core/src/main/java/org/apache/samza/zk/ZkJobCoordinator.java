--- conflicted
+++ resolved
@@ -350,13 +350,7 @@
     public void handleSessionEstablishmentError(Throwable error)
         throws Exception {
       // this means we cannot connect to zookeeper
-<<<<<<< HEAD
-      LOG.info(
-          "handleSessionEstablishmentError received for processor="
-              + processorId, error);
-=======
       LOG.info("handleSessionEstablishmentError received for processor=" + processorId, error);
->>>>>>> c0fe8740
       stop();
     }
   }
