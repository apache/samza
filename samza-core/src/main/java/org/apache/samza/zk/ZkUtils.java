/*
 * Licensed to the Apache Software Foundation (ASF) under one
 * or more contributor license agreements.  See the NOTICE file
 * distributed with this work for additional information
 * regarding copyright ownership.  The ASF licenses this file
 * to you under the Apache License, Version 2.0 (the
 * "License"); you may not use this file except in compliance
 * with the License.  You may obtain a copy of the License at
 *
 *   http://www.apache.org/licenses/LICENSE-2.0
 *
 * Unless required by applicable law or agreed to in writing,
 * software distributed under the License is distributed on an
 * "AS IS" BASIS, WITHOUT WARRANTIES OR CONDITIONS OF ANY
 * KIND, either express or implied.  See the License for the
 * specific language governing permissions and limitations
 * under the License.
 */

package org.apache.samza.zk;

import java.io.IOException;
import java.util.ArrayList;
import java.util.Collections;
import java.util.Comparator;
import java.util.List;
import java.util.concurrent.TimeUnit;
import java.util.concurrent.atomic.AtomicInteger;
import org.I0Itec.zkclient.IZkChildListener;
import org.I0Itec.zkclient.IZkDataListener;
import org.I0Itec.zkclient.ZkClient;
import org.I0Itec.zkclient.exception.ZkInterruptedException;
import org.apache.samza.SamzaException;
import org.apache.samza.job.model.JobModel;
import org.apache.samza.serializers.model.SamzaObjectMapper;
import org.apache.zookeeper.data.Stat;
import org.codehaus.jackson.map.ObjectMapper;
import org.slf4j.Logger;
import org.slf4j.LoggerFactory;

/**
 * Util class to help manage Zk connection and ZkClient.
 * It also provides additional utility methods for read/write/subscribe/unsubscribe access to the ZK tree.
 *
 * <p>
 *  <b>Note on ZkClient:</b>
 *  {@link ZkClient} consists of two threads - I/O thread and Event thread.
 *  I/O thread manages heartbeats to the Zookeeper server in the ensemble and handles responses to synchronous methods
 *  in Zookeeper API.
 *  Event thread typically receives all the Watcher events and delivers to registered listeners. It, also, handles
 *  responses to asynchronous methods in Zookeeper API.
 * </p>
 *
 * <p>
 *  <b>Note on Session disconnect handling:</b>
 *  After the session has timed out, and restored we may still get some notifications from before (from the old
 *  session). To avoid this, we add a currentGeneration member, which starts with 0, and is increased each time
 *  a new session is established. Current value of this member is passed to each Listener when it is created.
 *  So if the Callback from this Listener comes with an old generation id - we ignore it.
 * </p>
 *
 * <p>
 *   <b>Note on Session Management:</b>
 *   Session management, if needed, should be handled by the caller. This can be done by implementing
 *   {@link org.I0Itec.zkclient.IZkStateListener} and subscribing this listener to the current ZkClient. Note: The connection state change
 *   callbacks are invoked in the context of the Event thread of the ZkClient. So, it is advised to do non-blocking
 *   processing in the callbacks.
 * </p>
 */
public class ZkUtils {
  private static final Logger LOG = LoggerFactory.getLogger(ZkUtils.class);

  private final ZkClient zkClient;
  private volatile String ephemeralPath = null;
  private final ZkKeyBuilder keyBuilder;
  private final int connectionTimeoutMs;
  private AtomicInteger currentGeneration;
  private ZkJobCoordinatorMetrics metrics;

  public void incGeneration() {
    currentGeneration.incrementAndGet();
  }

  public int getGeneration() {
    return currentGeneration.get();
  }

  public ZkUtils(ZkKeyBuilder zkKeyBuilder, ZkClient zkClient, int connectionTimeoutMs, ZkJobCoordinatorMetrics metrics) {
    this.keyBuilder = zkKeyBuilder;
    this.connectionTimeoutMs = connectionTimeoutMs;
    this.zkClient = zkClient;
    this.metrics = metrics;
    currentGeneration = new AtomicInteger(0);
  }

  public void connect() throws ZkInterruptedException {
    boolean isConnected = zkClient.waitUntilConnected(connectionTimeoutMs, TimeUnit.MILLISECONDS);
    if (!isConnected && metrics != null) {
      metrics.zkConnectionError.inc();
      throw new RuntimeException("Unable to connect to Zookeeper within connectionTimeout " + connectionTimeoutMs + "ms. Shutting down!");
    }
  }

  // reset all zk-session specific state
  public void unregister() {
    ephemeralPath = null;
  }

  public ZkClient getZkClient() {
    return zkClient;
  }

  public ZkKeyBuilder getKeyBuilder() {
    return keyBuilder;
  }

  /**
   * Returns a ZK generated identifier for this client.
   * If the current client is registering for the first time, it creates an ephemeral sequential node in the ZK tree
   * If the current client has already registered and is still within the same session, it returns the already existing
   * value for the ephemeralPath
   *
   * @param data Object that should be written as data in the registered ephemeral ZK node
   * @return String representing the absolute ephemeralPath of this client in the current session
   */
  public synchronized String registerProcessorAndGetId(final ProcessorData data) {
    if (ephemeralPath == null) {
      ephemeralPath =
          zkClient.createEphemeralSequential(
              keyBuilder.getProcessorsPath() + "/", data.toString());

      LOG.info("newly generated path for " + data +  " is " +  ephemeralPath);
      return ephemeralPath;
    } else {
      LOG.info("existing path for " + data +  " is " +  ephemeralPath);
      return ephemeralPath;
    }
  }

  /**
   * Method is used to get the <i>sorted</i> list of currently active/registered processors (znodes)
   *
   * @return List of absolute ZK node paths
   */
  public List<String> getSortedActiveProcessorsZnodes() {
    List<String> znodeIds = zkClient.getChildren(keyBuilder.getProcessorsPath());
    if (znodeIds.size() > 0) {
      Collections.sort(znodeIds);
      LOG.info("Found these children - " + znodeIds);
    }
    return znodeIds;
  }

  /**
   * Method is used to read processor's data from the znode
   * @param fullPath absolute path to the znode
   * @return processor's data
   * @throws SamzaException when fullPath doesn't exist in zookeeper
   * or problems with connecting to zookeeper.
   */
  String readProcessorData(String fullPath) {
<<<<<<< HEAD
    String data = zkClient.<String>readData(fullPath, true);
    if (metrics != null) {
      metrics.reads.inc();
    }
    if (data == null) {
      throw new SamzaException(String.format("Cannot read ZK node:", fullPath));
=======
    try {
      String data = zkClient.readData(fullPath, false);
      metrics.reads.inc();
      return data;
    } catch (Exception e) {
      throw new SamzaException(String.format("Cannot read ZK node: %s", fullPath), e);
>>>>>>> b1679635
    }
  }

  /**
   * Method is used to get the list of currently active/registered processor ids
   * @return List of processorIds
   */
  public List<String> getSortedActiveProcessorsIDs() {
    return getActiveProcessorsIDs(getSortedActiveProcessorsZnodes());
  }

  /**
   * Method is used to get the <i>sorted</i> list of processors ids for a given list of znodes
   * @param znodeIds - list of relative paths of the children's znodes
   * @return List of processor ids for a given list of znodes
   */
  public List<String> getActiveProcessorsIDs(List<String> znodeIds) {
    String processorPath = keyBuilder.getProcessorsPath();
    List<String> processorIds = new ArrayList<>(znodeIds.size());
    if (znodeIds.size() > 0) {

      for (String child : znodeIds) {
        String fullPath = String.format("%s/%s", processorPath, child);
        processorIds.add(new ProcessorData(readProcessorData(fullPath)).getProcessorId());
      }
      Collections.sort(processorIds, new Comparator<String>() {
        @Override
        public int compare(String o1, String o2) {
          return Integer.valueOf(o1) - Integer.valueOf(o2);
        }
      });
      LOG.info("Found these children - " + znodeIds);
      LOG.info("Found these processorIds - " + processorIds);
    }
    return processorIds;
  }

  /* Wrapper for standard I0Itec methods */
  public void unsubscribeDataChanges(String path, IZkDataListener dataListener) {
    zkClient.unsubscribeDataChanges(path, dataListener);
  }

  public void subscribeDataChanges(String path, IZkDataListener dataListener) {
    zkClient.subscribeDataChanges(path, dataListener);
    if (metrics != null) {
      metrics.subscriptions.inc();
    }
  }

  public void subscribeChildChanges(String path, IZkChildListener listener) {
    zkClient.subscribeChildChanges(path, listener);
    if (metrics != null) {
      metrics.subscriptions.inc();
    }
  }

  public void unsubscribeChildChanges(String path, IZkChildListener childListener) {
    zkClient.unsubscribeChildChanges(path, childListener);
  }

  public void writeData(String path, Object object) {
    zkClient.writeData(path, object);
    if (metrics != null) {
      metrics.writes.inc();
    }
  }

  public boolean exists(String path) {
    return zkClient.exists(path);
  }

  public void close() throws ZkInterruptedException {
    zkClient.close();
  }

  // Generation enforcing zk listener abstract class.
  // Helps listeners, which extend it,  to skip old generation events.
  // We cannot use 'sessionId' for this because it is not available through ZkClient (at leaste without reflection)
  public abstract static class GenIZkChildListener implements IZkChildListener {
    private final int generation;
    private final ZkUtils zkUtils;

    public GenIZkChildListener(ZkUtils zkUtils) {
      generation = zkUtils.getGeneration();
      this.zkUtils = zkUtils;
    }

    protected boolean skip(String listenerName) {
      int curGeneration = zkUtils.getGeneration();
      if (curGeneration != generation) {
        LOG.warn("SKIPPING handleDataChanged for " + listenerName +
            " from wrong generation. curGen=" + curGeneration + "; cb gen= " + generation);
        return true;
      }
      return false;
    }
  }

  public abstract static class GenIZkDataListener implements IZkDataListener {
    private final int generation;
    private final ZkUtils zkUtils;

    public GenIZkDataListener(ZkUtils zkUtils) {
      generation = zkUtils.getGeneration();
      this.zkUtils = zkUtils;
    }

    protected boolean skip(String listenerName) {
      int curGeneration = zkUtils.getGeneration();
      if (curGeneration != generation) {
        LOG.warn("SKIPPING handleDataChanged for " + listenerName +
            " from wrong generation. curGen=" + curGeneration + "; cb gen= " + generation);
        return true;
      }
      return false;
    }

  }

  /**
    * subscribe for changes of JobModel version
    * @param dataListener describe this
    */
  public void subscribeToJobModelVersionChange(GenIZkDataListener dataListener) {
    LOG.info(" subscribing for jm version change at:" + keyBuilder.getJobModelVersionPath());
    zkClient.subscribeDataChanges(keyBuilder.getJobModelVersionPath(), dataListener);
    if (metrics != null) {
      metrics.subscriptions.inc();
    }
  }

  /**
   * Publishes new job model into ZK.
   * This call should FAIL if the node already exists.
   * @param jobModelVersion  version of the jobModeL to publish
   * @param jobModel jobModel to publish
   *
   */
  public void publishJobModel(String jobModelVersion, JobModel jobModel) {
    try {
      ObjectMapper mmapper = SamzaObjectMapper.getObjectMapper();
      String jobModelStr = mmapper.writerWithDefaultPrettyPrinter().writeValueAsString(jobModel);
      LOG.info("jobModelAsString=" + jobModelStr);
      zkClient.createPersistent(keyBuilder.getJobModelPath(jobModelVersion), jobModelStr);
      LOG.info("wrote jobModel path =" + keyBuilder.getJobModelPath(jobModelVersion));
    } catch (Exception e) {
      LOG.error("JobModel publish failed for version=" + jobModelVersion, e);
      throw new SamzaException(e);
    }
  }

  /**
   * get the job model from ZK by version
   * @param jobModelVersion jobModel version to get
   * @return job model for this version
   */
  public JobModel getJobModel(String jobModelVersion) {
    LOG.info("read the model ver=" + jobModelVersion + " from " + keyBuilder.getJobModelPath(jobModelVersion));
    Object data = zkClient.readData(keyBuilder.getJobModelPath(jobModelVersion));
    metrics.reads.inc();
    ObjectMapper mmapper = SamzaObjectMapper.getObjectMapper();
    JobModel jm;
    try {
      jm = mmapper.readValue((String) data, JobModel.class);
    } catch (IOException e) {
      throw new SamzaException("failed to read JobModel from ZK", e);
    }
    return jm;
  }

  /**
   * read the jobmodel version from ZK
   * @return jobmodel version as a string
   */
  public String getJobModelVersion() {
    return zkClient.<String>readData(keyBuilder.getJobModelVersionPath());
  }

  /**
   * publish the version number of the next JobModel
   * @param oldVersion - used to validate, that no one has changed the version in the meanwhile.
   * @param newVersion - new version.
   */
  public void publishJobModelVersion(String oldVersion, String newVersion) {
    Stat stat = new Stat();
    String currentVersion = zkClient.<String>readData(keyBuilder.getJobModelVersionPath(), stat);
    metrics.reads.inc();
    LOG.info("publishing new version: " + newVersion + "; oldVersion = " + oldVersion + "(" + stat
        .getVersion() + ")");

    if (currentVersion != null && !currentVersion.equals(oldVersion)) {
      throw new SamzaException(
          "Someone changed JobModelVersion while the leader was generating one: expected" + oldVersion + ", got " + currentVersion);
    }
    // data version is the ZK version of the data from the ZK.
    int dataVersion = stat.getVersion();
    try {
      stat = zkClient.writeDataReturnStat(keyBuilder.getJobModelVersionPath(), newVersion, dataVersion);
      metrics.writes.inc();
    } catch (Exception e) {
      String msg = "publish job model version failed for new version = " + newVersion + "; old version = " + oldVersion;
      LOG.error(msg, e);
      throw new SamzaException(msg, e);
    }
    LOG.info("published new version: " + newVersion + "; expected data version = " + (dataVersion  + 1) +
        "(actual data version after update = " + stat.getVersion() +    ")");
  }


  /**
   * verify that given paths exist in ZK
   * @param paths - paths to verify or create
   */
  public void makeSurePersistentPathsExists(String[] paths) {
    for (String path : paths) {
      if (!zkClient.exists(path)) {
        zkClient.createPersistent(path, true);
      }
    }
  }

  /**
   * subscribe to the changes in the list of processors in ZK
   * @param listener - will be called when a processor is added or removed.
   */
  public void subscribeToProcessorChange(IZkChildListener listener) {
    LOG.info("subscribing for child change at:" + keyBuilder.getProcessorsPath());
    zkClient.subscribeChildChanges(keyBuilder.getProcessorsPath(), listener);
    metrics.subscriptions.inc();
  }
}<|MERGE_RESOLUTION|>--- conflicted
+++ resolved
@@ -159,21 +159,14 @@
    * or problems with connecting to zookeeper.
    */
   String readProcessorData(String fullPath) {
-<<<<<<< HEAD
-    String data = zkClient.<String>readData(fullPath, true);
-    if (metrics != null) {
-      metrics.reads.inc();
-    }
-    if (data == null) {
-      throw new SamzaException(String.format("Cannot read ZK node:", fullPath));
-=======
     try {
       String data = zkClient.readData(fullPath, false);
-      metrics.reads.inc();
+      if (metrics != null) {
+        metrics.reads.inc();
+      }
       return data;
     } catch (Exception e) {
       throw new SamzaException(String.format("Cannot read ZK node: %s", fullPath), e);
->>>>>>> b1679635
     }
   }
 
