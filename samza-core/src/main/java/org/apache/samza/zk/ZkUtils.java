/*
 * Licensed to the Apache Software Foundation (ASF) under one
 * or more contributor license agreements.  See the NOTICE file
 * distributed with this work for additional information
 * regarding copyright ownership.  The ASF licenses this file
 * to you under the Apache License, Version 2.0 (the
 * "License"); you may not use this file except in compliance
 * with the License.  You may obtain a copy of the License at
 *
 *   http://www.apache.org/licenses/LICENSE-2.0
 *
 * Unless required by applicable law or agreed to in writing,
 * software distributed under the License is distributed on an
 * "AS IS" BASIS, WITHOUT WARRANTIES OR CONDITIONS OF ANY
 * KIND, either express or implied.  See the License for the
 * specific language governing permissions and limitations
 * under the License.
 */

package org.apache.samza.zk;

import java.io.IOException;
import java.util.ArrayList;
import java.util.Collections;
import java.util.Comparator;
import java.util.List;
import java.util.Objects;
import java.util.TreeSet;
import java.util.concurrent.TimeUnit;
import java.util.stream.Collectors;
import org.I0Itec.zkclient.IZkChildListener;
import org.I0Itec.zkclient.IZkDataListener;
import org.I0Itec.zkclient.ZkClient;
import org.I0Itec.zkclient.exception.ZkInterruptedException;
import org.apache.commons.lang3.StringUtils;
import org.apache.samza.SamzaException;
import org.apache.samza.job.model.JobModel;
import org.apache.samza.metrics.MetricsRegistry;
import org.apache.samza.serializers.model.SamzaObjectMapper;
import org.apache.zookeeper.data.Stat;
import org.codehaus.jackson.map.ObjectMapper;
import org.slf4j.Logger;
import org.slf4j.LoggerFactory;

/**
 * Util class to help manage Zk connection and ZkClient.
 * It also provides additional utility methods for read/write/subscribe/unsubscribe access to the ZK tree.
 *
 * <p>
 *  <b>Note on ZkClient:</b>
 *  {@link ZkClient} consists of two threads - I/O thread and Event thread.
 *  I/O thread manages heartbeats to the Zookeeper server in the ensemble and handles responses to synchronous methods
 *  in Zookeeper API.
 *  Event thread typically receives all the Watcher events and delivers to registered listeners. It, also, handles
 *  responses to asynchronous methods in Zookeeper API.
 * </p>
 *
 * <p>
 *   <b>Note on Session Management:</b>
 *   Session management, if needed, should be handled by the caller. This can be done by implementing
 *   {@link org.I0Itec.zkclient.IZkStateListener} and subscribing this listener to the current ZkClient. Note: The connection state change
 *   callbacks are invoked in the context of the Event thread of the ZkClient. So, it is advised to do non-blocking
 *   processing in the callbacks.
 * </p>
 */
public class ZkUtils {
  private static final Logger LOG = LoggerFactory.getLogger(ZkUtils.class);

  private final ZkClient zkClient;
  private volatile String ephemeralPath = null;
  private final ZkKeyBuilder keyBuilder;
  private final int connectionTimeoutMs;
  private final ZkUtilsMetrics metrics;

  public ZkUtils(ZkKeyBuilder zkKeyBuilder, ZkClient zkClient, int connectionTimeoutMs, MetricsRegistry metricsRegistry) {
    this.keyBuilder = zkKeyBuilder;
    this.connectionTimeoutMs = connectionTimeoutMs;
    this.zkClient = zkClient;
    this.metrics = new ZkUtilsMetrics(metricsRegistry);
  }

  public void connect() throws ZkInterruptedException {
    boolean isConnected = zkClient.waitUntilConnected(connectionTimeoutMs, TimeUnit.MILLISECONDS);
    if (!isConnected) {
      metrics.zkConnectionError.inc();
      throw new RuntimeException("Unable to connect to Zookeeper within connectionTimeout " + connectionTimeoutMs + "ms. Shutting down!");
    }
  }

  ZkClient getZkClient() {
    return zkClient;
  }

  public ZkKeyBuilder getKeyBuilder() {
    return keyBuilder;
  }

  /**
   * Returns a ZK generated identifier for this client.
   * If the current client is registering for the first time, it creates an ephemeral sequential node in the ZK tree
   * If the current client has already registered and is still within the same session, it returns the already existing
   * value for the ephemeralPath
   *
   * @param data Object that should be written as data in the registered ephemeral ZK node
   * @return String representing the absolute ephemeralPath of this client in the current session
   */
  public synchronized String registerProcessorAndGetId(final ProcessorData data) {
    String processorId = data.getProcessorId();
    if (ephemeralPath == null) {
      ephemeralPath = zkClient.createEphemeralSequential(keyBuilder.getProcessorsPath() + "/", data.toString());
      LOG.info("Created ephemeral path: {} for processor: {} in zookeeper.", ephemeralPath, data);
      ProcessorNode processorNode = new ProcessorNode(data, ephemeralPath);
      // Determine if there are duplicate processors with this.processorId after registration.
      if (!isValidRegisteredProcessor(processorNode)) {
        LOG.info("Processor: {} is duplicate. Deleting zookeeper node at path: {}.", processorId, ephemeralPath);
        zkClient.delete(ephemeralPath);
        throw new SamzaException(String.format("Processor: %s is duplicate in the group. Registration failed.", processorId));
      }
    } else {
      LOG.info("Ephemeral path: {} exists for processor: {} in zookeeper.", ephemeralPath, data);
    }
    return ephemeralPath;
  }

  /**
   * Determines the validity of processor registered with zookeeper.
   *
   * If there are multiple processors registered with same processorId,
   * the processor with lexicographically smallest zookeeperPath is considered valid
   * and all the remaining processors are invalid.
   *
   * Two processors will not have smallest zookeeperPath because of sequentialId guarantees
   * of zookeeper for ephemeral nodes.
   *
   * @param processor to check for validity condition in processors group.
   * @return true if the processor is valid. false otherwise.
   */
  private boolean isValidRegisteredProcessor(final ProcessorNode processor) {
    String processorId = processor.getProcessorData().getProcessorId();
    List<ProcessorNode> processorNodes = getAllProcessorNodes().stream()
                                                               .filter(processorNode -> processorNode.processorData.getProcessorId().equals(processorId))
                                                               .collect(Collectors.toList());
    // Check for duplicate processor condition(if more than one processor exist for this processorId).
    if (processorNodes.size() > 1) {
      // There exists more than processor for provided `processorId`.
      LOG.debug("Processor nodes in zookeeper: {} for processorId: {}.", processorNodes, processorId);
      // Get all ephemeral processor paths
      TreeSet<String> sortedProcessorPaths = processorNodes.stream()
                                                           .map(ProcessorNode::getEphemeralPath)
                                                           .collect(Collectors.toCollection(TreeSet::new));
      // Check if smallest path is equal to this processor's ephemeralPath.
      return sortedProcessorPaths.first().equals(processor.getEphemeralPath());
    }
    // There're no duplicate processors. This is a valid registered processor.
    return true;
  }

  /**
   * Fetches all the ephemeral processor nodes of a standalone job from zookeeper.
   * @return a list of {@link ProcessorNode}, where each ProcessorNode represents a registered stream processor.
   */
  private List<ProcessorNode> getAllProcessorNodes() {
    List<String> processorZNodes = getSortedActiveProcessorsZnodes();
    LOG.debug("Active ProcessorZNodes in zookeeper: {}.", processorZNodes);
    return processorZNodes.stream()
                          .map(processorZNode -> {
                              String ephemeralProcessorPath = String.format("%s/%s", keyBuilder.getProcessorsPath(), processorZNode);
                              String data = readProcessorData(ephemeralProcessorPath);
                              return new ProcessorNode(new ProcessorData(data), ephemeralProcessorPath);
                            }).collect(Collectors.toList());
  }

  /**
   * Method is used to get the <i>sorted</i> list of currently active/registered processors (znodes)
   *
   * @return List of absolute ZK node paths
   */
  public List<String> getSortedActiveProcessorsZnodes() {
    List<String> znodeIds = zkClient.getChildren(keyBuilder.getProcessorsPath());
    if (znodeIds.size() > 0) {
      Collections.sort(znodeIds);
      LOG.info("Found these children - " + znodeIds);
    }
    return znodeIds;
  }

  /**
   * Method is used to read processor's data from the znode
   * @param fullPath absolute path to the znode
   * @return processor's data
   * @throws SamzaException when fullPath doesn't exist in zookeeper
   * or problems with connecting to zookeeper.
   */
  String readProcessorData(String fullPath) {
    try {
      String data = zkClient.readData(fullPath, false);
      metrics.reads.inc();
      return data;
    } catch (Exception e) {
      throw new SamzaException(String.format("Cannot read ZK node: %s", fullPath), e);
    }
  }

  /**
   * Method is used to get the list of currently active/registered processor ids
   * @return List of processorIds
   */
  public List<String> getSortedActiveProcessorsIDs() {
    return getActiveProcessorsIDs(getSortedActiveProcessorsZnodes());
  }

  /**
   * Method is used to get the <i>sorted</i> list of processors ids for a given list of znodes
   * @param znodeIds - list of relative paths of the children's znodes
   * @return List of processor ids for a given list of znodes
   */
  public List<String> getActiveProcessorsIDs(List<String> znodeIds) {
    String processorPath = keyBuilder.getProcessorsPath();
    List<String> processorIds = new ArrayList<>(znodeIds.size());
    if (znodeIds.size() > 0) {

      for (String child : znodeIds) {
        String fullPath = String.format("%s/%s", processorPath, child);
        processorIds.add(new ProcessorData(readProcessorData(fullPath)).getProcessorId());
      }

      LOG.info("Found these children - " + znodeIds);
      LOG.info("Found these processorIds - " + processorIds);
    }
    return processorIds;
  }

  /* Wrapper for standard I0Itec methods */
  public void unsubscribeDataChanges(String path, IZkDataListener dataListener) {
    zkClient.unsubscribeDataChanges(path, dataListener);
  }

  public void subscribeDataChanges(String path, IZkDataListener dataListener) {
    zkClient.subscribeDataChanges(path, dataListener);
    metrics.subscriptions.inc();
  }

  public void subscribeChildChanges(String path, IZkChildListener listener) {
    zkClient.subscribeChildChanges(path, listener);
    metrics.subscriptions.inc();
  }

  public void unsubscribeChildChanges(String path, IZkChildListener childListener) {
    zkClient.unsubscribeChildChanges(path, childListener);
  }

  public void writeData(String path, Object object) {
    zkClient.writeData(path, object);
    metrics.writes.inc();
  }

  public boolean exists(String path) {
    return zkClient.exists(path);
  }

  public void close() throws ZkInterruptedException {
    zkClient.close();
  }

  /**
    * subscribe for changes of JobModel version
    * @param dataListener describe this
    */
  public void subscribeToJobModelVersionChange(IZkDataListener dataListener) {
    LOG.info(" subscribing for jm version change at:" + keyBuilder.getJobModelVersionPath());
    zkClient.subscribeDataChanges(keyBuilder.getJobModelVersionPath(), dataListener);
    metrics.subscriptions.inc();
  }

  /**
   * Publishes new job model into ZK.
   * This call should FAIL if the node already exists.
   * @param jobModelVersion  version of the jobModeL to publish
   * @param jobModel jobModel to publish
   *
   */
  public void publishJobModel(String jobModelVersion, JobModel jobModel) {
    try {
      ObjectMapper mmapper = SamzaObjectMapper.getObjectMapper();
      String jobModelStr = mmapper.writerWithDefaultPrettyPrinter().writeValueAsString(jobModel);
      LOG.info("jobModelAsString=" + jobModelStr);
      zkClient.createPersistent(keyBuilder.getJobModelPath(jobModelVersion), jobModelStr);
      LOG.info("wrote jobModel path =" + keyBuilder.getJobModelPath(jobModelVersion));
    } catch (Exception e) {
      LOG.error("JobModel publish failed for version=" + jobModelVersion, e);
      throw new SamzaException(e);
    }
  }

  /**
   * get the job model from ZK by version
   * @param jobModelVersion jobModel version to get
   * @return job model for this version
   */
  public JobModel getJobModel(String jobModelVersion) {
    LOG.info("read the model ver=" + jobModelVersion + " from " + keyBuilder.getJobModelPath(jobModelVersion));
    Object data = zkClient.readData(keyBuilder.getJobModelPath(jobModelVersion));
    metrics.reads.inc();
    ObjectMapper mmapper = SamzaObjectMapper.getObjectMapper();
    JobModel jm;
    try {
      jm = mmapper.readValue((String) data, JobModel.class);
    } catch (IOException e) {
      throw new SamzaException("failed to read JobModel from ZK", e);
    }
    return jm;
  }

  /**
   * read the jobmodel version from ZK
   * @return jobmodel version as a string
   */
  public String getJobModelVersion() {
    String jobModelVersion = zkClient.readData(keyBuilder.getJobModelVersionPath());
    metrics.reads.inc();
    return jobModelVersion;
  }

  /**
   * publish the version number of the next JobModel
   * @param oldVersion - used to validate, that no one has changed the version in the meanwhile.
   * @param newVersion - new version.
   */
  public void publishJobModelVersion(String oldVersion, String newVersion) {
    Stat stat = new Stat();
    String currentVersion = zkClient.<String>readData(keyBuilder.getJobModelVersionPath(), stat);
    metrics.reads.inc();
    LOG.info("publishing new version: " + newVersion + "; oldVersion = " + oldVersion + "(" + stat
        .getVersion() + ")");

    if (currentVersion != null && !currentVersion.equals(oldVersion)) {
      throw new SamzaException(
          "Someone changed JobModelVersion while the leader was generating one: expected" + oldVersion + ", got " + currentVersion);
    }
    // data version is the ZK version of the data from the ZK.
    int dataVersion = stat.getVersion();
    try {
      stat = zkClient.writeDataReturnStat(keyBuilder.getJobModelVersionPath(), newVersion, dataVersion);
      metrics.writes.inc();
    } catch (Exception e) {
      String msg = "publish job model version failed for new version = " + newVersion + "; old version = " + oldVersion;
      LOG.error(msg, e);
      throw new SamzaException(msg, e);
    }
    LOG.info("published new version: " + newVersion + "; expected data version = " + (dataVersion + 1) +
        "(actual data version after update = " + stat.getVersion() + ")");
  }


  /**
   * verify that given paths exist in ZK
   * @param paths - paths to verify or create
   */
  public void makeSurePersistentPathsExists(String[] paths) {
    for (String path : paths) {
      if (!zkClient.exists(path)) {
        zkClient.createPersistent(path, true);
      }
    }
  }

  /**
   * subscribe to the changes in the list of processors in ZK
   * @param listener - will be called when a processor is added or removed.
   */
  public void subscribeToProcessorChange(IZkChildListener listener) {
    LOG.info("subscribing for child change at:" + keyBuilder.getProcessorsPath());
    zkClient.subscribeChildChanges(keyBuilder.getProcessorsPath(), listener);
    metrics.subscriptions.inc();
  }

  /**
<<<<<<< HEAD
   * cleanup old data from ZK
   * @param numVersionsToLeave - number of versions to leave
   */
  public void cleanupZK(int numVersionsToLeave) {
    deleteOldBarrierVersions(numVersionsToLeave);
    deleteOldJobModels(numVersionsToLeave);
  }

  private void deleteOldJobModels(int numVersionsToLeave) {
    // read current list of JMs
    String path = keyBuilder.getJobModelPathPrefix();
    LOG.info("jm_path=" + path);
    List<String> znodeIds = zkClient.getChildren(path);
    deleteOldVersionPath(path, znodeIds, numVersionsToLeave, new Comparator<String>() {
      @Override
      public int compare(String o1, String o2) {
        // jm version name format is <num>
        return Integer.valueOf(o1) - Integer.valueOf(o2);
      }
    });
  }

  void deleteOldBarrierVersions(int numVersionsToLeave) {
    // read current list of barriers
    String path = keyBuilder.getJobModelVersionBarrierPrefix();
    LOG.info("jm path=" + path);
    List<String> znodeIds = zkClient.getChildren(path);
    LOG.info("ids = " + znodeIds);
    deleteOldVersionPath(path, znodeIds, numVersionsToLeave,  new Comparator<String>() {
      @Override
      public int compare(String o1, String o2) {
        // barrier's name format is barrier_<num>
        return ZkBarrierForVersionUpgrade.getVersion(o1) - ZkBarrierForVersionUpgrade.getVersion(o2);
      }
    });
  }

  void deleteOldVersionPath(String path, List<String> zNodeIds, int numVersionsToLeave, Comparator<String> c) {
    if (StringUtils.isEmpty(path) || zNodeIds == null) {
      LOG.warn("cannot cleanup empty path or empty list in ZK");
    }
    LOG.info("ids = " + zNodeIds);
    if (zNodeIds.size() > numVersionsToLeave) {
      Collections.sort(zNodeIds, c);
      LOG.info("sorted ids = " + zNodeIds);
      // get the znodes to delete
      int size = zNodeIds.size();
      List<String> zNodesToDelete = zNodeIds.subList(0, numVersionsToLeave);
      LOG.info("starting cleaning of barrier versions. from size=" + size + "to size " + zNodesToDelete.size() + "; num to leave=" +  numVersionsToLeave);
      for (String znodeId: zNodesToDelete) {
        String pathToDelete = path + "/" + znodeId;
        LOG.info(pathToDelete);
        try {
          zkClient.deleteRecursive(pathToDelete);
        } catch (Exception e) {
          LOG.warn("delete of node " + pathToDelete + " failed.", e);
        }
      }
=======
   * Represents zookeeper processor node.
   */
  private static class ProcessorNode {
    private final ProcessorData processorData;

    // Ex: /test/processors/0000000000
    private final String ephemeralProcessorPath;

    ProcessorNode(ProcessorData processorData, String ephemeralProcessorPath) {
      this.processorData = processorData;
      this.ephemeralProcessorPath = ephemeralProcessorPath;
    }

    ProcessorData getProcessorData() {
      return processorData;
    }

    String getEphemeralPath() {
      return ephemeralProcessorPath;
    }

    @Override
    public String toString() {
      return String.format("[ProcessorData: %s, ephemeralProcessorPath: %s]", processorData, ephemeralProcessorPath);
    }

    @Override
    public int hashCode() {
      return Objects.hash(processorData, ephemeralProcessorPath);
    }

    @Override
    public boolean equals(Object obj) {
      if (obj == null) return false;
      if (getClass() != obj.getClass()) return false;
      final ProcessorNode other = (ProcessorNode) obj;
      return Objects.equals(processorData, other.processorData) && Objects.equals(ephemeralProcessorPath, other.ephemeralProcessorPath);
>>>>>>> 45931fd5
    }
  }
}<|MERGE_RESOLUTION|>--- conflicted
+++ resolved
@@ -375,7 +375,6 @@
   }
 
   /**
-<<<<<<< HEAD
    * cleanup old data from ZK
    * @param numVersionsToLeave - number of versions to leave
    */
@@ -424,8 +423,8 @@
       // get the znodes to delete
       int size = zNodeIds.size();
       List<String> zNodesToDelete = zNodeIds.subList(0, numVersionsToLeave);
-      LOG.info("starting cleaning of barrier versions. from size=" + size + "to size " + zNodesToDelete.size() + "; num to leave=" +  numVersionsToLeave);
-      for (String znodeId: zNodesToDelete) {
+      LOG.info("starting cleaning of barrier versions. from size=" + size + "to size " + zNodesToDelete.size() + "; num to leave=" + numVersionsToLeave);
+      for (String znodeId : zNodesToDelete) {
         String pathToDelete = path + "/" + znodeId;
         LOG.info(pathToDelete);
         try {
@@ -434,7 +433,9 @@
           LOG.warn("delete of node " + pathToDelete + " failed.", e);
         }
       }
-=======
+    }
+  }
+  /**
    * Represents zookeeper processor node.
    */
   private static class ProcessorNode {
@@ -472,7 +473,6 @@
       if (getClass() != obj.getClass()) return false;
       final ProcessorNode other = (ProcessorNode) obj;
       return Objects.equals(processorData, other.processorData) && Objects.equals(ephemeralProcessorPath, other.ephemeralProcessorPath);
->>>>>>> 45931fd5
     }
   }
 }