--- conflicted
+++ resolved
@@ -19,16 +19,15 @@
 
 package org.apache.samza.zk;
 
-<<<<<<< HEAD
 import java.io.IOException;
-=======
->>>>>>> b811f3d9
+import org.I0Itec.zkclient.ZkClient;
+
+
 import java.util.Collections;
 import java.util.List;
 import java.util.concurrent.TimeUnit;
 import org.I0Itec.zkclient.IZkChildListener;
 import org.I0Itec.zkclient.IZkDataListener;
-import org.I0Itec.zkclient.ZkClient;
 import org.I0Itec.zkclient.ZkConnection;
 import org.I0Itec.zkclient.exception.ZkInterruptedException;
 import org.apache.samza.SamzaException;
@@ -227,11 +226,7 @@
 
   /**
    * verify that given paths exist in ZK
-<<<<<<< HEAD
-   * @param paths zkPaths to verify
-=======
    * @param paths - paths to verify or create
->>>>>>> b811f3d9
    */
   public void makeSurePersistentPathsExists(String[] paths) {
     for (String path : paths) {
@@ -243,11 +238,7 @@
 
   /**
    * subscribe to the changes in the list of processors in ZK
-<<<<<<< HEAD
-   * @param listener to be called in case of the change
-=======
    * @param listener - will be called when a processor is added or removed.
->>>>>>> b811f3d9
    */
   public void subscribeToProcessorChange(IZkChildListener listener) {
     LOG.info("pid=" + processorId + " subscribing for child change at:" + keyBuilder.getProcessorsPath());
