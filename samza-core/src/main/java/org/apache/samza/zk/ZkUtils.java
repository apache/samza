/*
 * Licensed to the Apache Software Foundation (ASF) under one
 * or more contributor license agreements.  See the NOTICE file
 * distributed with this work for additional information
 * regarding copyright ownership.  The ASF licenses this file
 * to you under the Apache License, Version 2.0 (the
 * "License"); you may not use this file except in compliance
 * with the License.  You may obtain a copy of the License at
 *
 *   http://www.apache.org/licenses/LICENSE-2.0
 *
 * Unless required by applicable law or agreed to in writing,
 * software distributed under the License is distributed on an
 * "AS IS" BASIS, WITHOUT WARRANTIES OR CONDITIONS OF ANY
 * KIND, either express or implied.  See the License for the
 * specific language governing permissions and limitations
 * under the License.
 */

package org.apache.samza.zk;

import java.io.IOException;
import java.util.ArrayList;
import java.util.Collections;
import java.util.List;
import java.util.Objects;
import java.util.TreeSet;
import java.util.concurrent.TimeUnit;
<<<<<<< HEAD
import java.util.concurrent.atomic.AtomicInteger;
=======
import java.util.stream.Collectors;
>>>>>>> 45931fd5
import org.I0Itec.zkclient.IZkChildListener;
import org.I0Itec.zkclient.IZkDataListener;
import org.I0Itec.zkclient.ZkClient;
import org.I0Itec.zkclient.exception.ZkInterruptedException;
import org.apache.samza.SamzaException;
import org.apache.samza.job.model.JobModel;
import org.apache.samza.metrics.MetricsRegistry;
import org.apache.samza.serializers.model.SamzaObjectMapper;
import org.apache.zookeeper.data.Stat;
import org.codehaus.jackson.map.ObjectMapper;
import org.slf4j.Logger;
import org.slf4j.LoggerFactory;

/**
 * Util class to help manage Zk connection and ZkClient.
 * It also provides additional utility methods for read/write/subscribe/unsubscribe access to the ZK tree.
 *
 * <p>
 *  <b>Note on ZkClient:</b>
 *  {@link ZkClient} consists of two threads - I/O thread and Event thread.
 *  I/O thread manages heartbeats to the Zookeeper server in the ensemble and handles responses to synchronous methods
 *  in Zookeeper API.
 *  Event thread typically receives all the Watcher events and delivers to registered listeners. It, also, handles
 *  responses to asynchronous methods in Zookeeper API.
 * </p>
 *
 * <p>
 *  <b>Note on Session disconnect handling:</b>
 *  After the session has timed out, and restored we may still get some notifications from before (from the old
 *  session). To avoid this, we add a currentGeneration member, which starts with 0, and is increased each time
 *  a new session is established. Current value of this member is passed to each Listener when it is created.
 *  So if the Callback from this Listener comes with an old generation id - we ignore it.
 * </p>
 *
 * <p>
 *   <b>Note on Session Management:</b>
 *   Session management, if needed, should be handled by the caller. This can be done by implementing
 *   {@link org.I0Itec.zkclient.IZkStateListener} and subscribing this listener to the current ZkClient. Note: The connection state change
 *   callbacks are invoked in the context of the Event thread of the ZkClient. So, it is advised to do non-blocking
 *   processing in the callbacks.
 * </p>
 */
public class ZkUtils {
  private static final Logger LOG = LoggerFactory.getLogger(ZkUtils.class);

  private final ZkClient zkClient;
  private volatile String ephemeralPath = null;
  private final ZkKeyBuilder keyBuilder;
  private final int connectionTimeoutMs;
<<<<<<< HEAD
  private final AtomicInteger currentGeneration;
  private final ZkJobCoordinatorMetrics metrics;

  public void incGeneration() {
    currentGeneration.incrementAndGet();
  }

  public int getGeneration() {
    return currentGeneration.get();
  }

  public ZkUtils(ZkKeyBuilder zkKeyBuilder, ZkClient zkClient, int connectionTimeoutMs, ZkJobCoordinatorMetrics metrics) {
    this.keyBuilder = zkKeyBuilder;
    this.connectionTimeoutMs = connectionTimeoutMs;
    this.zkClient = zkClient;
    this.metrics = metrics;
    currentGeneration = new AtomicInteger(0);
=======
  private final ZkUtilsMetrics metrics;

  public ZkUtils(ZkKeyBuilder zkKeyBuilder, ZkClient zkClient, int connectionTimeoutMs, MetricsRegistry metricsRegistry) {
    this.keyBuilder = zkKeyBuilder;
    this.connectionTimeoutMs = connectionTimeoutMs;
    this.zkClient = zkClient;
    this.metrics = new ZkUtilsMetrics(metricsRegistry);
>>>>>>> 45931fd5
  }

  public void connect() throws ZkInterruptedException {
    boolean isConnected = zkClient.waitUntilConnected(connectionTimeoutMs, TimeUnit.MILLISECONDS);
    if (!isConnected) {
      if (metrics != null) {
        metrics.zkConnectionError.inc();
      }
      throw new RuntimeException("Unable to connect to Zookeeper within connectionTimeout " + connectionTimeoutMs + "ms. Shutting down!");
    }
  }

<<<<<<< HEAD
  // reset all zk-session specific state
  public void unregister() {
    ephemeralPath = null;
  }

  public ZkClient getZkClient() {
=======
  ZkClient getZkClient() {
>>>>>>> 45931fd5
    return zkClient;
  }

  public ZkKeyBuilder getKeyBuilder() {
    return keyBuilder;
  }

  /**
   * Returns a ZK generated identifier for this client.
   * If the current client is registering for the first time, it creates an ephemeral sequential node in the ZK tree
   * If the current client has already registered and is still within the same session, it returns the already existing
   * value for the ephemeralPath
   *
   * @param data Object that should be written as data in the registered ephemeral ZK node
   * @return String representing the absolute ephemeralPath of this client in the current session
   */
  public synchronized String registerProcessorAndGetId(final ProcessorData data) {
    String processorId = data.getProcessorId();
    if (ephemeralPath == null) {
      ephemeralPath = zkClient.createEphemeralSequential(keyBuilder.getProcessorsPath() + "/", data.toString());
      LOG.info("Created ephemeral path: {} for processor: {} in zookeeper.", ephemeralPath, data);
      ProcessorNode processorNode = new ProcessorNode(data, ephemeralPath);
      // Determine if there are duplicate processors with this.processorId after registration.
      if (!isValidRegisteredProcessor(processorNode)) {
        LOG.info("Processor: {} is duplicate. Deleting zookeeper node at path: {}.", processorId, ephemeralPath);
        zkClient.delete(ephemeralPath);
        throw new SamzaException(String.format("Processor: %s is duplicate in the group. Registration failed.", processorId));
      }
    } else {
      LOG.info("Ephemeral path: {} exists for processor: {} in zookeeper.", ephemeralPath, data);
    }
    return ephemeralPath;
  }

  /**
   * Determines the validity of processor registered with zookeeper.
   *
   * If there are multiple processors registered with same processorId,
   * the processor with lexicographically smallest zookeeperPath is considered valid
   * and all the remaining processors are invalid.
   *
   * Two processors will not have smallest zookeeperPath because of sequentialId guarantees
   * of zookeeper for ephemeral nodes.
   *
   * @param processor to check for validity condition in processors group.
   * @return true if the processor is valid. false otherwise.
   */
  private boolean isValidRegisteredProcessor(final ProcessorNode processor) {
    String processorId = processor.getProcessorData().getProcessorId();
    List<ProcessorNode> processorNodes = getAllProcessorNodes().stream()
                                                               .filter(processorNode -> processorNode.processorData.getProcessorId().equals(processorId))
                                                               .collect(Collectors.toList());
    // Check for duplicate processor condition(if more than one processor exist for this processorId).
    if (processorNodes.size() > 1) {
      // There exists more than processor for provided `processorId`.
      LOG.debug("Processor nodes in zookeeper: {} for processorId: {}.", processorNodes, processorId);
      // Get all ephemeral processor paths
      TreeSet<String> sortedProcessorPaths = processorNodes.stream()
                                                           .map(ProcessorNode::getEphemeralPath)
                                                           .collect(Collectors.toCollection(TreeSet::new));
      // Check if smallest path is equal to this processor's ephemeralPath.
      return sortedProcessorPaths.first().equals(processor.getEphemeralPath());
    }
    // There're no duplicate processors. This is a valid registered processor.
    return true;
  }

  /**
   * Fetches all the ephemeral processor nodes of a standalone job from zookeeper.
   * @return a list of {@link ProcessorNode}, where each ProcessorNode represents a registered stream processor.
   */
  private List<ProcessorNode> getAllProcessorNodes() {
    List<String> processorZNodes = getSortedActiveProcessorsZnodes();
    LOG.debug("Active ProcessorZNodes in zookeeper: {}.", processorZNodes);
    return processorZNodes.stream()
                          .map(processorZNode -> {
                              String ephemeralProcessorPath = String.format("%s/%s", keyBuilder.getProcessorsPath(), processorZNode);
                              String data = readProcessorData(ephemeralProcessorPath);
                              return new ProcessorNode(new ProcessorData(data), ephemeralProcessorPath);
                            }).collect(Collectors.toList());
  }

  /**
   * Method is used to get the <i>sorted</i> list of currently active/registered processors (znodes)
   *
   * @return List of absolute ZK node paths
   */
  public List<String> getSortedActiveProcessorsZnodes() {
    List<String> znodeIds = zkClient.getChildren(keyBuilder.getProcessorsPath());
    if (znodeIds.size() > 0) {
      Collections.sort(znodeIds);
      LOG.info("Found these children - " + znodeIds);
    }
    return znodeIds;
  }

  /**
   * Method is used to read processor's data from the znode
   * @param fullPath absolute path to the znode
   * @return processor's data
   * @throws SamzaException when fullPath doesn't exist in zookeeper
   * or problems with connecting to zookeeper.
   */
  String readProcessorData(String fullPath) {
    try {
      String data = zkClient.readData(fullPath, false);
      if (metrics != null) {
        metrics.reads.inc();
      }
      return data;
    } catch (Exception e) {
      throw new SamzaException(String.format("Cannot read ZK node: %s", fullPath), e);
    }
  }

  /**
   * Method is used to get the list of currently active/registered processor ids
   * @return List of processorIds
   */
  public List<String> getSortedActiveProcessorsIDs() {
    return getActiveProcessorsIDs(getSortedActiveProcessorsZnodes());
  }

  /**
   * Method is used to get the <i>sorted</i> list of processors ids for a given list of znodes
   * @param znodeIds - list of relative paths of the children's znodes
   * @return List of processor ids for a given list of znodes
   */
  public List<String> getActiveProcessorsIDs(List<String> znodeIds) {
    String processorPath = keyBuilder.getProcessorsPath();
    List<String> processorIds = new ArrayList<>(znodeIds.size());
    if (znodeIds.size() > 0) {
      for (String child : znodeIds) {
        String fullPath = String.format("%s/%s", processorPath, child);
        processorIds.add(new ProcessorData(readProcessorData(fullPath)).getProcessorId());
      }
      Collections.sort(processorIds);
      LOG.info("Found these children - " + znodeIds);
      LOG.info("Found these processorIds - " + processorIds);
    }
    return processorIds;
  }

  /* Wrapper for standard I0Itec methods */
  public void unsubscribeDataChanges(String path, IZkDataListener dataListener) {
    zkClient.unsubscribeDataChanges(path, dataListener);
  }

  public void subscribeDataChanges(String path, IZkDataListener dataListener) {
    zkClient.subscribeDataChanges(path, dataListener);
    if (metrics != null) {
      metrics.subscriptions.inc();
    }
  }

  public void subscribeChildChanges(String path, IZkChildListener listener) {
    zkClient.subscribeChildChanges(path, listener);
    if (metrics != null) {
      metrics.subscriptions.inc();
    }
  }

  public void unsubscribeChildChanges(String path, IZkChildListener childListener) {
    zkClient.unsubscribeChildChanges(path, childListener);
  }

  public void writeData(String path, Object object) {
    zkClient.writeData(path, object);
    if (metrics != null) {
      metrics.writes.inc();
    }
  }

  public boolean exists(String path) {
    return zkClient.exists(path);
  }

  public void close() throws ZkInterruptedException {
    zkClient.close();
  }

  /**
   * Generation enforcing zk listener abstract class.
   * It helps listeners, which extend it, to notAValidEvent old generation events.
   * We cannot use 'sessionId' for this because it is not available through ZkClient (at leaste without reflection)
   */
  public abstract static class GenIZkChildListener implements IZkChildListener {
    private final int generation;
    private final ZkUtils zkUtils;
    private final String listenerName;

    public GenIZkChildListener(ZkUtils zkUtils, String listenerName) {
      generation = zkUtils.getGeneration();
      this.zkUtils = zkUtils;
      this.listenerName = listenerName;
    }

    protected boolean notAValidEvent() {
      int curGeneration = zkUtils.getGeneration();
      if (curGeneration != generation) {
        LOG.warn("SKIPPING handleDataChanged for " + listenerName +
            " from wrong generation. current generation=" + curGeneration + "; callback generation= " + generation);
        return true;
      }
      return false;
    }
  }

  public abstract static class GenIZkDataListener implements IZkDataListener {
    private final int generation;
    private final ZkUtils zkUtils;
    private final String listenerName;

    public GenIZkDataListener(ZkUtils zkUtils, String listenerName) {
      generation = zkUtils.getGeneration();
      this.zkUtils = zkUtils;
      this.listenerName = listenerName;
    }

    protected boolean notAValidEvent() {
      int curGeneration = zkUtils.getGeneration();
      if (curGeneration != generation) {
        LOG.warn("SKIPPING handleDataChanged for " + listenerName +
            " from wrong generation. curGen=" + curGeneration + "; cb gen= " + generation);
        return true;
      }
      return false;
    }

  }

  /**
    * subscribe for changes of JobModel version
    * @param dataListener describe this
    */
  public void subscribeToJobModelVersionChange(GenIZkDataListener dataListener) {
    LOG.info(" subscribing for jm version change at:" + keyBuilder.getJobModelVersionPath());
    zkClient.subscribeDataChanges(keyBuilder.getJobModelVersionPath(), dataListener);
    if (metrics != null) {
      metrics.subscriptions.inc();
    }
  }

  /**
   * Publishes new job model into ZK.
   * This call should FAIL if the node already exists.
   * @param jobModelVersion  version of the jobModeL to publish
   * @param jobModel jobModel to publish
   *
   */
  public void publishJobModel(String jobModelVersion, JobModel jobModel) {
    try {
      ObjectMapper mmapper = SamzaObjectMapper.getObjectMapper();
      String jobModelStr = mmapper.writerWithDefaultPrettyPrinter().writeValueAsString(jobModel);
      LOG.info("jobModelAsString=" + jobModelStr);
      zkClient.createPersistent(keyBuilder.getJobModelPath(jobModelVersion), jobModelStr);
      LOG.info("wrote jobModel path =" + keyBuilder.getJobModelPath(jobModelVersion));
    } catch (Exception e) {
      LOG.error("JobModel publish failed for version=" + jobModelVersion, e);
      throw new SamzaException(e);
    }
  }

  /**
   * get the job model from ZK by version
   * @param jobModelVersion jobModel version to get
   * @return job model for this version
   */
  public JobModel getJobModel(String jobModelVersion) {
    LOG.info("read the model ver=" + jobModelVersion + " from " + keyBuilder.getJobModelPath(jobModelVersion));
    Object data = zkClient.readData(keyBuilder.getJobModelPath(jobModelVersion));
    metrics.reads.inc();
    ObjectMapper mmapper = SamzaObjectMapper.getObjectMapper();
    JobModel jm;
    try {
      jm = mmapper.readValue((String) data, JobModel.class);
    } catch (IOException e) {
      throw new SamzaException("failed to read JobModel from ZK", e);
    }
    return jm;
  }

  /**
   * read the jobmodel version from ZK
   * @return jobmodel version as a string
   */
  public String getJobModelVersion() {
    String jobModelVersion = zkClient.readData(keyBuilder.getJobModelVersionPath());
    metrics.reads.inc();
    return jobModelVersion;
  }

  /**
   * publish the version number of the next JobModel
   * @param oldVersion - used to validate, that no one has changed the version in the meanwhile.
   * @param newVersion - new version.
   */
  public void publishJobModelVersion(String oldVersion, String newVersion) {
    Stat stat = new Stat();
    String currentVersion = zkClient.<String>readData(keyBuilder.getJobModelVersionPath(), stat);
    metrics.reads.inc();
    LOG.info("publishing new version: " + newVersion + "; oldVersion = " + oldVersion + "(" + stat
        .getVersion() + ")");

    if (currentVersion != null && !currentVersion.equals(oldVersion)) {
      throw new SamzaException(
          "Someone changed JobModelVersion while the leader was generating one: expected" + oldVersion + ", got " + currentVersion);
    }
    // data version is the ZK version of the data from the ZK.
    int dataVersion = stat.getVersion();
    try {
      stat = zkClient.writeDataReturnStat(keyBuilder.getJobModelVersionPath(), newVersion, dataVersion);
      metrics.writes.inc();
    } catch (Exception e) {
      String msg = "publish job model version failed for new version = " + newVersion + "; old version = " + oldVersion;
      LOG.error(msg, e);
      throw new SamzaException(msg, e);
    }
    LOG.info("published new version: " + newVersion + "; expected data version = " + (dataVersion + 1) +
        "(actual data version after update = " + stat.getVersion() + ")");
  }

  /**
   * verify that given paths exist in ZK
   * @param paths - paths to verify or create
   */
  public void makeSurePersistentPathsExists(String[] paths) {
    for (String path : paths) {
      if (!zkClient.exists(path)) {
        zkClient.createPersistent(path, true);
      }
    }
  }

  /**
   * subscribe to the changes in the list of processors in ZK
   * @param listener - will be called when a processor is added or removed.
   */
  public void subscribeToProcessorChange(IZkChildListener listener) {
    LOG.info("subscribing for child change at:" + keyBuilder.getProcessorsPath());
    zkClient.subscribeChildChanges(keyBuilder.getProcessorsPath(), listener);
    metrics.subscriptions.inc();
  }

  /**
   * Represents zookeeper processor node.
   */
  private static class ProcessorNode {
    private final ProcessorData processorData;

    // Ex: /test/processors/0000000000
    private final String ephemeralProcessorPath;

    ProcessorNode(ProcessorData processorData, String ephemeralProcessorPath) {
      this.processorData = processorData;
      this.ephemeralProcessorPath = ephemeralProcessorPath;
    }

    ProcessorData getProcessorData() {
      return processorData;
    }

    String getEphemeralPath() {
      return ephemeralProcessorPath;
    }

    @Override
    public String toString() {
      return String.format("[ProcessorData: %s, ephemeralProcessorPath: %s]", processorData, ephemeralProcessorPath);
    }

    @Override
    public int hashCode() {
      return Objects.hash(processorData, ephemeralProcessorPath);
    }

    @Override
    public boolean equals(Object obj) {
      if (obj == null) return false;
      if (getClass() != obj.getClass()) return false;
      final ProcessorNode other = (ProcessorNode) obj;
      return Objects.equals(processorData, other.processorData) && Objects.equals(ephemeralProcessorPath, other.ephemeralProcessorPath);
    }
  }
}<|MERGE_RESOLUTION|>--- conflicted
+++ resolved
@@ -26,11 +26,8 @@
 import java.util.Objects;
 import java.util.TreeSet;
 import java.util.concurrent.TimeUnit;
-<<<<<<< HEAD
 import java.util.concurrent.atomic.AtomicInteger;
-=======
 import java.util.stream.Collectors;
->>>>>>> 45931fd5
 import org.I0Itec.zkclient.IZkChildListener;
 import org.I0Itec.zkclient.IZkDataListener;
 import org.I0Itec.zkclient.ZkClient;
@@ -80,9 +77,8 @@
   private volatile String ephemeralPath = null;
   private final ZkKeyBuilder keyBuilder;
   private final int connectionTimeoutMs;
-<<<<<<< HEAD
   private final AtomicInteger currentGeneration;
-  private final ZkJobCoordinatorMetrics metrics;
+  private final ZkUtilsMetrics metrics;
 
   public void incGeneration() {
     currentGeneration.incrementAndGet();
@@ -92,21 +88,14 @@
     return currentGeneration.get();
   }
 
-  public ZkUtils(ZkKeyBuilder zkKeyBuilder, ZkClient zkClient, int connectionTimeoutMs, ZkJobCoordinatorMetrics metrics) {
-    this.keyBuilder = zkKeyBuilder;
-    this.connectionTimeoutMs = connectionTimeoutMs;
-    this.zkClient = zkClient;
-    this.metrics = metrics;
-    currentGeneration = new AtomicInteger(0);
-=======
-  private final ZkUtilsMetrics metrics;
+
 
   public ZkUtils(ZkKeyBuilder zkKeyBuilder, ZkClient zkClient, int connectionTimeoutMs, MetricsRegistry metricsRegistry) {
     this.keyBuilder = zkKeyBuilder;
     this.connectionTimeoutMs = connectionTimeoutMs;
     this.zkClient = zkClient;
     this.metrics = new ZkUtilsMetrics(metricsRegistry);
->>>>>>> 45931fd5
+      currentGeneration = new AtomicInteger(0);
   }
 
   public void connect() throws ZkInterruptedException {
@@ -119,16 +108,12 @@
     }
   }
 
-<<<<<<< HEAD
   // reset all zk-session specific state
   public void unregister() {
     ephemeralPath = null;
   }
 
-  public ZkClient getZkClient() {
-=======
   ZkClient getZkClient() {
->>>>>>> 45931fd5
     return zkClient;
   }
 
