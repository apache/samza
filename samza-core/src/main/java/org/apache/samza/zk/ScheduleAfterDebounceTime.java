--- conflicted
+++ resolved
@@ -125,7 +125,6 @@
     cancelAllScheduledActions();
   }
 
-<<<<<<< HEAD
   public synchronized void cancelAction(String action) {
     this.tryCancelScheduledAction(action);
   }
@@ -137,8 +136,6 @@
     }
   }
 
-=======
->>>>>>> d493f9a4
   /**
    * Tries to cancel the task that belongs to {@code actionName} submitted to the queue.
    *
