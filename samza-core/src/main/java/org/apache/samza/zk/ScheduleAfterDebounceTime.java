--- conflicted
+++ resolved
@@ -47,10 +47,6 @@
   // To accomplish that we keep the previous future in a map, keyed by the action name.
 
   // Here we predefine some actions which are used in the ZK based standalone app.
-<<<<<<< HEAD
-
-=======
->>>>>>> 4d7b3b35
   // Action name when the JobModel version changes
   public static final String JOB_MODEL_VERSION_CHANGE = "JobModelVersionChange";
 
