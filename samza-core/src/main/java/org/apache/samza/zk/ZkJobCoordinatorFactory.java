--- conflicted
+++ resolved
@@ -43,14 +43,8 @@
     ZkClient zkClient = new ZkClient(zkConfig.getZkConnect(), zkConfig.getZkSessionTimeoutMs(), zkConfig.getZkConnectionTimeoutMs());
 
     return new ZkJobCoordinator(
-<<<<<<< HEAD
-        processorId,
-        groupName,  // TODO: Usage of groupId to be resolved in SAMZA-1173
+        groupName,
         config,
-=======
-        "groupId",  // TODO: Usage of groupId to be resolved in SAMZA-1173
-         config,
->>>>>>> ca0f3c61
         debounceTimer,
         new ZkUtils(
             new ZkKeyBuilder(groupName),
