--- conflicted
+++ resolved
@@ -44,10 +44,6 @@
   private final String pathPrefix;
 
   static final String PROCESSORS_PATH = "processors";
-<<<<<<< HEAD
-  static final String PROCESSOR_ID_PREFIX = "processor-";
-=======
->>>>>>> f1bc1d0b
   public static final String JOBMODEL_VERSION_PATH = "jobModelVersion";
 
   public ZkKeyBuilder(String pathPrefix) {
@@ -92,11 +88,7 @@
     return String.format("%s/%s", getJobModelPathPrefix(), jobModelVersion);
   }
 
-<<<<<<< HEAD
   public String getJobModelVersionBarrierPrefix() {
     return String.format("/%s/versionBarriers", pathPrefix);
   }
-=======
-
->>>>>>> f1bc1d0b
 }