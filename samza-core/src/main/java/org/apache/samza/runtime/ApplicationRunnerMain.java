--- conflicted
+++ resolved
@@ -53,13 +53,9 @@
   public static void main(String[] args) throws Exception {
     ApplicationRunnerCommandLine cmdLine = new ApplicationRunnerCommandLine();
     OptionSet options = cmdLine.parser().parse(args);
-<<<<<<< HEAD
-    Config config = cmdLine.loadConfig(options);
-    ApplicationRunnerOperation op = cmdLine.getOperation(options);
-=======
     Config orgConfig = cmdLine.loadConfig(options);
     Config config = Util.rewriteConfig(orgConfig);
->>>>>>> 9db47b86
+    ApplicationRunnerOperation op = cmdLine.getOperation(options);
 
     if (config.containsKey(STREAM_APPLICATION_CLASS_CONFIG)) {
       ApplicationRunner runner = ApplicationRunner.fromConfig(config);
@@ -79,11 +75,7 @@
           throw new IllegalArgumentException("Unrecognized operation: " + op);
       }
     } else {
-<<<<<<< HEAD
       JobRunner$.MODULE$.main(args);
-=======
-      new JobRunner(config).run(true);
->>>>>>> 9db47b86
     }
   }
 }
