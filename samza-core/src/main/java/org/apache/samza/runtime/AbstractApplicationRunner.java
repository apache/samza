--- conflicted
+++ resolved
@@ -42,11 +42,7 @@
 import org.apache.samza.job.ApplicationStatus;
 import org.apache.samza.metrics.MetricsReporter;
 import org.apache.samza.operators.OperatorSpecGraph;
-<<<<<<< HEAD
 import org.apache.samza.runtime.internal.ApplicationRunner;
-=======
-import org.apache.samza.operators.StreamGraphSpec;
->>>>>>> 3e7f2e52
 import org.slf4j.Logger;
 import org.slf4j.LoggerFactory;
 
@@ -60,7 +56,6 @@
   protected final Config config;
   protected final Map<String, MetricsReporter> metricsReporters = new HashMap<>();
 
-<<<<<<< HEAD
   AbstractApplicationRunner(Config config) {
     this.config = config;
   }
@@ -105,11 +100,6 @@
     StreamManager streamManager = new StreamManager(this.config);
     streamManager.start();
     return streamManager;
-=======
-  public AbstractApplicationRunner(Config config) {
-    super(config);
-    this.graphSpec = new StreamGraphSpec(config);
->>>>>>> 3e7f2e52
   }
 
   final ExecutionPlan getExecutionPlan(OperatorSpecGraph graphSpec, StreamManager streamManager) throws Exception {
@@ -117,14 +107,7 @@
   }
 
   /* package private */
-<<<<<<< HEAD
-  final ExecutionPlan getExecutionPlan(OperatorSpecGraph graphSpec, String runId, StreamManager streamManager) throws Exception {
-=======
-  ExecutionPlan getExecutionPlan(StreamApplication app, String runId, StreamManager streamManager) throws Exception {
-    // build stream graph
-    app.init(graphSpec, config);
-    OperatorSpecGraph specGraph = graphSpec.getOperatorSpecGraph();
->>>>>>> 3e7f2e52
+  final ExecutionPlan getExecutionPlan(OperatorSpecGraph specGraph, String runId, StreamManager streamManager) throws Exception {
 
     // update application configs
     Map<String, String> cfg = new HashMap<>(config);
@@ -133,20 +116,15 @@
     }
 
     StreamConfig streamConfig = new StreamConfig(config);
-<<<<<<< HEAD
-    Set<String> inputStreams = new HashSet<>(graphSpec.getInputOperators().keySet());
-    inputStreams.removeAll(graphSpec.getOutputStreams().keySet());
-=======
     Set<String> inputStreams = new HashSet<>(specGraph.getInputOperators().keySet());
     inputStreams.removeAll(specGraph.getOutputStreams().keySet());
->>>>>>> 3e7f2e52
     ApplicationMode mode = inputStreams.stream().allMatch(streamConfig::getIsBounded)
         ? ApplicationMode.BATCH : ApplicationMode.STREAM;
     cfg.put(ApplicationConfig.APP_MODE, mode.name());
 
     // create the physical execution plan
     ExecutionPlanner planner = new ExecutionPlanner(new MapConfig(cfg), streamManager);
-    return planner.plan(graphSpec);
+    return planner.plan(specGraph);
   }
 
   /**
