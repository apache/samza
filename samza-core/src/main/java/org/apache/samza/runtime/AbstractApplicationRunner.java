/*
 * Licensed to the Apache Software Foundation (ASF) under one
 * or more contributor license agreements.  See the NOTICE file
 * distributed with this work for additional information
 * regarding copyright ownership.  The ASF licenses this file
 * to you under the Apache License, Version 2.0 (the
 * "License"); you may not use this file except in compliance
 * with the License.  You may obtain a copy of the License at
 *
 *   http://www.apache.org/licenses/LICENSE-2.0
 *
 * Unless required by applicable law or agreed to in writing,
 * software distributed under the License is distributed on an
 * "AS IS" BASIS, WITHOUT WARRANTIES OR CONDITIONS OF ANY
 * KIND, either express or implied.  See the License for the
 * specific language governing permissions and limitations
 * under the License.
 */
package org.apache.samza.runtime;

import java.io.File;
import java.io.PrintWriter;
import java.util.Collections;
import java.util.HashMap;
import java.util.HashSet;
import java.util.List;
import java.util.Map;
import java.util.Set;
import java.util.stream.Collectors;
import org.apache.commons.lang3.StringUtils;
import org.apache.samza.SamzaException;
import org.apache.samza.application.AppDescriptorImpl;
import org.apache.samza.application.ApplicationBase;
import org.apache.samza.application.ApplicationDescriptors;
import org.apache.samza.application.StreamAppDescriptorImpl;
import org.apache.samza.application.TaskAppDescriptorImpl;
import org.apache.samza.config.ApplicationConfig;
import org.apache.samza.config.ApplicationConfig.ApplicationMode;
import org.apache.samza.config.Config;
import org.apache.samza.config.JobConfig;
import org.apache.samza.config.MapConfig;
import org.apache.samza.config.ShellCommandConfig;
import org.apache.samza.config.StreamConfig;
import org.apache.samza.execution.ExecutionPlan;
import org.apache.samza.execution.ExecutionPlanner;
import org.apache.samza.execution.StreamManager;
import org.apache.samza.metrics.MetricsReporter;
import org.apache.samza.operators.BaseTableDescriptor;
import org.apache.samza.operators.OperatorSpecGraph;
import org.apache.samza.table.TableConfigGenerator;
import org.apache.samza.table.TableSpec;
import org.slf4j.Logger;
import org.slf4j.LoggerFactory;


/**
 * Defines common, core behavior for implementations of the {@link ApplicationRunner} API.
 */
public abstract class AbstractApplicationRunner implements ApplicationRunner {
  private static final Logger log = LoggerFactory.getLogger(AbstractApplicationRunner.class);

  protected final AppDescriptorImpl appDesc;
  protected final Config config;
  protected final Map<String, MetricsReporter> metricsReporters = new HashMap<>();

  /**
   * This is a temporary helper class to include all common logic to generate {@link JobConfig}s for high- and low-level
   * applications in {@link LocalApplicationRunner} and {@link RemoteApplicationRunner}.
   *
   * TODO: Fix SAMZA-1811 to consolidate the planning into {@link ExecutionPlanner}
   */
  static abstract class JobPlanner {

    protected final AppDescriptorImpl appDesc;
    protected final Config config;

    JobPlanner(AppDescriptorImpl descriptor) {
      this.appDesc = descriptor;
      this.config = descriptor.getConfig();
    }

    abstract List<JobConfig> prepareStreamJobs(StreamAppDescriptorImpl streamAppDesc) throws Exception;

    List<JobConfig> prepareJobs() throws Exception {
      String appId = new ApplicationConfig(appDesc.getConfig()).getGlobalAppId();
      return ApplicationDescriptors.forType(
          taskAppDesc -> {
          try {
            return Collections.singletonList(JobPlanner.this.prepareTaskJob(taskAppDesc));
          } catch (Exception e) {
            throw new SamzaException("Failed to generate JobConfig for TaskApplication " + appId, e);
          }
        },
          streamAppDesc -> {
          try {
            return JobPlanner.this.prepareStreamJobs(streamAppDesc);
          } catch (Exception e) {
            throw new SamzaException("Failed to generate JobConfig for StreamApplication " + appId, e);
          }
        },
        appDesc);
    }

<<<<<<< HEAD
    StreamManager buildAndStartStreamManager(Config config) {
      StreamManager streamManager = new StreamManager(config);
      streamManager.start();
      return streamManager;
=======
    StreamConfig streamConfig = new StreamConfig(config);
    Set<String> inputStreams = new HashSet<>(specGraph.getInputOperators().keySet());
    inputStreams.removeAll(specGraph.getOutputStreams().keySet());
    ApplicationMode mode = inputStreams.stream().allMatch(streamConfig::getIsBounded)
        ? ApplicationMode.BATCH : ApplicationMode.STREAM;
    cfg.put(ApplicationConfig.APP_MODE, mode.name());

    // merge user-provided configuration with input/output descriptor generated configuration
    // descriptor generated configuration has higher priority
    Map<String, String> systemStreamConfigs = new HashMap<>();
    graphSpec.getInputDescriptors().forEach((key, value) -> systemStreamConfigs.putAll(value.toConfig()));
    graphSpec.getOutputDescriptors().forEach((key, value) -> systemStreamConfigs.putAll(value.toConfig()));
    graphSpec.getSystemDescriptors().forEach(sd -> systemStreamConfigs.putAll(sd.toConfig()));
    graphSpec.getDefaultSystemDescriptor().ifPresent(dsd ->
        systemStreamConfigs.put(JobConfig.JOB_DEFAULT_SYSTEM(), dsd.getSystemName()));
    Map<String, String> appConfigs = new HashMap<>(cfg);
    appConfigs.putAll(systemStreamConfigs);

    // create the physical execution plan
    Config generatedConfig = new MapConfig(cfg);
    StreamManager streamManager = buildAndStartStreamManager(generatedConfig);
    try {
      ExecutionPlanner planner = new ExecutionPlanner(generatedConfig, streamManager);
      return planner.plan(specGraph);
    } finally {
      streamManager.stop();
>>>>>>> 46685406
    }

    ExecutionPlan getExecutionPlan(OperatorSpecGraph specGraph) throws Exception {
      return getExecutionPlan(specGraph, null);
    }

    /* package private */
    ExecutionPlan getExecutionPlan(OperatorSpecGraph specGraph, String runId) throws Exception {

      // update application configs
      Map<String, String> cfg = new HashMap<>(config);
      if (StringUtils.isNoneEmpty(runId)) {
        cfg.put(ApplicationConfig.APP_RUN_ID, runId);
      }

      StreamConfig streamConfig = new StreamConfig(config);
      Set<String> inputStreams = new HashSet<>(specGraph.getInputOperators().keySet());
      inputStreams.removeAll(specGraph.getOutputStreams().keySet());
      ApplicationMode mode = inputStreams.stream().allMatch(streamConfig::getIsBounded)
          ? ApplicationMode.BATCH : ApplicationMode.STREAM;
      cfg.put(ApplicationConfig.APP_MODE, mode.name());
      validateAppClassCfg(cfg, appDesc.getAppClass());

      // create the physical execution plan
      Config generatedConfig = new MapConfig(cfg);
      StreamManager streamManager = buildAndStartStreamManager(generatedConfig);
      try {
        ExecutionPlanner planner = new ExecutionPlanner(generatedConfig, streamManager);
        return planner.plan(specGraph);
      } finally {
        streamManager.stop();
      }
    }

    /**
     * Write the execution plan JSON to a file
     * @param planJson JSON representation of the plan
     */
    final void writePlanJsonFile(String planJson) {
      try {
        String content = "plan='" + planJson + "'";
        String planPath = System.getenv(ShellCommandConfig.EXECUTION_PLAN_DIR());
        if (planPath != null && !planPath.isEmpty()) {
          // Write the plan json to plan path
          File file = new File(planPath + "/plan.json");
          file.setReadable(true, false);
          PrintWriter writer = new PrintWriter(file, "UTF-8");
          writer.println(content);
          writer.close();
        }
      } catch (Exception e) {
        log.warn("Failed to write execution plan json to file", e);
      }
    }

    // helper method to generate a single node job configuration for low level task applications
    private JobConfig prepareTaskJob(TaskAppDescriptorImpl taskAppDesc) {
      Map<String, String> cfg = new HashMap<>(config);
      //TODO: add stream and system descriptor to configuration conversion here when SAMZA-1804 is fixed.
      // adding table configuration
      List<TableSpec> tableSpecs = taskAppDesc.getTables().stream()
          .map(td -> ((BaseTableDescriptor) td).getTableSpec())
          .collect(Collectors.toList());
      cfg.putAll(TableConfigGenerator.generateConfigsForTableSpecs(config, tableSpecs));
      validateAppClassCfg(cfg, taskAppDesc.getAppClass());
      return new JobConfig(new MapConfig(cfg));
    }

    private void validateAppClassCfg(Map<String, String> cfg, Class<? extends ApplicationBase> appClass) {
      if (StringUtils.isNotBlank(cfg.get(ApplicationConfig.APP_CLASS))) {
        // app.class is already set
        return;
      }
      // adding app.class in the configuration
      cfg.put(ApplicationConfig.APP_CLASS, appClass.getCanonicalName());
    }
  }

  AbstractApplicationRunner(AppDescriptorImpl appDesc) {
    this.appDesc = appDesc;
    this.config = appDesc.getConfig();
  }

  @Override
  public final void addMetricsReporters(Map<String, MetricsReporter> metricsReporters) {
    this.metricsReporters.putAll(metricsReporters);
  }

}<|MERGE_RESOLUTION|>--- conflicted
+++ resolved
@@ -101,39 +101,10 @@
         appDesc);
     }
 
-<<<<<<< HEAD
     StreamManager buildAndStartStreamManager(Config config) {
       StreamManager streamManager = new StreamManager(config);
       streamManager.start();
       return streamManager;
-=======
-    StreamConfig streamConfig = new StreamConfig(config);
-    Set<String> inputStreams = new HashSet<>(specGraph.getInputOperators().keySet());
-    inputStreams.removeAll(specGraph.getOutputStreams().keySet());
-    ApplicationMode mode = inputStreams.stream().allMatch(streamConfig::getIsBounded)
-        ? ApplicationMode.BATCH : ApplicationMode.STREAM;
-    cfg.put(ApplicationConfig.APP_MODE, mode.name());
-
-    // merge user-provided configuration with input/output descriptor generated configuration
-    // descriptor generated configuration has higher priority
-    Map<String, String> systemStreamConfigs = new HashMap<>();
-    graphSpec.getInputDescriptors().forEach((key, value) -> systemStreamConfigs.putAll(value.toConfig()));
-    graphSpec.getOutputDescriptors().forEach((key, value) -> systemStreamConfigs.putAll(value.toConfig()));
-    graphSpec.getSystemDescriptors().forEach(sd -> systemStreamConfigs.putAll(sd.toConfig()));
-    graphSpec.getDefaultSystemDescriptor().ifPresent(dsd ->
-        systemStreamConfigs.put(JobConfig.JOB_DEFAULT_SYSTEM(), dsd.getSystemName()));
-    Map<String, String> appConfigs = new HashMap<>(cfg);
-    appConfigs.putAll(systemStreamConfigs);
-
-    // create the physical execution plan
-    Config generatedConfig = new MapConfig(cfg);
-    StreamManager streamManager = buildAndStartStreamManager(generatedConfig);
-    try {
-      ExecutionPlanner planner = new ExecutionPlanner(generatedConfig, streamManager);
-      return planner.plan(specGraph);
-    } finally {
-      streamManager.stop();
->>>>>>> 46685406
     }
 
     ExecutionPlan getExecutionPlan(OperatorSpecGraph specGraph) throws Exception {
@@ -157,8 +128,21 @@
       cfg.put(ApplicationConfig.APP_MODE, mode.name());
       validateAppClassCfg(cfg, appDesc.getAppClass());
 
+      // merge user-provided configuration with input/output descriptor generated configuration
+      // descriptor generated configuration has higher priority
+      Map<String, String> systemStreamConfigs = new HashMap<>();
+      StreamAppDescriptorImpl streamAppDesc = (StreamAppDescriptorImpl) appDesc;
+      streamAppDesc.getInputDescriptors().forEach((key, value) -> systemStreamConfigs.putAll(value.toConfig()));
+      streamAppDesc.getOutputDescriptors().forEach((key, value) -> systemStreamConfigs.putAll(value.toConfig()));
+      streamAppDesc.getSystemDescriptors().forEach(sd -> systemStreamConfigs.putAll(sd.toConfig()));
+      streamAppDesc.getDefaultSystemDescriptor().ifPresent(dsd ->
+          systemStreamConfigs.put(JobConfig.JOB_DEFAULT_SYSTEM(), dsd.getSystemName()));
+      Map<String, String> appConfigs = new HashMap<>(cfg);
+      appConfigs.putAll(systemStreamConfigs);
+
       // create the physical execution plan
       Config generatedConfig = new MapConfig(cfg);
+      // creating the StreamManager to get all input/output streams' metadata for planning
       StreamManager streamManager = buildAndStartStreamManager(generatedConfig);
       try {
         ExecutionPlanner planner = new ExecutionPlanner(generatedConfig, streamManager);
