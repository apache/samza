--- conflicted
+++ resolved
@@ -50,13 +50,6 @@
 public abstract class AbstractApplicationRunner extends ApplicationRunner {
   private static final Logger log = LoggerFactory.getLogger(AbstractApplicationRunner.class);
 
-<<<<<<< HEAD
-  public AbstractApplicationRunner(Config config) {
-    super(config);
-=======
-  private final StreamManager streamManager;
-  private final SystemAdmins systemAdmins;
-
   /**
    * The {@link ApplicationRunner} is supposed to run a single {@link StreamApplication} instance in the full life-cycle
    */
@@ -65,9 +58,6 @@
   public AbstractApplicationRunner(Config config) {
     super(config);
     this.graphSpec = new StreamGraphSpec(this, config);
-    this.systemAdmins = new SystemAdmins(config);
-    this.streamManager = new StreamManager(systemAdmins);
->>>>>>> 9f323c95
   }
 
   @Override
