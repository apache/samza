--- conflicted
+++ resolved
@@ -58,15 +58,9 @@
       // 1. initialize and plan
       ExecutionPlan plan = getExecutionPlan(app);
 
-<<<<<<< HEAD
-      // 2. create the physical execution plan
-      ExecutionPlanner planner = new ExecutionPlanner(config);
-      ProcessorGraph processorGraph = planner.plan(streamGraph);
-=======
       // 2. create the necessary streams
       streamManager.createStreams(plan.getIntermediateStreams());
 
->>>>>>> ab793050
       // 3. submit jobs for remote execution
       plan.getJobConfigs().forEach(jobConfig -> {
           log.info("Starting job {} with config {}", jobConfig.getName(), jobConfig);
