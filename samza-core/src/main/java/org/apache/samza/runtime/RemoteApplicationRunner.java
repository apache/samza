/*
 * Licensed to the Apache Software Foundation (ASF) under one
 * or more contributor license agreements.  See the NOTICE file
 * distributed with this work for additional information
 * regarding copyright ownership.  The ASF licenses this file
 * to you under the Apache License, Version 2.0 (the
 * "License"); you may not use this file except in compliance
 * with the License.  You may obtain a copy of the License at
 *
 *   http://www.apache.org/licenses/LICENSE-2.0
 *
 * Unless required by applicable law or agreed to in writing,
 * software distributed under the License is distributed on an
 * "AS IS" BASIS, WITHOUT WARRANTIES OR CONDITIONS OF ANY
 * KIND, either express or implied.  See the License for the
 * specific language governing permissions and limitations
 * under the License.
 */

package org.apache.samza.runtime;

import com.google.common.annotations.VisibleForTesting;
import java.time.Duration;
import java.util.List;
import java.util.UUID;
import org.apache.samza.SamzaException;
import org.apache.samza.application.AppDescriptorImpl;
import org.apache.samza.application.ApplicationBase;
import org.apache.samza.application.ApplicationDescriptors;
import org.apache.samza.application.StreamAppDescriptorImpl;
import org.apache.samza.config.ApplicationConfig;
import org.apache.samza.config.Config;
import org.apache.samza.config.JobConfig;
import org.apache.samza.coordinator.stream.CoordinatorStreamSystemConsumer;
import org.apache.samza.execution.ExecutionPlan;
import org.apache.samza.execution.StreamManager;
import org.apache.samza.job.ApplicationStatus;
import org.apache.samza.job.JobRunner;
import org.apache.samza.metrics.MetricsRegistryMap;
import org.slf4j.Logger;
import org.slf4j.LoggerFactory;

import static org.apache.samza.job.ApplicationStatus.*;


/**
 * This class implements the {@link ApplicationRunner} that runs the applications in a remote cluster
 */
public class RemoteApplicationRunner extends AbstractApplicationRunner {

  private static final Logger LOG = LoggerFactory.getLogger(RemoteApplicationRunner.class);
  private static final long DEFAULT_SLEEP_DURATION_MS = 2000;
  private final RemoteJobPlanner planner;

  /**
   * Defines a {@link JobPlanner} with specific implementation of {@link JobPlanner#prepareStreamJobs(StreamAppDescriptorImpl)}
   * for remote-launched Samza processors (e.g. in YARN).
   *
   * TODO: we need to consolidate all planning logic into {@link org.apache.samza.execution.ExecutionPlanner} after SAMZA-1811.
   */
  class RemoteJobPlanner extends JobPlanner {

    RemoteJobPlanner(AppDescriptorImpl descriptor) {
      super(descriptor);
    }

    @Override
    List<JobConfig> prepareStreamJobs(StreamAppDescriptorImpl streamAppDesc) throws Exception {
      // for high-level DAG, generate the plan and job configs
      StreamManager streamManager = null;
      try {
        streamManager = buildAndStartStreamManager();
        // TODO: run.id needs to be set for standalone: SAMZA-1531
        // run.id is based on current system time with the most significant bits in UUID (8 digits) to avoid collision
        String runId = String.valueOf(System.currentTimeMillis()) + "-" + UUID.randomUUID().toString().substring(0, 8);
        LOG.info("The run id for this run is {}", runId);

        // 1. initialize and plan
        ExecutionPlan plan = getExecutionPlan(streamAppDesc.getOperatorSpecGraph(), runId, streamManager);
        writePlanJsonFile(plan.getPlanAsJson());

        // 2. create the necessary streams
        if (plan.getApplicationConfig().getAppMode() == ApplicationConfig.ApplicationMode.BATCH) {
          streamManager.clearStreamsFromPreviousRun(getConfigFromPrevRun());
        }
        streamManager.createStreams(plan.getIntermediateStreams());

        return plan.getJobConfigs();
      } finally {
        if (streamManager != null) {
          streamManager.stop();
        }
      }
    }
  }

  /**
   * Default constructor that is required by any implementation of {@link ApplicationRunner}
   *
   * @param userApp user application
   * @param config user configuration
   */
  RemoteApplicationRunner(ApplicationBase userApp, Config config) {
    super(ApplicationDescriptors.getAppDescriptor(userApp, config));
    this.planner = new RemoteJobPlanner(appDesc);
  }

  /**
   * Constructor only used in unit test to allow injection of {@link LocalApplicationRunner.LocalJobPlanner}
   *
   */
  @VisibleForTesting
  RemoteApplicationRunner(AppDescriptorImpl appDesc, RemoteJobPlanner planner) {
    super(appDesc);
    this.planner = planner;
  }

  @Override
<<<<<<< HEAD
  public void run() {
    try {
      List<JobConfig> jobConfigs = planner.prepareJobs();
      if (jobConfigs.isEmpty()) {
        throw new SamzaException("No jobs to run.");
      }

      // 3. submit jobs for remote execution
      jobConfigs.forEach(jobConfig -> {
          LOG.info("Starting job {} with config {}", jobConfig.getName(), jobConfig);
          JobRunner runner = new JobRunner(jobConfig);
          runner.run(true);
=======
  public void run(StreamApplication app) {
    try {
      // TODO: run.id needs to be set for standalone: SAMZA-1531
      // run.id is based on current system time with the most significant bits in UUID (8 digits) to avoid collision
      String runId = String.valueOf(System.currentTimeMillis()) + "-" + UUID.randomUUID().toString().substring(0, 8);
      LOG.info("The run id for this run is {}", runId);

      // 1. initialize and plan
      ExecutionPlan plan = getExecutionPlan(app, runId);
      writePlanJsonFile(plan.getPlanAsJson());

      plan.getJobConfigs().forEach(jobConfig -> {
          StreamManager streamManager = null;
          try {
            // 2. create the necessary streams
            streamManager = buildAndStartStreamManager(jobConfig);
            if (plan.getApplicationConfig().getAppMode() == ApplicationConfig.ApplicationMode.BATCH) {
              streamManager.clearStreamsFromPreviousRun(getConfigFromPrevRun());
            }
            streamManager.createStreams(plan.getIntermediateStreams());

            // 3. submit jobs for remote execution
            LOG.info("Starting job {} with config {}", jobConfig.getName(), jobConfig);
            JobRunner runner = new JobRunner(jobConfig);
            runner.run(true);
          } finally {
            if (streamManager != null) {
              streamManager.stop();
            }
          }
>>>>>>> fc7a4dce
        });
    } catch (Throwable t) {
      throw new SamzaException("Failed to run application", t);
    }
  }

  @Override
  public void kill() {
    // since currently we only support single actual remote job, we can get its status without
    // building the execution plan.
    try {
      JobConfig jc = new JobConfig(config);
      LOG.info("Killing job {}", jc.getName());
      JobRunner runner = new JobRunner(jc);
      runner.kill();
    } catch (Throwable t) {
      throw new SamzaException("Failed to kill application", t);
    }
  }

  @Override
  public ApplicationStatus status() {
    // since currently we only support single actual remote job, we can get its status without
    // building the execution plan
    try {
      JobConfig jc = new JobConfig(config);
      return getApplicationStatus(jc);
    } catch (Throwable t) {
      throw new SamzaException("Failed to get status for application", t);
    }
  }

  @Override
  public void waitForFinish() {
    waitForFinish(Duration.ofMillis(0));
  }

  @Override
  public boolean waitForFinish(Duration timeout) {
    JobConfig jobConfig = new JobConfig(config);
    boolean finished = true;
    long timeoutInMs = timeout.toMillis();
    long startTimeInMs = System.currentTimeMillis();
    long timeElapsed = 0L;

    long sleepDurationInMs = timeoutInMs < 1 ?
        DEFAULT_SLEEP_DURATION_MS : Math.min(timeoutInMs, DEFAULT_SLEEP_DURATION_MS);
    ApplicationStatus status;

    try {
      while (timeoutInMs < 1 || timeElapsed <= timeoutInMs) {
        status = getApplicationStatus(jobConfig);
        if (status == SuccessfulFinish || status == UnsuccessfulFinish) {
          LOG.info("Application finished with status {}", status);
          break;
        }

        Thread.sleep(sleepDurationInMs);
        timeElapsed = System.currentTimeMillis() - startTimeInMs;
      }

      if (timeElapsed > timeoutInMs) {
        LOG.warn("Timed out waiting for application to finish.");
        finished = false;
      }
    } catch (Exception e) {
      LOG.error("Error waiting for application to finish", e);
      throw new SamzaException(e);
    }

    return finished;
  }

  /* package private */ ApplicationStatus getApplicationStatus(JobConfig jobConfig) {
    JobRunner runner = new JobRunner(jobConfig);
    ApplicationStatus status = runner.status();
    LOG.debug("Status is {} for job {}", new Object[]{status, jobConfig.getName()});
    return status;
  }

  private Config getConfigFromPrevRun() {
    CoordinatorStreamSystemConsumer consumer = new CoordinatorStreamSystemConsumer(config, new MetricsRegistryMap());
    consumer.register();
    consumer.start();
    consumer.bootstrap();
    consumer.stop();

    Config cfg = consumer.getConfig();
    LOG.info("Previous config is: " + cfg.toString());
    return cfg;
  }
}<|MERGE_RESOLUTION|>--- conflicted
+++ resolved
@@ -19,7 +19,6 @@
 
 package org.apache.samza.runtime;
 
-import com.google.common.annotations.VisibleForTesting;
 import java.time.Duration;
 import java.util.List;
 import java.util.UUID;
@@ -105,18 +104,7 @@
     this.planner = new RemoteJobPlanner(appDesc);
   }
 
-  /**
-   * Constructor only used in unit test to allow injection of {@link LocalApplicationRunner.LocalJobPlanner}
-   *
-   */
-  @VisibleForTesting
-  RemoteApplicationRunner(AppDescriptorImpl appDesc, RemoteJobPlanner planner) {
-    super(appDesc);
-    this.planner = planner;
-  }
-
-  @Override
-<<<<<<< HEAD
+  @Override
   public void run() {
     try {
       List<JobConfig> jobConfigs = planner.prepareJobs();
@@ -129,38 +117,6 @@
           LOG.info("Starting job {} with config {}", jobConfig.getName(), jobConfig);
           JobRunner runner = new JobRunner(jobConfig);
           runner.run(true);
-=======
-  public void run(StreamApplication app) {
-    try {
-      // TODO: run.id needs to be set for standalone: SAMZA-1531
-      // run.id is based on current system time with the most significant bits in UUID (8 digits) to avoid collision
-      String runId = String.valueOf(System.currentTimeMillis()) + "-" + UUID.randomUUID().toString().substring(0, 8);
-      LOG.info("The run id for this run is {}", runId);
-
-      // 1. initialize and plan
-      ExecutionPlan plan = getExecutionPlan(app, runId);
-      writePlanJsonFile(plan.getPlanAsJson());
-
-      plan.getJobConfigs().forEach(jobConfig -> {
-          StreamManager streamManager = null;
-          try {
-            // 2. create the necessary streams
-            streamManager = buildAndStartStreamManager(jobConfig);
-            if (plan.getApplicationConfig().getAppMode() == ApplicationConfig.ApplicationMode.BATCH) {
-              streamManager.clearStreamsFromPreviousRun(getConfigFromPrevRun());
-            }
-            streamManager.createStreams(plan.getIntermediateStreams());
-
-            // 3. submit jobs for remote execution
-            LOG.info("Starting job {} with config {}", jobConfig.getName(), jobConfig);
-            JobRunner runner = new JobRunner(jobConfig);
-            runner.run(true);
-          } finally {
-            if (streamManager != null) {
-              streamManager.stop();
-            }
-          }
->>>>>>> fc7a4dce
         });
     } catch (Throwable t) {
       throw new SamzaException("Failed to run application", t);
