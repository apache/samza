/*
 * Licensed to the Apache Software Foundation (ASF) under one
 * or more contributor license agreements.  See the NOTICE file
 * distributed with this work for additional information
 * regarding copyright ownership.  The ASF licenses this file
 * to you under the Apache License, Version 2.0 (the
 * "License"); you may not use this file except in compliance
 * with the License.  You may obtain a copy of the License at
 *
 *   http://www.apache.org/licenses/LICENSE-2.0
 *
 * Unless required by applicable law or agreed to in writing,
 * software distributed under the License is distributed on an
 * "AS IS" BASIS, WITHOUT WARRANTIES OR CONDITIONS OF ANY
 * KIND, either express or implied.  See the License for the
 * specific language governing permissions and limitations
 * under the License.
 */

package org.apache.samza.runtime;

import java.time.Duration;
import java.util.HashMap;
import java.util.Map;
import java.util.Random;
import org.apache.log4j.MDC;
import org.apache.samza.SamzaException;
import org.apache.samza.application.ApplicationBase;
import org.apache.samza.application.ApplicationClassUtils;
import org.apache.samza.application.ApplicationSpec;
import org.apache.samza.application.StreamApplication;
import org.apache.samza.application.TaskApplication;
import org.apache.samza.application.internal.StreamAppSpecImpl;
import org.apache.samza.application.internal.TaskAppSpecImpl;
import org.apache.samza.config.Config;
import org.apache.samza.config.JobConfig;
import org.apache.samza.config.ShellCommandConfig;
import org.apache.samza.container.ContainerHeartbeatClient;
import org.apache.samza.container.ContainerHeartbeatMonitor;
import org.apache.samza.container.SamzaContainer;
import org.apache.samza.container.SamzaContainer$;
<<<<<<< HEAD
=======
import org.apache.samza.operators.StreamGraphSpec;
import org.apache.samza.util.SamzaUncaughtExceptionHandler;
>>>>>>> c1ea1fda
import org.apache.samza.container.SamzaContainerListener;
import org.apache.samza.job.model.JobModel;
import org.apache.samza.metrics.MetricsReporter;
import org.apache.samza.operators.StreamGraphSpec;
import org.apache.samza.task.StreamOperatorTask;
import org.apache.samza.task.TaskFactory;
import org.apache.samza.util.SamzaUncaughtExceptionHandler;
import org.apache.samza.util.ScalaJavaUtil;
import org.slf4j.Logger;
import org.slf4j.LoggerFactory;

import static org.apache.samza.util.ScalaJavaUtil.*;

/**
 * Launches and manages the lifecycle for {@link SamzaContainer}s in YARN.
 */
public class LocalContainerRunner {
  private static final Logger log = LoggerFactory.getLogger(LocalContainerRunner.class);
<<<<<<< HEAD
  private final JobModel jobModel;
  private final String containerId;
  private volatile Throwable containerRunnerException = null;
  private ContainerHeartbeatMonitor containerHeartbeatMonitor;
  private SamzaContainer container;

  LocalContainerRunner(JobModel jobModel, String containerId) {
    super(jobModel.getConfig());
    this.jobModel = jobModel;
    this.containerId = containerId;
  }

  private class TaskAppExecutable implements AppRuntimeExecutable {
    private final TaskAppSpecImpl taskApp;

    private TaskAppExecutable(TaskAppSpecImpl taskApp) {
      this.taskApp = taskApp;
    }
=======
  private static volatile Throwable containerRunnerException = null;

  public static void main(String[] args) throws Exception {
    Thread.setDefaultUncaughtExceptionHandler(
        new SamzaUncaughtExceptionHandler(() -> {
          log.info("Exiting process now.");
          System.exit(1);
        }));

    String containerId = System.getenv(ShellCommandConfig.ENV_CONTAINER_ID());
    log.info(String.format("Got container ID: %s", containerId));
    System.out.println(String.format("Container ID: %s", containerId));

    String coordinatorUrl = System.getenv(ShellCommandConfig.ENV_COORDINATOR_URL());
    log.info(String.format("Got coordinator URL: %s", coordinatorUrl));
    System.out.println(String.format("Coordinator URL: %s", coordinatorUrl));

    int delay = new Random().nextInt(SamzaContainer.DEFAULT_READ_JOBMODEL_DELAY_MS()) + 1;
    JobModel jobModel = SamzaContainer.readJobModel(coordinatorUrl, delay);
    Config config = jobModel.getConfig();
    JobConfig jobConfig = new JobConfig(config);
    if (jobConfig.getName().isEmpty()) {
      throw new SamzaException("can not find the job name");
    }
    String jobName = jobConfig.getName().get();
    String jobId = jobConfig.getJobId().getOrElse(ScalaJavaUtil.defaultValue("1"));
    MDC.put("containerName", "samza-container-" + containerId);
    MDC.put("jobName", jobName);
    MDC.put("jobId", jobId);

    StreamApplication streamApp = TaskFactoryUtil.createStreamApplication(config);
    Object taskFactory = getTaskFactory(streamApp, config);
    run(taskFactory, containerId, jobModel, config);

    System.exit(0);
  }

  private static void run(Object taskFactory, String containerId, JobModel jobModel, Config config) {
    SamzaContainer container = SamzaContainer$.MODULE$.apply(
        containerId,
        jobModel,
        config,
        ScalaJavaUtil.toScalaMap(new HashMap<>()),
        taskFactory);

    container.setContainerListener(
        new SamzaContainerListener() {
          @Override
          public void onContainerStart() {
            log.info("Container Started");
          }
>>>>>>> c1ea1fda

    @Override
    public void run() {
      TaskFactory taskFactory = this.taskApp.getTaskFactory();

      container = SamzaContainer$.MODULE$.apply(
          containerId,
          jobModel,
          config,
          ScalaJavaUtil.toScalaMap(new HashMap<>()),
          taskFactory);

      container.setContainerListener(
          new SamzaContainerListener() {
            @Override
            public void onContainerStart() {
              log.info("Container Started");
              taskApp.getProcessorLifecycleListner().afterStart();
            }

            @Override
            public void onContainerStop() {
              log.info("Container Stopped");
              taskApp.getProcessorLifecycleListner().afterStop();
            }

            @Override
            public void onContainerFailed(Throwable t) {
              log.info("Container Failed");
              containerRunnerException = t;
              // TODO: No defined behavior on {@link ProcessorLifecycleListener} methods for failure scenario yet.
            }

<<<<<<< HEAD
            @Override
            public void beforeStop() {
              taskApp.getProcessorLifecycleListner().beforeStop();
            }

            @Override
            public void beforeStart() {
              taskApp.getProcessorLifecycleListner().beforeStart();
            }
          });

      startContainerHeartbeatMonitor();
      container.run();
      stopContainerHeartbeatMonitor();

      if (containerRunnerException != null) {
        log.error("Container stopped with Exception. Exiting process now.", containerRunnerException);
        System.exit(1);
      }
=======
    ContainerHeartbeatMonitor heartbeatMonitor = createContainerHeartbeatMonitor(container);
    if (heartbeatMonitor != null) {
      heartbeatMonitor.start();
    }

    container.run();

    if (heartbeatMonitor != null) {
      heartbeatMonitor.stop();
    }

    if (containerRunnerException != null) {
      log.error("Container stopped with Exception. Exiting process now.", containerRunnerException);
      System.exit(1);
>>>>>>> c1ea1fda
    }

<<<<<<< HEAD
    @Override
    public void kill() {
      // Ultimately this class probably won't end up extending ApplicationRunner, so this will be deleted
      throw new UnsupportedOperationException();
=======
  private static Object getTaskFactory(StreamApplication streamApp, Config config) {
    if (streamApp != null) {
      StreamGraphSpec graphSpec = new StreamGraphSpec(config);
      streamApp.init(graphSpec, config);
      return TaskFactoryUtil.createTaskFactory(graphSpec.getOperatorSpecGraph(), graphSpec.getContextManager());
>>>>>>> c1ea1fda
    }

    @Override
    public ApplicationStatus status() {
      // Ultimately this class probably won't end up extending ApplicationRunner, so this will be deleted
      throw new UnsupportedOperationException();
    }

    @Override
    public boolean waitForFinish(Duration timeout) {
      return false;
    }

  }

<<<<<<< HEAD
  private class StreamAppExecutable implements AppRuntimeExecutable {
    private final StreamAppSpecImpl streamApp;

    private StreamAppExecutable(StreamAppSpecImpl streamApp) {
      this.streamApp = streamApp;
    }

    @Override
    public void run() {
      TaskFactory taskFactory = () -> new StreamOperatorTask(((StreamGraphSpec) streamApp.getGraph()).getOperatorSpecGraph(),
          streamApp.getContextManager());

      container = SamzaContainer$.MODULE$.apply(
          containerId,
          jobModel,
          config,
          ScalaJavaUtil.toScalaMap(new HashMap<>()),
          taskFactory);

      container.setContainerListener(
          new SamzaContainerListener() {
            @Override
            public void onContainerStart() {
              log.info("Container Started");
              streamApp.getProcessorLifecycleListner().afterStart();
            }

            @Override
            public void onContainerStop() {
              log.info("Container Stopped");
              streamApp.getProcessorLifecycleListner().afterStop();
            }

            @Override
            public void onContainerFailed(Throwable t) {
              log.info("Container Failed");
              containerRunnerException = t;
            }

            @Override
            public void beforeStop() {
              streamApp.getProcessorLifecycleListner().beforeStop();
            }

            @Override
            public void beforeStart() {
              streamApp.getProcessorLifecycleListner().beforeStart();
            }
          });

      startContainerHeartbeatMonitor();
      container.run();
      stopContainerHeartbeatMonitor();

      if (containerRunnerException != null) {
        log.error("Container stopped with Exception. Exiting process now.", containerRunnerException);
        System.exit(1);
      }
    }

    @Override
    public void kill() {
      // Ultimately this class probably won't end up extending ApplicationRunner, so this will be deleted
      throw new UnsupportedOperationException();
    }

    @Override
    public ApplicationStatus status() {
      // Ultimately this class probably won't end up extending ApplicationRunner, so this will be deleted
      throw new UnsupportedOperationException();
    }

    @Override
    public boolean waitForFinish(Duration timeout) {
      return false;
    }

  }

  private static class ContainerAppRuntimeImpl implements ApplicationRuntime {
    private final ApplicationSpec appSpec;
    private final LocalContainerRunner runner;

    public ContainerAppRuntimeImpl(ApplicationSpec appSpec, LocalContainerRunner runner) {
      this.appSpec = appSpec;
      this.runner = runner;
    }

    @Override
    public void run() {
      this.runner.run(appSpec);
    }

    @Override
    public void kill() {
      this.runner.kill(appSpec);
    }

    @Override
    public ApplicationStatus status() {
      return this.runner.status(appSpec);
    }

    @Override
    public void waitForFinish() {
      this.runner.waitForFinish(appSpec, Duration.ofSeconds(0));
    }

    @Override
    public boolean waitForFinish(Duration timeout) {
      return this.runner.waitForFinish(appSpec, timeout);
    }

    @Override
    public void addMetricsReporters(Map<String, MetricsReporter> metricsReporters) {
      this.runner.addMetricsReporters(metricsReporters);
    }
  }

  // only invoked by legacy applications w/o user-defined main
  public static void main(String[] args) throws Exception {
    Thread.setDefaultUncaughtExceptionHandler(
        new SamzaUncaughtExceptionHandler(() -> {
          log.info("Exiting process now.");
          System.exit(1);
        }));

    String containerId = System.getenv(ShellCommandConfig.ENV_CONTAINER_ID());
    log.info(String.format("Got container ID: %s", containerId));
    System.out.println(String.format("Container ID: %s", containerId));
    String coordinatorUrl = System.getenv(ShellCommandConfig.ENV_COORDINATOR_URL());
    log.info(String.format("Got coordinator URL: %s", coordinatorUrl));
    System.out.println(String.format("Coordinator URL: %s", coordinatorUrl));
    int delay = new Random().nextInt(SamzaContainer.DEFAULT_READ_JOBMODEL_DELAY_MS()) + 1;
    JobModel jobModel = SamzaContainer.readJobModel(coordinatorUrl, delay);
    Config config = jobModel.getConfig();
    JobConfig jobConfig = new JobConfig(config);
    if (jobConfig.getName().isEmpty()) {
      throw new SamzaException("can not find the job name");
    }
    String jobName = jobConfig.getName().get();
    String jobId = jobConfig.getJobId().getOrElse(defaultValue("1"));
    MDC.put("containerName", "samza-container-" + containerId);
    MDC.put("jobName", jobName);
    MDC.put("jobId", jobId);

    ApplicationRuntime appSpec = createAppRuntime(ApplicationClassUtils.fromConfig(config),
        new LocalContainerRunner(jobModel, containerId), config);
    appSpec.run();
    appSpec.waitForFinish();
  }

  @Override
  protected AppRuntimeExecutable getTaskAppRuntimeExecutable(TaskAppSpecImpl appSpec) {
    return new TaskAppExecutable(appSpec);
  }

  @Override
  protected AppRuntimeExecutable getStreamAppRuntimeExecutable(StreamAppSpecImpl appSpec) {
    return new StreamAppExecutable(appSpec);
  }

  private void startContainerHeartbeatMonitor() {
=======
  /**
   * Creates a new container heartbeat monitor if possible.
   * @param container the container to monitor
   * @return a new {@link ContainerHeartbeatMonitor} instance, or null if could not create one
   */
  private static ContainerHeartbeatMonitor createContainerHeartbeatMonitor(SamzaContainer container) {
>>>>>>> c1ea1fda
    String coordinatorUrl = System.getenv(ShellCommandConfig.ENV_COORDINATOR_URL());
    String executionEnvContainerId = System.getenv(ShellCommandConfig.ENV_EXECUTION_ENV_CONTAINER_ID());
    if (executionEnvContainerId != null) {
      log.info("Got execution environment container id: {}", executionEnvContainerId);
      return new ContainerHeartbeatMonitor(() -> {
          try {
            container.shutdown();
            containerRunnerException = new SamzaException("Container shutdown due to expired heartbeat");
          } catch (Exception e) {
            log.error("Heartbeat monitor failed to shutdown the container gracefully. Exiting process.", e);
            System.exit(1);
          }
        }, new ContainerHeartbeatClient(coordinatorUrl, executionEnvContainerId));
    } else {
      log.warn("Execution environment container id not set. Container heartbeat monitor will not be created");
      return null;
    }
  }

  private static ApplicationRuntime createAppRuntime(ApplicationBase userApp, LocalContainerRunner runner, Config config) {
    if (userApp instanceof StreamApplication) {
      return new ContainerAppRuntimeImpl(new StreamAppSpecImpl((StreamApplication) userApp, config), runner);
    }
    if (userApp instanceof TaskApplication) {
      return new ContainerAppRuntimeImpl(new TaskAppSpecImpl((TaskApplication) userApp, config), runner);
    }

    throw new IllegalArgumentException(String.format("Invalid user application class %s. Only StreamApplication and TaskApplication "
        + "are supported", userApp.getClass().getName()));
  }

}<|MERGE_RESOLUTION|>--- conflicted
+++ resolved
@@ -19,17 +19,15 @@
 
 package org.apache.samza.runtime;
 
-import java.time.Duration;
 import java.util.HashMap;
-import java.util.Map;
 import java.util.Random;
 import org.apache.log4j.MDC;
 import org.apache.samza.SamzaException;
 import org.apache.samza.application.ApplicationBase;
 import org.apache.samza.application.ApplicationClassUtils;
-import org.apache.samza.application.ApplicationSpec;
 import org.apache.samza.application.StreamApplication;
 import org.apache.samza.application.TaskApplication;
+import org.apache.samza.application.internal.AppSpecImpl;
 import org.apache.samza.application.internal.StreamAppSpecImpl;
 import org.apache.samza.application.internal.TaskAppSpecImpl;
 import org.apache.samza.config.Config;
@@ -39,14 +37,8 @@
 import org.apache.samza.container.ContainerHeartbeatMonitor;
 import org.apache.samza.container.SamzaContainer;
 import org.apache.samza.container.SamzaContainer$;
-<<<<<<< HEAD
-=======
-import org.apache.samza.operators.StreamGraphSpec;
-import org.apache.samza.util.SamzaUncaughtExceptionHandler;
->>>>>>> c1ea1fda
 import org.apache.samza.container.SamzaContainerListener;
 import org.apache.samza.job.model.JobModel;
-import org.apache.samza.metrics.MetricsReporter;
 import org.apache.samza.operators.StreamGraphSpec;
 import org.apache.samza.task.StreamOperatorTask;
 import org.apache.samza.task.TaskFactory;
@@ -55,33 +47,11 @@
 import org.slf4j.Logger;
 import org.slf4j.LoggerFactory;
 
-import static org.apache.samza.util.ScalaJavaUtil.*;
-
 /**
  * Launches and manages the lifecycle for {@link SamzaContainer}s in YARN.
  */
 public class LocalContainerRunner {
   private static final Logger log = LoggerFactory.getLogger(LocalContainerRunner.class);
-<<<<<<< HEAD
-  private final JobModel jobModel;
-  private final String containerId;
-  private volatile Throwable containerRunnerException = null;
-  private ContainerHeartbeatMonitor containerHeartbeatMonitor;
-  private SamzaContainer container;
-
-  LocalContainerRunner(JobModel jobModel, String containerId) {
-    super(jobModel.getConfig());
-    this.jobModel = jobModel;
-    this.containerId = containerId;
-  }
-
-  private class TaskAppExecutable implements AppRuntimeExecutable {
-    private final TaskAppSpecImpl taskApp;
-
-    private TaskAppExecutable(TaskAppSpecImpl taskApp) {
-      this.taskApp = taskApp;
-    }
-=======
   private static volatile Throwable containerRunnerException = null;
 
   public static void main(String[] args) throws Exception {
@@ -112,14 +82,20 @@
     MDC.put("jobName", jobName);
     MDC.put("jobId", jobId);
 
-    StreamApplication streamApp = TaskFactoryUtil.createStreamApplication(config);
-    Object taskFactory = getTaskFactory(streamApp, config);
-    run(taskFactory, containerId, jobModel, config);
+    AppSpecImpl appSpec = getAppSpec(config);
+    run(appSpec, containerId, jobModel, config);
 
     System.exit(0);
   }
 
-  private static void run(Object taskFactory, String containerId, JobModel jobModel, Config config) {
+  private static AppSpecImpl getAppSpec(Config config) {
+    ApplicationBase userApp = ApplicationClassUtils.fromConfig(config);
+    return userApp instanceof StreamApplication ? new StreamAppSpecImpl((StreamApplication) userApp, config) :
+        new TaskAppSpecImpl((TaskApplication) userApp, config);
+  }
+
+  private static void run(AppSpecImpl appSpec, String containerId, JobModel jobModel, Config config) {
+    TaskFactory taskFactory = getTaskFactory(appSpec);
     SamzaContainer container = SamzaContainer$.MODULE$.apply(
         containerId,
         jobModel,
@@ -127,67 +103,38 @@
         ScalaJavaUtil.toScalaMap(new HashMap<>()),
         taskFactory);
 
+    // TODO: this is a temporary solution to inject the lifecycle listeners before we fix SAMZA-1168
     container.setContainerListener(
         new SamzaContainerListener() {
           @Override
           public void onContainerStart() {
             log.info("Container Started");
+            appSpec.getProcessorLifecycleListner().afterStart();
           }
->>>>>>> c1ea1fda
 
-    @Override
-    public void run() {
-      TaskFactory taskFactory = this.taskApp.getTaskFactory();
+          @Override
+          public void onContainerStop() {
+            log.info("Container Stopped");
+            appSpec.getProcessorLifecycleListner().afterStop();
+          }
 
-      container = SamzaContainer$.MODULE$.apply(
-          containerId,
-          jobModel,
-          config,
-          ScalaJavaUtil.toScalaMap(new HashMap<>()),
-          taskFactory);
+          @Override
+          public void onContainerFailed(Throwable t) {
+            log.info("Container Failed");
+            containerRunnerException = t;
+          }
 
-      container.setContainerListener(
-          new SamzaContainerListener() {
-            @Override
-            public void onContainerStart() {
-              log.info("Container Started");
-              taskApp.getProcessorLifecycleListner().afterStart();
-            }
+          @Override
+          public void beforeStop() {
+            appSpec.getProcessorLifecycleListner().beforeStop();
+          }
 
-            @Override
-            public void onContainerStop() {
-              log.info("Container Stopped");
-              taskApp.getProcessorLifecycleListner().afterStop();
-            }
+          @Override
+          public void beforeStart() {
+            appSpec.getProcessorLifecycleListner().beforeStart();
+          }
+        });
 
-            @Override
-            public void onContainerFailed(Throwable t) {
-              log.info("Container Failed");
-              containerRunnerException = t;
-              // TODO: No defined behavior on {@link ProcessorLifecycleListener} methods for failure scenario yet.
-            }
-
-<<<<<<< HEAD
-            @Override
-            public void beforeStop() {
-              taskApp.getProcessorLifecycleListner().beforeStop();
-            }
-
-            @Override
-            public void beforeStart() {
-              taskApp.getProcessorLifecycleListner().beforeStart();
-            }
-          });
-
-      startContainerHeartbeatMonitor();
-      container.run();
-      stopContainerHeartbeatMonitor();
-
-      if (containerRunnerException != null) {
-        log.error("Container stopped with Exception. Exiting process now.", containerRunnerException);
-        System.exit(1);
-      }
-=======
     ContainerHeartbeatMonitor heartbeatMonitor = createContainerHeartbeatMonitor(container);
     if (heartbeatMonitor != null) {
       heartbeatMonitor.start();
@@ -202,208 +149,24 @@
     if (containerRunnerException != null) {
       log.error("Container stopped with Exception. Exiting process now.", containerRunnerException);
       System.exit(1);
->>>>>>> c1ea1fda
-    }
-
-<<<<<<< HEAD
-    @Override
-    public void kill() {
-      // Ultimately this class probably won't end up extending ApplicationRunner, so this will be deleted
-      throw new UnsupportedOperationException();
-=======
-  private static Object getTaskFactory(StreamApplication streamApp, Config config) {
-    if (streamApp != null) {
-      StreamGraphSpec graphSpec = new StreamGraphSpec(config);
-      streamApp.init(graphSpec, config);
-      return TaskFactoryUtil.createTaskFactory(graphSpec.getOperatorSpecGraph(), graphSpec.getContextManager());
->>>>>>> c1ea1fda
-    }
-
-    @Override
-    public ApplicationStatus status() {
-      // Ultimately this class probably won't end up extending ApplicationRunner, so this will be deleted
-      throw new UnsupportedOperationException();
-    }
-
-    @Override
-    public boolean waitForFinish(Duration timeout) {
-      return false;
-    }
-
-  }
-
-<<<<<<< HEAD
-  private class StreamAppExecutable implements AppRuntimeExecutable {
-    private final StreamAppSpecImpl streamApp;
-
-    private StreamAppExecutable(StreamAppSpecImpl streamApp) {
-      this.streamApp = streamApp;
-    }
-
-    @Override
-    public void run() {
-      TaskFactory taskFactory = () -> new StreamOperatorTask(((StreamGraphSpec) streamApp.getGraph()).getOperatorSpecGraph(),
-          streamApp.getContextManager());
-
-      container = SamzaContainer$.MODULE$.apply(
-          containerId,
-          jobModel,
-          config,
-          ScalaJavaUtil.toScalaMap(new HashMap<>()),
-          taskFactory);
-
-      container.setContainerListener(
-          new SamzaContainerListener() {
-            @Override
-            public void onContainerStart() {
-              log.info("Container Started");
-              streamApp.getProcessorLifecycleListner().afterStart();
-            }
-
-            @Override
-            public void onContainerStop() {
-              log.info("Container Stopped");
-              streamApp.getProcessorLifecycleListner().afterStop();
-            }
-
-            @Override
-            public void onContainerFailed(Throwable t) {
-              log.info("Container Failed");
-              containerRunnerException = t;
-            }
-
-            @Override
-            public void beforeStop() {
-              streamApp.getProcessorLifecycleListner().beforeStop();
-            }
-
-            @Override
-            public void beforeStart() {
-              streamApp.getProcessorLifecycleListner().beforeStart();
-            }
-          });
-
-      startContainerHeartbeatMonitor();
-      container.run();
-      stopContainerHeartbeatMonitor();
-
-      if (containerRunnerException != null) {
-        log.error("Container stopped with Exception. Exiting process now.", containerRunnerException);
-        System.exit(1);
-      }
-    }
-
-    @Override
-    public void kill() {
-      // Ultimately this class probably won't end up extending ApplicationRunner, so this will be deleted
-      throw new UnsupportedOperationException();
-    }
-
-    @Override
-    public ApplicationStatus status() {
-      // Ultimately this class probably won't end up extending ApplicationRunner, so this will be deleted
-      throw new UnsupportedOperationException();
-    }
-
-    @Override
-    public boolean waitForFinish(Duration timeout) {
-      return false;
-    }
-
-  }
-
-  private static class ContainerAppRuntimeImpl implements ApplicationRuntime {
-    private final ApplicationSpec appSpec;
-    private final LocalContainerRunner runner;
-
-    public ContainerAppRuntimeImpl(ApplicationSpec appSpec, LocalContainerRunner runner) {
-      this.appSpec = appSpec;
-      this.runner = runner;
-    }
-
-    @Override
-    public void run() {
-      this.runner.run(appSpec);
-    }
-
-    @Override
-    public void kill() {
-      this.runner.kill(appSpec);
-    }
-
-    @Override
-    public ApplicationStatus status() {
-      return this.runner.status(appSpec);
-    }
-
-    @Override
-    public void waitForFinish() {
-      this.runner.waitForFinish(appSpec, Duration.ofSeconds(0));
-    }
-
-    @Override
-    public boolean waitForFinish(Duration timeout) {
-      return this.runner.waitForFinish(appSpec, timeout);
-    }
-
-    @Override
-    public void addMetricsReporters(Map<String, MetricsReporter> metricsReporters) {
-      this.runner.addMetricsReporters(metricsReporters);
     }
   }
 
-  // only invoked by legacy applications w/o user-defined main
-  public static void main(String[] args) throws Exception {
-    Thread.setDefaultUncaughtExceptionHandler(
-        new SamzaUncaughtExceptionHandler(() -> {
-          log.info("Exiting process now.");
-          System.exit(1);
-        }));
-
-    String containerId = System.getenv(ShellCommandConfig.ENV_CONTAINER_ID());
-    log.info(String.format("Got container ID: %s", containerId));
-    System.out.println(String.format("Container ID: %s", containerId));
-    String coordinatorUrl = System.getenv(ShellCommandConfig.ENV_COORDINATOR_URL());
-    log.info(String.format("Got coordinator URL: %s", coordinatorUrl));
-    System.out.println(String.format("Coordinator URL: %s", coordinatorUrl));
-    int delay = new Random().nextInt(SamzaContainer.DEFAULT_READ_JOBMODEL_DELAY_MS()) + 1;
-    JobModel jobModel = SamzaContainer.readJobModel(coordinatorUrl, delay);
-    Config config = jobModel.getConfig();
-    JobConfig jobConfig = new JobConfig(config);
-    if (jobConfig.getName().isEmpty()) {
-      throw new SamzaException("can not find the job name");
+  private static TaskFactory getTaskFactory(AppSpecImpl appSpec) {
+    if (appSpec instanceof StreamAppSpecImpl) {
+      StreamAppSpecImpl streamAppSpec = (StreamAppSpecImpl) appSpec;
+      return () -> new StreamOperatorTask(((StreamGraphSpec) streamAppSpec.getGraph()).getOperatorSpecGraph(),
+          streamAppSpec.getContextManager());
     }
-    String jobName = jobConfig.getName().get();
-    String jobId = jobConfig.getJobId().getOrElse(defaultValue("1"));
-    MDC.put("containerName", "samza-container-" + containerId);
-    MDC.put("jobName", jobName);
-    MDC.put("jobId", jobId);
-
-    ApplicationRuntime appSpec = createAppRuntime(ApplicationClassUtils.fromConfig(config),
-        new LocalContainerRunner(jobModel, containerId), config);
-    appSpec.run();
-    appSpec.waitForFinish();
+    return ((TaskAppSpecImpl) appSpec).getTaskFactory();
   }
 
-  @Override
-  protected AppRuntimeExecutable getTaskAppRuntimeExecutable(TaskAppSpecImpl appSpec) {
-    return new TaskAppExecutable(appSpec);
-  }
-
-  @Override
-  protected AppRuntimeExecutable getStreamAppRuntimeExecutable(StreamAppSpecImpl appSpec) {
-    return new StreamAppExecutable(appSpec);
-  }
-
-  private void startContainerHeartbeatMonitor() {
-=======
   /**
    * Creates a new container heartbeat monitor if possible.
    * @param container the container to monitor
    * @return a new {@link ContainerHeartbeatMonitor} instance, or null if could not create one
    */
   private static ContainerHeartbeatMonitor createContainerHeartbeatMonitor(SamzaContainer container) {
->>>>>>> c1ea1fda
     String coordinatorUrl = System.getenv(ShellCommandConfig.ENV_COORDINATOR_URL());
     String executionEnvContainerId = System.getenv(ShellCommandConfig.ENV_EXECUTION_ENV_CONTAINER_ID());
     if (executionEnvContainerId != null) {
@@ -422,17 +185,4 @@
       return null;
     }
   }
-
-  private static ApplicationRuntime createAppRuntime(ApplicationBase userApp, LocalContainerRunner runner, Config config) {
-    if (userApp instanceof StreamApplication) {
-      return new ContainerAppRuntimeImpl(new StreamAppSpecImpl((StreamApplication) userApp, config), runner);
-    }
-    if (userApp instanceof TaskApplication) {
-      return new ContainerAppRuntimeImpl(new TaskAppSpecImpl((TaskApplication) userApp, config), runner);
-    }
-
-    throw new IllegalArgumentException(String.format("Invalid user application class %s. Only StreamApplication and TaskApplication "
-        + "are supported", userApp.getClass().getName()));
-  }
-
 }