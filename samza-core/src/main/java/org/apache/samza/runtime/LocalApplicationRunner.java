/*
 * Licensed to the Apache Software Foundation (ASF) under one
 * or more contributor license agreements.  See the NOTICE file
 * distributed with this work for additional information
 * regarding copyright ownership.  The ASF licenses this file
 * to you under the Apache License, Version 2.0 (the
 * "License"); you may not use this file except in compliance
 * with the License.  You may obtain a copy of the License at
 *
 *   http://www.apache.org/licenses/LICENSE-2.0
 *
 * Unless required by applicable law or agreed to in writing,
 * software distributed under the License is distributed on an
 * "AS IS" BASIS, WITHOUT WARRANTIES OR CONDITIONS OF ANY
 * KIND, either express or implied.  See the License for the
 * specific language governing permissions and limitations
 * under the License.
 */

package org.apache.samza.runtime;

import com.google.common.annotations.VisibleForTesting;
import java.time.Duration;
import java.util.List;
import java.util.Set;
import java.util.UUID;
import java.util.concurrent.ConcurrentHashMap;
import java.util.concurrent.CountDownLatch;
import java.util.concurrent.TimeUnit;
import java.util.concurrent.TimeoutException;
import java.util.concurrent.atomic.AtomicInteger;
import java.util.concurrent.atomic.AtomicReference;
import org.apache.samza.SamzaException;
import org.apache.samza.application.AppDescriptorImpl;
import org.apache.samza.application.ApplicationBase;
import org.apache.samza.application.ApplicationDescriptors;
import org.apache.samza.application.StreamAppDescriptorImpl;
import org.apache.samza.config.ApplicationConfig;
import org.apache.samza.config.Config;
import org.apache.samza.config.JobConfig;
import org.apache.samza.config.JobCoordinatorConfig;
import org.apache.samza.coordinator.CoordinationUtils;
import org.apache.samza.coordinator.DistributedLockWithState;
import org.apache.samza.execution.ExecutionPlan;
import org.apache.samza.execution.StreamManager;
import org.apache.samza.job.ApplicationStatus;
import org.apache.samza.processor.StreamProcessor;
import org.apache.samza.processor.StreamProcessor.StreamProcessorListenerSupplier;
import org.apache.samza.system.StreamSpec;
import org.apache.samza.task.TaskFactory;
import org.apache.samza.task.TaskFactoryUtil;
import org.slf4j.Logger;
import org.slf4j.LoggerFactory;

/**
 * This class implements the {@link ApplicationRunner} that runs the applications in standalone environment
 */
public class LocalApplicationRunner extends AbstractApplicationRunner {

  private static final Logger LOG = LoggerFactory.getLogger(LocalApplicationRunner.class);
  private static final String APPLICATION_RUNNER_PATH_SUFFIX = "/ApplicationRunnerData";

  private final String uid;
  private final LocalJobPlanner planner;
  private final Set<StreamProcessor> processors = ConcurrentHashMap.newKeySet();
  private final CountDownLatch shutdownLatch = new CountDownLatch(1);
  private final AtomicInteger numProcessorsToStart = new AtomicInteger();
  private final AtomicReference<Throwable> failure = new AtomicReference<>();

  private ApplicationStatus appStatus = ApplicationStatus.New;

  /**
   * Defines a specific implementation of {@link ProcessorLifecycleListener} for local {@link StreamProcessor}s.
   */
  private final class LocalStreamProcessorLifecycleListener implements ProcessorLifecycleListener {
    private final StreamProcessor processor;
    private final ProcessorLifecycleListener processorLifecycleListener;

    @Override
    public void beforeStart() {
      processorLifecycleListener.beforeStart();
    }

    @Override
    public void afterStart() {
      processorLifecycleListener.afterStart();
      if (numProcessorsToStart.decrementAndGet() == 0) {
        appStatus = ApplicationStatus.Running;
      }
    }

    @Override
    public void afterStop() {
      processors.remove(processor);

      processorLifecycleListener.afterStop();
      if (processors.isEmpty()) {
        // successful shutdown
        shutdownAndNotify();
      }
    }

    @Override
    public void afterFailure(Throwable t) {
      processors.remove(processor);

      processorLifecycleListener.afterFailure(t);
      // the processor stopped with failure
      if (failure.compareAndSet(null, t)) {
        // shutdown the other processors
        processors.forEach(StreamProcessor::stop);
      }

      if (processors.isEmpty()) {
        shutdownAndNotify();
      }
    }

    LocalStreamProcessorLifecycleListener(StreamProcessor processor) {
      this.processor = processor;
      this.processorLifecycleListener = appDesc.getProcessorLifecycleListenerFactory().
          createInstance(processor.getProcessorContext(), processor.getConfig());
    }

    private void shutdownAndNotify() {
      if (failure.get() != null) {
        appStatus = ApplicationStatus.unsuccessfulFinish(failure.get());
      } else {
        if (appStatus == ApplicationStatus.Running) {
          appStatus = ApplicationStatus.SuccessfulFinish;
        } else if (appStatus == ApplicationStatus.New) {
          // the processor is shutdown before started
          appStatus = ApplicationStatus.UnsuccessfulFinish;
        }
      }

      shutdownLatch.countDown();
    }

  }

  /**
   * Defines a {@link JobPlanner} with specific implementation of {@link JobPlanner#prepareStreamJobs(StreamAppDescriptorImpl)}
   * for standalone Samza processors.
   *
   * TODO: we need to consolidate all planning logic into {@link org.apache.samza.execution.ExecutionPlanner} after SAMZA-1811.
   */
  @VisibleForTesting
  static class LocalJobPlanner extends JobPlanner {
    private final String uid;

    LocalJobPlanner(AppDescriptorImpl descriptor, String uid) {
      super(descriptor);
      this.uid = uid;
    }

    @Override
    List<JobConfig> prepareStreamJobs(StreamAppDescriptorImpl streamAppDesc) throws Exception {
      // for high-level DAG, generating the plan and job configs
      StreamManager streamManager = null;
      try {
        streamManager = buildAndStartStreamManager();

        // 1. initialize and plan
        ExecutionPlan plan = getExecutionPlan(streamAppDesc.getOperatorSpecGraph(), streamManager);

        String executionPlanJson = plan.getPlanAsJson();
        writePlanJsonFile(executionPlanJson);
        LOG.info("Execution Plan: \n" + executionPlanJson);

        // 2. create the necessary streams
        // TODO: System generated intermediate streams should have robust naming scheme. See SAMZA-1391
        String planId = String.valueOf(executionPlanJson.hashCode());
        createStreams(planId, plan.getIntermediateStreams(), streamManager);

        return plan.getJobConfigs();
      } finally {
        if (streamManager != null) {
          streamManager.stop();
        }
      }
    }

    /**
     * Create intermediate streams using {@link org.apache.samza.execution.StreamManager}.
     * If {@link CoordinationUtils} is provided, this function will first invoke leader election, and the leader
     * will create the streams. All the runner processes will wait on the latch that is released after the leader finishes
     * stream creation.
     * @param planId a unique identifier representing the plan used for coordination purpose
     * @param intStreams list of intermediate {@link StreamSpec}s
     * @throws TimeoutException exception for latch timeout
     */
    private void createStreams(String planId, List<StreamSpec> intStreams, StreamManager streamManager) throws TimeoutException {
      if (intStreams.isEmpty()) {
        LOG.info("Set of intermediate streams is empty. Nothing to create.");
        return;
      }
      LOG.info("A single processor must create the intermediate streams. Processor {} will attempt to acquire the lock.", uid);
      // Move the scope of coordination utils within stream creation to address long idle connection problem.
      // Refer SAMZA-1385 for more details
      JobCoordinatorConfig jcConfig = new JobCoordinatorConfig(config);
      String coordinationId = new ApplicationConfig(config).getGlobalAppId() + APPLICATION_RUNNER_PATH_SUFFIX;
      CoordinationUtils coordinationUtils =
          jcConfig.getCoordinationUtilsFactory().getCoordinationUtils(coordinationId, uid, config);
      if (coordinationUtils == null) {
        LOG.warn("Processor {} failed to create utils. Each processor will attempt to create streams.", uid);
        // each application process will try creating the streams, which
        // requires stream creation to be idempotent
        streamManager.createStreams(intStreams);
        return;
      }

      DistributedLockWithState lockWithState = coordinationUtils.getLockWithState(planId);
      try {
        // check if the processor needs to go through leader election and stream creation
        if (lockWithState.lockIfNotSet(1000, TimeUnit.MILLISECONDS)) {
          LOG.info("lock acquired for streams creation by " + uid);
          streamManager.createStreams(intStreams);
          lockWithState.unlockAndSet();
        } else {
          LOG.info("Processor {} did not obtain the lock for streams creation. They must've been created by another processor.", uid);
        }
      } catch (TimeoutException e) {
        String msg = String.format("Processor {} failed to get the lock for stream initialization", uid);
        throw new SamzaException(msg, e);
      } finally {
        coordinationUtils.close();
      }
    }
  }

<<<<<<< HEAD
  /**
   * Default constructor that is required by any implementation of {@link ApplicationRunner}
   *
   * @param userApp user application
   * @param config user configuration
   */
  public LocalApplicationRunner(ApplicationBase userApp, Config config) {
    super(ApplicationDescriptors.getAppDescriptor(userApp, config));
    this.uid = UUID.randomUUID().toString();
    this.planner = new LocalJobPlanner(appDesc, uid);
  }

  /**
   * Constructor only used in unit test to allow injection of {@link LocalJobPlanner}
   *
   */
  @VisibleForTesting
  LocalApplicationRunner(AppDescriptorImpl appDesc, LocalJobPlanner planner) {
    super(appDesc);
    this.uid = UUID.randomUUID().toString();
    this.planner = planner;
  }

  @Override
  public void run() {
    try {
      List<JobConfig> jobConfigs = planner.prepareJobs();
      // 3. create the StreamProcessors
      if (jobConfigs.isEmpty()) {
        throw new SamzaException("No jobs to run.");
      }
      jobConfigs.forEach(jobConfig -> {
          LOG.debug("Starting job {} StreamProcessor with config {}", jobConfig.getName(), jobConfig);
          StreamProcessor processor = createStreamProcessor(jobConfig, appDesc, sp -> new LocalStreamProcessorLifecycleListener(sp));
          processors.add(processor);
=======
  @Override
  public void run(StreamApplication app) {

    try {
      // 1. initialize and plan
      ExecutionPlan plan = getExecutionPlan(app);

      String executionPlanJson = plan.getPlanAsJson();
      writePlanJsonFile(executionPlanJson);
      LOG.info("Execution Plan: \n" + executionPlanJson);
      String planId = String.valueOf(executionPlanJson.hashCode());

      if (plan.getJobConfigs().isEmpty()) {
        throw new SamzaException("No jobs to run.");
      }

      plan.getJobConfigs().forEach(jobConfig -> {
          StreamManager streamManager = null;
          try {
            // 2. create the necessary streams
            streamManager = buildAndStartStreamManager(jobConfig);
            createStreams(planId, plan.getIntermediateStreams(), streamManager);

            // 3. create the StreamProcessors
            LOG.debug("Starting job {} StreamProcessor with config {}", jobConfig.getName(), jobConfig);
            LocalStreamProcessorLifeCycleListener listener = new LocalStreamProcessorLifeCycleListener();
            StreamProcessor processor = createStreamProcessor(jobConfig, graphSpec, listener);
            listener.setProcessor(processor);
            processors.add(processor);
          } finally {
            if (streamManager != null) {
              streamManager.stop();
            }
          }
>>>>>>> fc7a4dce
        });
      numProcessorsToStart.set(processors.size());

      // 4. start the StreamProcessors
      processors.forEach(StreamProcessor::start);
    } catch (Throwable throwable) {
      appStatus = ApplicationStatus.unsuccessfulFinish(throwable);
      shutdownLatch.countDown();
<<<<<<< HEAD
      throw new SamzaException("Failed to start application.", throwable);
=======
      throw new SamzaException(String.format("Failed to start application: %s.", app), throwable);
>>>>>>> fc7a4dce
    }
  }

  @Override
  public void kill() {
    processors.forEach(StreamProcessor::stop);
  }

  @Override
  public ApplicationStatus status() {
    return appStatus;
  }

  @Override
  public void waitForFinish() {
    this.waitForFinish(Duration.ofSeconds(0));
  }

  @Override
  public boolean waitForFinish(Duration timeout) {
    long timeoutInMs = timeout.toMillis();
    boolean finished = true;

    try {
      if (timeoutInMs < 1) {
        shutdownLatch.await();
      } else {
        finished = shutdownLatch.await(timeoutInMs, TimeUnit.MILLISECONDS);

        if (!finished) {
          LOG.warn("Timed out waiting for application to finish.");
        }
      }
    } catch (Exception e) {
      LOG.error("Error waiting for application to finish", e);
      throw new SamzaException(e);
    }

    return finished;
  }

  /**
<<<<<<< HEAD
   * Create {@link StreamProcessor} based on config, {@link AppDescriptorImpl}, and {@link StreamProcessorListenerSupplier}
=======
   * Create intermediate streams using {@link org.apache.samza.execution.StreamManager}.
   * If {@link CoordinationUtils} is provided, this function will first invoke leader election, and the leader
   * will create the streams. All the runner processes will wait on the latch that is released after the leader finishes
   * stream creation.
   * @param planId a unique identifier representing the plan used for coordination purpose
   * @param intStreams list of intermediate {@link StreamSpec}s
   */
  private void createStreams(String planId,
      List<StreamSpec> intStreams,
      StreamManager streamManager) {
    if (intStreams.isEmpty()) {
      LOG.info("Set of intermediate streams is empty. Nothing to create.");
      return;
    }
    LOG.info("A single processor must create the intermediate streams. Processor {} will attempt to acquire the lock.", uid);
    // Move the scope of coordination utils within stream creation to address long idle connection problem.
    // Refer SAMZA-1385 for more details
    JobCoordinatorConfig jcConfig = new JobCoordinatorConfig(config);
    String coordinationId = new ApplicationConfig(config).getGlobalAppId() + APPLICATION_RUNNER_PATH_SUFFIX;
    CoordinationUtils coordinationUtils =
        jcConfig.getCoordinationUtilsFactory().getCoordinationUtils(coordinationId, uid, config);
    if (coordinationUtils == null) {
      LOG.warn("Processor {} failed to create utils. Each processor will attempt to create streams.", uid);
      // each application process will try creating the streams, which
      // requires stream creation to be idempotent
      streamManager.createStreams(intStreams);
      return;
    }

    DistributedLockWithState lockWithState = coordinationUtils.getLockWithState(planId);
    try {
      // check if the processor needs to go through leader election and stream creation
      if (lockWithState.lockIfNotSet(1000, TimeUnit.MILLISECONDS)) {
        LOG.info("lock acquired for streams creation by " + uid);
        streamManager.createStreams(intStreams);
        lockWithState.unlockAndSet();
      } else {
        LOG.info("Processor {} did not obtain the lock for streams creation. They must've been created by another processor.", uid);
      }
    } catch (TimeoutException e) {
      String msg = String.format("Processor {} failed to get the lock for stream initialization", uid);
      throw new SamzaException(msg, e);
    } finally {
      coordinationUtils.close();
    }
  }

  /**
   * Create {@link StreamProcessor} based on {@link StreamApplication} and the config
>>>>>>> fc7a4dce
   * @param config config
   * @param appDesc {@link AppDescriptorImpl}
   * @param listenerSupplier {@link StreamProcessorListenerSupplier} to create {@link ProcessorLifecycleListener}
   * @return {@link StreamProcessor]}
   */
  /* package private */
  StreamProcessor createStreamProcessor(Config config, AppDescriptorImpl appDesc, StreamProcessorListenerSupplier listenerSupplier) {
    TaskFactory taskFactory = TaskFactoryUtil.getTaskFactory(appDesc);
    return new StreamProcessor(config, this.metricsReporters, taskFactory, listenerSupplier, null);
  }

  /* package private for testing */
  Set<StreamProcessor> getProcessors() {
    return processors;
  }

  @VisibleForTesting
  CountDownLatch getShutdownLatch() {
    return shutdownLatch;
  }
}<|MERGE_RESOLUTION|>--- conflicted
+++ resolved
@@ -188,6 +188,7 @@
      * stream creation.
      * @param planId a unique identifier representing the plan used for coordination purpose
      * @param intStreams list of intermediate {@link StreamSpec}s
+     * @param streamManager the {@link StreamManager} used to create streams
      * @throws TimeoutException exception for latch timeout
      */
     private void createStreams(String planId, List<StreamSpec> intStreams, StreamManager streamManager) throws TimeoutException {
@@ -229,7 +230,6 @@
     }
   }
 
-<<<<<<< HEAD
   /**
    * Default constructor that is required by any implementation of {@link ApplicationRunner}
    *
@@ -265,42 +265,6 @@
           LOG.debug("Starting job {} StreamProcessor with config {}", jobConfig.getName(), jobConfig);
           StreamProcessor processor = createStreamProcessor(jobConfig, appDesc, sp -> new LocalStreamProcessorLifecycleListener(sp));
           processors.add(processor);
-=======
-  @Override
-  public void run(StreamApplication app) {
-
-    try {
-      // 1. initialize and plan
-      ExecutionPlan plan = getExecutionPlan(app);
-
-      String executionPlanJson = plan.getPlanAsJson();
-      writePlanJsonFile(executionPlanJson);
-      LOG.info("Execution Plan: \n" + executionPlanJson);
-      String planId = String.valueOf(executionPlanJson.hashCode());
-
-      if (plan.getJobConfigs().isEmpty()) {
-        throw new SamzaException("No jobs to run.");
-      }
-
-      plan.getJobConfigs().forEach(jobConfig -> {
-          StreamManager streamManager = null;
-          try {
-            // 2. create the necessary streams
-            streamManager = buildAndStartStreamManager(jobConfig);
-            createStreams(planId, plan.getIntermediateStreams(), streamManager);
-
-            // 3. create the StreamProcessors
-            LOG.debug("Starting job {} StreamProcessor with config {}", jobConfig.getName(), jobConfig);
-            LocalStreamProcessorLifeCycleListener listener = new LocalStreamProcessorLifeCycleListener();
-            StreamProcessor processor = createStreamProcessor(jobConfig, graphSpec, listener);
-            listener.setProcessor(processor);
-            processors.add(processor);
-          } finally {
-            if (streamManager != null) {
-              streamManager.stop();
-            }
-          }
->>>>>>> fc7a4dce
         });
       numProcessorsToStart.set(processors.size());
 
@@ -309,11 +273,8 @@
     } catch (Throwable throwable) {
       appStatus = ApplicationStatus.unsuccessfulFinish(throwable);
       shutdownLatch.countDown();
-<<<<<<< HEAD
-      throw new SamzaException("Failed to start application.", throwable);
-=======
-      throw new SamzaException(String.format("Failed to start application: %s.", app), throwable);
->>>>>>> fc7a4dce
+      throw new SamzaException(String.format("Failed to start application: %s",
+          new ApplicationConfig(appDesc.getConfig()).getGlobalAppId()), throwable);
     }
   }
 
@@ -356,59 +317,7 @@
   }
 
   /**
-<<<<<<< HEAD
    * Create {@link StreamProcessor} based on config, {@link AppDescriptorImpl}, and {@link StreamProcessorListenerSupplier}
-=======
-   * Create intermediate streams using {@link org.apache.samza.execution.StreamManager}.
-   * If {@link CoordinationUtils} is provided, this function will first invoke leader election, and the leader
-   * will create the streams. All the runner processes will wait on the latch that is released after the leader finishes
-   * stream creation.
-   * @param planId a unique identifier representing the plan used for coordination purpose
-   * @param intStreams list of intermediate {@link StreamSpec}s
-   */
-  private void createStreams(String planId,
-      List<StreamSpec> intStreams,
-      StreamManager streamManager) {
-    if (intStreams.isEmpty()) {
-      LOG.info("Set of intermediate streams is empty. Nothing to create.");
-      return;
-    }
-    LOG.info("A single processor must create the intermediate streams. Processor {} will attempt to acquire the lock.", uid);
-    // Move the scope of coordination utils within stream creation to address long idle connection problem.
-    // Refer SAMZA-1385 for more details
-    JobCoordinatorConfig jcConfig = new JobCoordinatorConfig(config);
-    String coordinationId = new ApplicationConfig(config).getGlobalAppId() + APPLICATION_RUNNER_PATH_SUFFIX;
-    CoordinationUtils coordinationUtils =
-        jcConfig.getCoordinationUtilsFactory().getCoordinationUtils(coordinationId, uid, config);
-    if (coordinationUtils == null) {
-      LOG.warn("Processor {} failed to create utils. Each processor will attempt to create streams.", uid);
-      // each application process will try creating the streams, which
-      // requires stream creation to be idempotent
-      streamManager.createStreams(intStreams);
-      return;
-    }
-
-    DistributedLockWithState lockWithState = coordinationUtils.getLockWithState(planId);
-    try {
-      // check if the processor needs to go through leader election and stream creation
-      if (lockWithState.lockIfNotSet(1000, TimeUnit.MILLISECONDS)) {
-        LOG.info("lock acquired for streams creation by " + uid);
-        streamManager.createStreams(intStreams);
-        lockWithState.unlockAndSet();
-      } else {
-        LOG.info("Processor {} did not obtain the lock for streams creation. They must've been created by another processor.", uid);
-      }
-    } catch (TimeoutException e) {
-      String msg = String.format("Processor {} failed to get the lock for stream initialization", uid);
-      throw new SamzaException(msg, e);
-    } finally {
-      coordinationUtils.close();
-    }
-  }
-
-  /**
-   * Create {@link StreamProcessor} based on {@link StreamApplication} and the config
->>>>>>> fc7a4dce
    * @param config config
    * @param appDesc {@link AppDescriptorImpl}
    * @param listenerSupplier {@link StreamProcessorListenerSupplier} to create {@link ProcessorLifecycleListener}
