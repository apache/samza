/*
 * Licensed to the Apache Software Foundation (ASF) under one
 * or more contributor license agreements.  See the NOTICE file
 * distributed with this work for additional information
 * regarding copyright ownership.  The ASF licenses this file
 * to you under the Apache License, Version 2.0 (the
 * "License"); you may not use this file except in compliance
 * with the License.  You may obtain a copy of the License at
 *
 *   http://www.apache.org/licenses/LICENSE-2.0
 *
 * Unless required by applicable law or agreed to in writing,
 * software distributed under the License is distributed on an
 * "AS IS" BASIS, WITHOUT WARRANTIES OR CONDITIONS OF ANY
 * KIND, either express or implied.  See the License for the
 * specific language governing permissions and limitations
 * under the License.
 */

package org.apache.samza.runtime;

import org.apache.samza.config.Config;
import org.apache.samza.application.StreamApplication;


/**
 * This class implements the {@link ApplicationRunner} that runs the applications in standalone environment
 */
public class LocalApplicationRunner extends AbstractApplicationRunner {

  public LocalApplicationRunner(Config config) {
    super(config);
  }

<<<<<<< HEAD
  @Override public void run(StreamApplication app, Config config) {
=======
  @Override
  public void run(StreamGraphBuilder app) {
>>>>>>> eb5d452a
    // 1. get logic graph for optimization
    // StreamGraph logicGraph = this.createGraph(app, config);
    // 2. potential optimization....
    // 3. create new instance of StreamApplication that would generate the optimized graph
    // 4. create all input/output/intermediate topics
    // 5. create the configuration for StreamProcessor
    // 6. start the StreamProcessor w/ optimized instance of StreamApplication
  }
}<|MERGE_RESOLUTION|>--- conflicted
+++ resolved
@@ -32,12 +32,7 @@
     super(config);
   }
 
-<<<<<<< HEAD
-  @Override public void run(StreamApplication app, Config config) {
-=======
-  @Override
-  public void run(StreamGraphBuilder app) {
->>>>>>> eb5d452a
+  @Override public void run(StreamApplication app) {
     // 1. get logic graph for optimization
     // StreamGraph logicGraph = this.createGraph(app, config);
     // 2. potential optimization....
