--- conflicted
+++ resolved
@@ -19,38 +19,6 @@
 
 package org.apache.samza.runtime;
 
-<<<<<<< HEAD
-  import org.apache.commons.lang3.StringUtils;
-  import org.apache.samza.SamzaException;
-  import org.apache.samza.application.StreamApplication;
-  import org.apache.samza.config.ApplicationConfig;
-  import org.apache.samza.config.Config;
-  import org.apache.samza.config.ConfigException;
-  import org.apache.samza.coordinator.CoordinationServiceFactory;
-  import org.apache.samza.coordinator.CoordinationUtils;
-  import org.apache.samza.coordinator.Latch;
-  import org.apache.samza.coordinator.LeaderElector;
-  import org.apache.samza.execution.ExecutionPlan;
-  import org.apache.samza.job.ApplicationStatus;
-  import org.apache.samza.processor.StreamProcessor;
-  import org.apache.samza.processor.StreamProcessorLifecycleListener;
-  import org.apache.samza.system.StreamSpec;
-  import org.apache.samza.task.AsyncStreamTaskFactory;
-  import org.apache.samza.task.StreamTaskFactory;
-  import org.apache.samza.task.TaskFactoryUtil;
-  import org.apache.samza.util.ClassLoaderHelper;
-  import org.eclipse.jetty.util.ConcurrentHashSet;
-  import org.slf4j.Logger;
-  import org.slf4j.LoggerFactory;
-
-  import java.util.ArrayList;
-  import java.util.HashMap;
-  import java.util.List;
-  import java.util.UUID;
-  import java.util.concurrent.CountDownLatch;
-  import java.util.concurrent.TimeUnit;
-  import java.util.concurrent.atomic.AtomicReference;
-=======
 import java.util.HashMap;
 import java.util.List;
 import java.util.Set;
@@ -67,6 +35,7 @@
 import org.apache.samza.config.JobCoordinatorConfig;
 import org.apache.samza.coordinator.CoordinationUtils;
 import org.apache.samza.coordinator.Latch;
+import org.apache.samza.coordinator.LeaderElector;
 import org.apache.samza.execution.ExecutionPlan;
 import org.apache.samza.job.ApplicationStatus;
 import org.apache.samza.processor.StreamProcessor;
@@ -79,8 +48,6 @@
 import org.apache.samza.zk.ZkJobCoordinatorFactory;
 import org.slf4j.Logger;
 import org.slf4j.LoggerFactory;
->>>>>>> 7dbc4c95
-
 
 /**
  * This class implements the {@link ApplicationRunner} that runs the applications in standalone environment
@@ -244,16 +211,10 @@
    */
   /* package private */ void createStreams(List<StreamSpec> intStreams) throws Exception {
     if (!intStreams.isEmpty()) {
-<<<<<<< HEAD
-      if (coordination != null) {
-        Latch initLatch = coordination.getLatch(1, LATCH_INIT);
-        LeaderElector leaderElector = coordination.getLeaderElector();
-        leaderElector.setLeaderElectorListener(() -> {
-=======
       if (coordinationUtils != null) {
         Latch initLatch = coordinationUtils.getLatch(1, INIT_LATCH_ID);
-        coordinationUtils.getLeaderElector().tryBecomeLeader(() -> {
->>>>>>> 7dbc4c95
+        LeaderElector leaderElector = coordinationUtils.getLeaderElector();
+        leaderElector.setLeaderElectorListener(() -> {
             getStreamManager().createStreams(intStreams);
             initLatch.countDown();
           });
