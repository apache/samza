--- conflicted
+++ resolved
@@ -19,6 +19,7 @@
 
 package org.apache.samza.runtime;
 
+import com.google.common.annotations.VisibleForTesting;
 import java.util.List;
 import java.util.Set;
 import java.util.UUID;
@@ -141,7 +142,14 @@
 
   }
 
-  private class TaskAppRuntime implements ApplicationRuntimeInstance {
+  @Override
+  public StreamSpec getStreamSpec(String streamId) {
+    // TODO: add code to get stream spec from config
+    return null;
+  }
+
+  @VisibleForTesting
+  class TaskAppRuntime implements ApplicationRuntimeInstance {
     private final TaskApplicationInternal app;
 
     TaskAppRuntime(TaskApplicationInternal app) {
@@ -188,22 +196,8 @@
     }
   }
 
-<<<<<<< HEAD
-  @Override
-  public void run(StreamApplication app) {
-    try {
-      // 1. initialize and plan
-      ExecutionPlan plan = getExecutionPlan(app);
-
-      String executionPlanJson = plan.getPlanAsJson();
-      writePlanJsonFile(executionPlanJson);
-
-      // 2. create the necessary streams
-      // TODO: System generated intermediate streams should have robust naming scheme. See SAMZA-1391
-      String planId = String.valueOf(executionPlanJson.hashCode());
-      createStreams(planId, plan.getIntermediateStreams());
-=======
-  private class StreamAppRuntime implements ApplicationRuntimeInstance {
+  @VisibleForTesting
+  class StreamAppRuntime implements ApplicationRuntimeInstance {
     private final StreamApplicationInternal app;
     private final StreamManager streamManager;
     private final ExecutionPlanner planner;
@@ -222,7 +216,7 @@
         writePlanJsonFile(plan.getPlanAsJson());
 
         // 2. create the necessary streams
-        createStreams(plan.getIntermediateStreams());
+        createStreams(plan.getId(), plan.getIntermediateStreams());
 
         // 3. create the StreamProcessors
         if (plan.getJobConfigs().isEmpty()) {
@@ -236,7 +230,6 @@
             processors.add(processor);
           });
         numProcessorsToStart.set(processors.size());
->>>>>>> dde1ab14
 
         // 4. start the StreamProcessors
         processors.forEach(StreamProcessor::start);
@@ -245,8 +238,29 @@
       }
     }
 
-    private ExecutionPlan getExecutionPlan(StreamApplicationInternal app) throws Exception {
+    @VisibleForTesting
+    ExecutionPlan getExecutionPlan(StreamApplicationInternal app) throws Exception {
       return this.planner.plan(app.getStreamGraphImpl());
+    }
+
+    @Override
+    public void kill() {
+      processors.forEach(StreamProcessor::stop);
+    }
+
+    @Override
+    public ApplicationStatus status() {
+      return appStatus;
+    }
+
+    @Override
+    public void waitForFinish() {
+      LocalApplicationRunner.this.waitForFinish();
+    }
+
+    @Override
+    public ApplicationBase getUserApp() {
+      return this.app.getUserApp();
     }
 
     /**
@@ -254,46 +268,51 @@
      * If {@link CoordinationUtils} is provided, this function will first invoke leader election, and the leader
      * will create the streams. All the runner processes will wait on the latch that is released after the leader finishes
      * stream creation.
+     * @param planId a unique identifier representing the plan used for coordination purpose
      * @param intStreams list of intermediate {@link StreamSpec}s
-     * @throws Exception exception for latch timeout
+     * @throws TimeoutException exception for latch timeout
      */
-  /* package private */ void createStreams(List<StreamSpec> intStreams) throws Exception {
-      if (!intStreams.isEmpty()) {
-        if (coordinationUtils != null) {
-          Latch initLatch = coordinationUtils.getLatch(1, INIT_LATCH_ID);
-          LeaderElector leaderElector = coordinationUtils.getLeaderElector();
-          leaderElector.setLeaderElectorListener(() -> {
-              this.streamManager.createStreams(intStreams);
-              initLatch.countDown();
-            });
-          leaderElector.tryBecomeLeader();
-          initLatch.await(LATCH_TIMEOUT_MINUTES, TimeUnit.MINUTES);
+    /* package private */ void createStreams(String planId, List<StreamSpec> intStreams) throws TimeoutException {
+      if (intStreams.isEmpty()) {
+        LOG.info("Set of intermediate streams is empty. Nothing to create.");
+        return;
+      }
+      LOG.info("A single processor must create the intermediate streams. Processor {} will attempt to acquire the lock.", uid);
+      // Move the scope of coordination utils within stream creation to address long idle connection problem.
+      // Refer SAMZA-1385 for more details
+      JobCoordinatorConfig jcConfig = new JobCoordinatorConfig(config);
+      String coordinationId = new ApplicationConfig(config).getGlobalAppId() + APPLICATION_RUNNER_PATH_SUFFIX;
+      CoordinationUtils coordinationUtils =
+          jcConfig.getCoordinationUtilsFactory().getCoordinationUtils(coordinationId, uid, config);
+      if (coordinationUtils == null) {
+        LOG.warn("Processor {} failed to create utils. Each processor will attempt to create streams.", uid);
+        // each application process will try creating the streams, which
+        // requires stream creation to be idempotent
+        getStreamManager().createStreams(intStreams);
+        return;
+      }
+
+      DistributedLockWithState lockWithState = coordinationUtils.getLockWithState(planId);
+      try {
+        // check if the processor needs to go through leader election and stream creation
+        if (lockWithState.lockIfNotSet(1000, TimeUnit.MILLISECONDS)) {
+          LOG.info("lock acquired for streams creation by " + uid);
+          getStreamManager().createStreams(intStreams);
+          lockWithState.unlockAndSet();
         } else {
-          // each application process will try creating the streams, which
-          // requires stream creation to be idempotent
-          this.streamManager.createStreams(intStreams);
+          LOG.info("Processor {} did not obtain the lock for streams creation. They must've been created by another processor.", uid);
         }
-      }
-    }
-
-    @Override
-    public void kill() {
-      processors.forEach(StreamProcessor::stop);
-    }
-
-    @Override
-    public ApplicationStatus status() {
-      return appStatus;
-    }
-
-    @Override
-    public void waitForFinish() {
-      LocalApplicationRunner.this.waitForFinish();
-    }
-
-    @Override
-    public ApplicationBase getUserApp() {
-      return this.app.getUserApp();
+      } catch (TimeoutException e) {
+        String msg = String.format("Processor {} failed to get the lock for stream initialization", uid);
+        throw new SamzaException(msg, e);
+      } finally {
+        coordinationUtils.close();
+      }
+    }
+
+    @VisibleForTesting
+    StreamManager getStreamManager() {
+      return streamManager;
     }
   }
 
@@ -323,74 +342,13 @@
   }
 
   /**
-<<<<<<< HEAD
-   * Create intermediate streams using {@link org.apache.samza.execution.StreamManager}.
-   * If {@link CoordinationUtils} is provided, this function will first invoke leader election, and the leader
-   * will create the streams. All the runner processes will wait on the latch that is released after the leader finishes
-   * stream creation.
-   * @param planId a unique identifier representing the plan used for coordination purpose
-   * @param intStreams list of intermediate {@link StreamSpec}s
-   * @throws TimeoutException exception for latch timeout
-   */
-  /* package private */ void createStreams(String planId, List<StreamSpec> intStreams) throws TimeoutException {
-    if (intStreams.isEmpty()) {
-      LOG.info("Set of intermediate streams is empty. Nothing to create.");
-      return;
-    }
-    LOG.info("A single processor must create the intermediate streams. Processor {} will attempt to acquire the lock.", uid);
-    // Move the scope of coordination utils within stream creation to address long idle connection problem.
-    // Refer SAMZA-1385 for more details
-    JobCoordinatorConfig jcConfig = new JobCoordinatorConfig(config);
-    String coordinationId = new ApplicationConfig(config).getGlobalAppId() + APPLICATION_RUNNER_PATH_SUFFIX;
-    CoordinationUtils coordinationUtils =
-        jcConfig.getCoordinationUtilsFactory().getCoordinationUtils(coordinationId, uid, config);
-    if (coordinationUtils == null) {
-      LOG.warn("Processor {} failed to create utils. Each processor will attempt to create streams.", uid);
-      // each application process will try creating the streams, which
-      // requires stream creation to be idempotent
-      getStreamManager().createStreams(intStreams);
-      return;
-    }
-
-    DistributedLockWithState lockWithState = coordinationUtils.getLockWithState(planId);
-    try {
-      // check if the processor needs to go through leader election and stream creation
-      if (lockWithState.lockIfNotSet(1000, TimeUnit.MILLISECONDS)) {
-        LOG.info("lock acquired for streams creation by " + uid);
-        getStreamManager().createStreams(intStreams);
-        lockWithState.unlockAndSet();
-      } else {
-        LOG.info("Processor {} did not obtain the lock for streams creation. They must've been created by another processor.", uid);
-      }
-    } catch (TimeoutException e) {
-      String msg = String.format("Processor {} failed to get the lock for stream initialization", uid);
-      throw new SamzaException(msg, e);
-    } finally {
-      coordinationUtils.close();
-=======
-   * Create the {@link CoordinationUtils} needed by the application runner, or null if it's not configured.
-   * @return an instance of {@link CoordinationUtils}
-   */
-  /* package private */ CoordinationUtils createCoordinationUtils() {
-    String jobCoordinatorFactoryClassName = config.get(JobCoordinatorConfig.JOB_COORDINATOR_FACTORY, "");
-
-    // TODO: we will need a better way to package the configs with application runner
-    if (ZkJobCoordinatorFactory.class.getName().equals(jobCoordinatorFactoryClassName)) {
-      ApplicationConfig appConfig = new ApplicationConfig(config);
-      return new ZkCoordinationServiceFactory().getCoordinationService(appConfig.getGlobalAppId(), uid, config);
-    } else {
-      return null;
->>>>>>> dde1ab14
-    }
-  }
-
-  /**
    * Create {@link StreamProcessor} based on {@link StreamApplication} and the config
    * @param config config
    * @param taskFactory the corresponding task factory object (either {@link StreamTaskFactory} or {@link AsyncStreamTaskFactory})
    * @return {@link StreamProcessor]}
    */
-  private StreamProcessor createStreamProcessor(
+  @VisibleForTesting
+  StreamProcessor createStreamProcessor(
       Config config,
       Object taskFactory,
       StreamProcessorLifecycleListener listener) {
