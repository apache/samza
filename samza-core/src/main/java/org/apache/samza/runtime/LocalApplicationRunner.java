--- conflicted
+++ resolved
@@ -171,15 +171,9 @@
     Map<String, MetricsReporter> reporters = new HashMap<>();
     String processorId = createProcessorId(new ApplicationConfig(config));
     appDesc.getMetricsReporterFactories().forEach((name, factory) ->
-<<<<<<< HEAD
         reporters.put(name, factory.getMetricsReporter(name, processorId, config)));
     return new StreamProcessor(config, processorId, reporters, taskFactory, appDesc.getApplicationContainerContextFactory(),
-        appDesc.getApplicationTaskContextFactory(), listenerFactory, null);
-=======
-        reporters.put(name, factory.getMetricsReporter(name, null, config)));
-    return new StreamProcessor(config, reporters, taskFactory, appDesc.getApplicationContainerContextFactory(),
         appDesc.getApplicationTaskContextFactory(), externalContextOptional, listenerFactory, null);
->>>>>>> e2adf8f9
   }
 
   /**
