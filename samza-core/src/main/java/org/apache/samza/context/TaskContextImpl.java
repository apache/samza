--- conflicted
+++ resolved
@@ -18,19 +18,12 @@
  */
 package org.apache.samza.context;
 
-<<<<<<< HEAD
 import java.util.HashMap;
 import java.util.Map;
-import java.util.Set;
 import java.util.function.Function;
 import org.apache.samza.checkpoint.OffsetManager;
-import org.apache.samza.container.TaskName;
 import org.apache.samza.job.model.JobModel;
-=======
-import java.util.function.Function;
-import org.apache.samza.checkpoint.OffsetManager;
 import org.apache.samza.job.model.TaskModel;
->>>>>>> 7c774f3c
 import org.apache.samza.metrics.MetricsRegistry;
 import org.apache.samza.scheduling.CallbackScheduler;
 import org.apache.samza.storage.kv.KeyValueStore;
@@ -47,32 +40,20 @@
   private final TableManager tableManager;
   private final CallbackScheduler callbackScheduler;
   private final OffsetManager offsetManager;
-
-<<<<<<< HEAD
   private final JobModel jobModel;
   private final StreamMetadataCache streamMetadataCache;
   private final Map<String, Object> objectRegistry = new HashMap<>();
 
-  public TaskContextImpl(TaskName taskName,
-      Set<SystemStreamPartition> systemStreamPartitions,
-      MetricsRegistry taskMetricsRegistry,
-      Function<String, KeyValueStore> keyValueStoreProvider,
-      TableManager tableManager,
-      Scheduler scheduler,
-      OffsetManager offsetManager,
-      JobModel jobModel,
-      StreamMetadataCache streamMetadataCache) {
-    this.taskName = taskName;
-    this.systemStreamPartitions = systemStreamPartitions;
-=======
+
   public TaskContextImpl(TaskModel taskModel,
       MetricsRegistry taskMetricsRegistry,
       Function<String, KeyValueStore> keyValueStoreProvider,
       TableManager tableManager,
       CallbackScheduler callbackScheduler,
-      OffsetManager offsetManager) {
+      OffsetManager offsetManager,
+      JobModel jobModel,
+      StreamMetadataCache streamMetadataCache) {
     this.taskModel = taskModel;
->>>>>>> 7c774f3c
     this.taskMetricsRegistry = taskMetricsRegistry;
     this.keyValueStoreProvider = keyValueStoreProvider;
     this.tableManager = tableManager;
