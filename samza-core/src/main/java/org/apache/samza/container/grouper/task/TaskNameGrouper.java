/*
 * Licensed to the Apache Software Foundation (ASF) under one
 * or more contributor license agreements.  See the NOTICE file
 * distributed with this work for additional information
 * regarding copyright ownership.  The ASF licenses this file
 * to you under the Apache License, Version 2.0 (the
 * "License"); you may not use this file except in compliance
 * with the License.  You may obtain a copy of the License at
 *
 *   http://www.apache.org/licenses/LICENSE-2.0
 *
 * Unless required by applicable law or agreed to in writing,
 * software distributed under the License is distributed on an
 * "AS IS" BASIS, WITHOUT WARRANTIES OR CONDITIONS OF ANY
 * KIND, either express or implied.  See the License for the
 * specific language governing permissions and limitations
 * under the License.
 */
package org.apache.samza.container.grouper.task;

import java.util.List;
import org.apache.samza.job.model.ContainerModel;
import org.apache.samza.job.model.TaskModel;

import java.util.Set;

/**
 * <p>
 * After the input SystemStreamPartitions have been mapped to their tasks by an
 * implementation of
 * {@link org.apache.samza.container.grouper.stream.SystemStreamPartitionGrouper}
 * , we can then map those groupings into the
 * SamzaContainers on which they will run.
 * This class takes a set of TaskModels and groups them together into
 * ContainerModels. All tasks within a single ContainerModel will be executed in
 * a single SamzaContainer.
 * </p>
 *
 * <p>
 * A simple implementation could assign each TaskModel to a separate container.
 * More advanced implementations could examine the TaskModel to group them by
 * data locality, anti-affinity, even distribution of expected bandwidth
 * consumption, etc.
 * </p>
 */
public interface TaskNameGrouper {
  /**
   * Group tasks into the containers they will share.
   *
   * @param tasks Set of tasks to group into containers.
   * @return Set of containers, which contain the tasks that were passed in.
   */
  Set<ContainerModel> group(Set<TaskModel> tasks);

  default Set<ContainerModel> group(Set<TaskModel> tasks, List<Integer> containersIds) {
<<<<<<< HEAD
    return null;
=======
    return group(tasks);
>>>>>>> f1bc1d0b
  }
}<|MERGE_RESOLUTION|>--- conflicted
+++ resolved
@@ -53,10 +53,6 @@
   Set<ContainerModel> group(Set<TaskModel> tasks);
 
   default Set<ContainerModel> group(Set<TaskModel> tasks, List<Integer> containersIds) {
-<<<<<<< HEAD
-    return null;
-=======
     return group(tasks);
->>>>>>> f1bc1d0b
   }
 }