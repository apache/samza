--- conflicted
+++ resolved
@@ -40,6 +40,8 @@
 import org.apache.samza.coordinator.JobCoordinatorListener;
 import org.apache.samza.job.model.JobModel;
 import org.apache.samza.metrics.MetricsReporter;
+import org.apache.samza.task.AsyncStreamTaskFactory;
+import org.apache.samza.task.StreamTaskFactory;
 import org.apache.samza.task.TaskFactory;
 import org.apache.samza.util.ScalaJavaUtil;
 import org.apache.samza.util.Util;
@@ -142,40 +144,6 @@
   @VisibleForTesting
   JobCoordinatorListener jobCoordinatorListener = null;
 
-<<<<<<< HEAD
-//  /**
-//   * Create an instance of StreamProcessor that encapsulates a JobCoordinator and Samza Container
-//   * <p>
-//   * JobCoordinator controls how the various StreamProcessor instances belonging to a job coordinate. It is also
-//   * responsible generating and updating JobModel.
-//   * When StreamProcessor starts, it starts the JobCoordinator and brings up a SamzaContainer based on the JobModel.
-//   * SamzaContainer is executed using an ExecutorService.
-//   * <p>
-//   * <b>Note:</b> Lifecycle of the ExecutorService is fully managed by the StreamProcessor, and NOT exposed to the user
-//   *
-//   * @param config                 Instance of config object - contains all configuration required for processing
-//   * @param customMetricsReporters Map of custom MetricReporter instances that are to be injected in the Samza job
-//   * @param asyncStreamTaskFactory The {@link AsyncStreamTaskFactory} to be used for creating task instances.
-//   * @param processorListener         listener to the StreamProcessor life cycle
-//   */
-//  private StreamProcessor(Config config, Map<String, MetricsReporter> customMetricsReporters,
-//                         AsyncStreamTaskFactory asyncStreamTaskFactory, StreamProcessorLifecycleListener processorListener) {
-//    this(config, customMetricsReporters, asyncStreamTaskFactory, processorListener, null);
-//  }
-//
-//  /**
-//   *Same as {@link #StreamProcessor(Config, Map, AsyncStreamTaskFactory, StreamProcessorLifecycleListener)}, except task
-//   * instances are created using the provided {@link StreamTaskFactory}.
-//   * @param config - config
-//   * @param customMetricsReporters metric Reporter
-//   * @param streamTaskFactory task factory to instantiate the Task
-//   * @param processorListener  listener to the StreamProcessor life cycle
-//   */
-//  private StreamProcessor(Config config, Map<String, MetricsReporter> customMetricsReporters,
-//                         StreamTaskFactory streamTaskFactory, StreamProcessorLifecycleListener processorListener) {
-//    this(config, customMetricsReporters, streamTaskFactory, processorListener, null);
-//  }
-=======
   /**
    * StreamProcessor encapsulates and manages the lifecycle of {@link JobCoordinator} and {@link SamzaContainer}.
    *
@@ -208,7 +176,6 @@
                          StreamTaskFactory streamTaskFactory, StreamProcessorLifecycleListener processorListener) {
     this(config, customMetricsReporters, streamTaskFactory, processorListener, null);
   }
->>>>>>> 3e7f2e52
 
   /* package private */
   private JobCoordinator getJobCoordinator() {
