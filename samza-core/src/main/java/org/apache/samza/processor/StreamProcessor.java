--- conflicted
+++ resolved
@@ -274,15 +274,6 @@
             }
           }
 
-<<<<<<< HEAD
-          container = createSamzaContainer(processorId, jobModel);
-          container.setContainerListener(containerListener);
-          LOGGER.info("Starting container " + container.toString());
-          executorService = Executors.newSingleThreadExecutor(new ThreadFactoryBuilder()
-              .setNameFormat("p-" + processorId + "-container-thread-%d").build());
-          executorService.submit(container::run);
-        }
-=======
           @Override
           public void onContainerFailed(Throwable t) {
             if (jcContainerShutdownLatch != null) {
@@ -303,7 +294,6 @@
         executorService = Executors.newSingleThreadExecutor(new ThreadFactoryBuilder()
             .setNameFormat("p-" + processorId + "-container-thread-%d").build());
         executorService.submit(container::run);
->>>>>>> 23bfaa8d
       }
 
       @Override
