/*
 * Licensed to the Apache Software Foundation (ASF) under one
 * or more contributor license agreements.  See the NOTICE file
 * distributed with this work for additional information
 * regarding copyright ownership.  The ASF licenses this file
 * to you under the Apache License, Version 2.0 (the
 * "License"); you may not use this file except in compliance
 * with the License.  You may obtain a copy of the License at
 *
 *   http://www.apache.org/licenses/LICENSE-2.0
 *
 * Unless required by applicable law or agreed to in writing,
 * software distributed under the License is distributed on an
 * "AS IS" BASIS, WITHOUT WARRANTIES OR CONDITIONS OF ANY
 * KIND, either express or implied.  See the License for the
 * specific language governing permissions and limitations
 * under the License.
 */
package org.apache.samza.processor;

import com.google.common.annotations.VisibleForTesting;
import com.google.common.base.Preconditions;
import com.google.common.collect.ImmutableList;
import com.google.common.util.concurrent.ThreadFactoryBuilder;
import java.util.Map;
import java.util.Optional;
import java.util.concurrent.CountDownLatch;
import java.util.concurrent.ExecutorService;
import java.util.concurrent.Executors;
import java.util.concurrent.ThreadFactory;
import java.util.concurrent.TimeUnit;
import java.util.concurrent.TimeoutException;
import org.apache.samza.annotation.InterfaceStability;
import org.apache.samza.config.Config;
import org.apache.samza.config.JobCoordinatorConfig;
import org.apache.samza.config.TaskConfigJava;
import org.apache.samza.container.SamzaContainer;
import org.apache.samza.container.SamzaContainerListener;
import org.apache.samza.context.ApplicationContainerContext;
import org.apache.samza.context.ApplicationContainerContextFactory;
import org.apache.samza.context.ApplicationTaskContext;
import org.apache.samza.context.ApplicationTaskContextFactory;
import org.apache.samza.context.ExternalContext;
import org.apache.samza.context.JobContextImpl;
import org.apache.samza.coordinator.JobCoordinator;
import org.apache.samza.coordinator.JobCoordinatorFactory;
import org.apache.samza.coordinator.JobCoordinatorListener;
import org.apache.samza.job.model.JobModel;
import org.apache.samza.metrics.MetricsRegistryMap;
import org.apache.samza.metrics.MetricsReporter;
import org.apache.samza.runtime.ProcessorLifecycleListener;
import org.apache.samza.task.TaskFactory;
import org.apache.samza.util.ScalaJavaUtil;
import org.apache.samza.util.Util;
import org.slf4j.Logger;
import org.slf4j.LoggerFactory;
import scala.Option;


/**
 * StreamProcessor can be embedded in any application or executed in a distributed environment (aka cluster) as an
 * independent process.
 *
 * <p>
 *
 * <b>Note</b>: A single JVM can create multiple StreamProcessor instances. It is safe to create StreamProcessor instances in
 * multiple threads. This class is thread safe.
 *
 * </p>
 *
 * <pre>
 * A StreamProcessor could be in any one of the following states:
 * NEW, STARTED, IN_REBALANCE, RUNNING, STOPPING, STOPPED.
 *
 * Describes the valid state transitions of the {@link StreamProcessor}.
 *
 *
 *                                                                                                   ────────────────────────────────
 *                                                                                                  │                               │
 *                                                                                                  │                               │
 *                                                                                                  │                               │
 *                                                                                                  │                               │
 *     New                                StreamProcessor.start()          Rebalance triggered      V        Receives JobModel      │
 *  StreamProcessor ──────────▶   NEW ───────────────────────────▶ STARTED ──────────────────▶ IN_REBALANCE ─────────────────────▶ RUNNING
 *   Creation                      │                                 │     by group leader          │     and starts Container      │
 *                                 │                                 │                              │                               │
 *                             Stre│amProcessor.stop()           Stre│amProcessor.stop()        Stre│amProcessor.stop()         Stre│amProcessor.stop()
 *                                 │                                 │                              │                               │
 *                                 │                                 │                              │                               │
 *                                 │                                 │                              │                               │
 *                                 V                                 V                              V                               V
 *                                  ───────────────────────────▶ STOPPING D──────────────────────────────────────────────────────────
 *                                                                  │
 *                                                                  │
 *                                            After JobCoordinator and SamzaContainer had shutdown.
 *                                                                  │
 *                                                                  V
 *                                                                 STOPPED
 *
 * </pre>
 */
@InterfaceStability.Evolving
public class StreamProcessor {
  private static final Logger LOGGER = LoggerFactory.getLogger(StreamProcessor.class);
  private static final String CONTAINER_THREAD_NAME_FORMAT = "Samza StreamProcessor Container Thread-%d";

  private final JobCoordinator jobCoordinator;
  private final ProcessorLifecycleListener processorListener;
  private final TaskFactory taskFactory;
  /**
   * Type parameter needs to be {@link ApplicationContainerContext} so that we can eventually call the base methods of
   * the context object.
   */
  private final Optional<ApplicationContainerContextFactory<ApplicationContainerContext>> applicationDefinedContainerContextFactoryOptional;
  /**
   * Type parameter needs to be {@link ApplicationTaskContext} so that we can eventually call the base methods of the
   * context object.
   */
  private final Optional<ApplicationTaskContextFactory<ApplicationTaskContext>> applicationDefinedTaskContextFactoryOptional;
  private final Optional<ExternalContext> externalContextOptional;
  private final Map<String, MetricsReporter> customMetricsReporter;
  private final Config config;
  private final long taskShutdownMs;
  private final String processorId;
  private final ExecutorService containerExcecutorService;
  private final Object lock = new Object();
  private final MetricsRegistryMap metricsRegistry;

  private volatile Throwable containerException = null;

  volatile CountDownLatch containerShutdownLatch = new CountDownLatch(1);

  /**
   * Indicates the current status of a {@link StreamProcessor}.
   */
  public enum State {
    STARTED("STARTED"), RUNNING("RUNNING"), STOPPING("STOPPING"), STOPPED("STOPPED"), NEW("NEW"), IN_REBALANCE("IN_REBALANCE");

    private String strVal;

    State(String strVal) {
      this.strVal = strVal;
    }

    @Override
    public String toString() {
      return strVal;
    }
  }

  /**
   * @return the current state of StreamProcessor.
   */
  public State getState() {
    return state;
  }

  @VisibleForTesting
  State state = State.NEW;

  @VisibleForTesting
  SamzaContainer container = null;

  @VisibleForTesting
  JobCoordinatorListener jobCoordinatorListener = null;

  /**
   * Same as {@link #StreamProcessor(Config, String, Map, TaskFactory, ProcessorLifecycleListener, JobCoordinator)}, except
   * it creates a {@link JobCoordinator} instead of accepting it as an argument.
   *
   * @param config configuration required to launch {@link JobCoordinator} and {@link SamzaContainer}.
   * @param processorId a unique logical identifier assigned to the stream processor.
   * @param customMetricsReporters registered with the metrics system to report metrics.
   * @param taskFactory the task factory to instantiate the Task.
   * @param processorListener listener to the StreamProcessor life cycle.
   *
<<<<<<< HEAD
   * Deprecated: Use {@link #StreamProcessor(Config, String, Map, TaskFactory, Optional, Optional,
=======
   * Deprecated: Use {@link #StreamProcessor(Config, Map, TaskFactory, Optional, Optional, Optional,
>>>>>>> e2adf8f9
   * StreamProcessorLifecycleListenerFactory, JobCoordinator)} instead.
   */
  @Deprecated
  public StreamProcessor(Config config, String processorId, Map<String, MetricsReporter> customMetricsReporters, TaskFactory taskFactory,
      ProcessorLifecycleListener processorListener) {
    this(config, processorId, customMetricsReporters, taskFactory, processorListener, null);
  }

  /**
<<<<<<< HEAD
   * Same as {@link #StreamProcessor(Config, String, Map, TaskFactory, Optional, Optional,
=======
   * Same as {@link #StreamProcessor(Config, Map, TaskFactory, Optional, Optional, Optional,
>>>>>>> e2adf8f9
   * StreamProcessorLifecycleListenerFactory, JobCoordinator)}, with the following differences:
   * <ol>
   *   <li>Passes null for application-defined context factories</li>
   *   <li>Accepts a {@link ProcessorLifecycleListener} directly instead of a
   *   {@link StreamProcessorLifecycleListenerFactory}</li>
   * </ol>
   *
   * @param config configuration required to launch {@link JobCoordinator} and {@link SamzaContainer}
   * @param processorId a unique logical identifier assigned to the stream processor.
   * @param customMetricsReporters registered with the metrics system to report metrics
   * @param taskFactory task factory to instantiate the Task
   * @param processorListener listener to the StreamProcessor life cycle
   * @param jobCoordinator the instance of {@link JobCoordinator}
   *
<<<<<<< HEAD
   * Deprecated: Use {@link #StreamProcessor(Config, String, Map, TaskFactory, Optional, Optional,
=======
   * Deprecated: Use {@link #StreamProcessor(Config, Map, TaskFactory, Optional, Optional, Optional,
>>>>>>> e2adf8f9
   * StreamProcessorLifecycleListenerFactory, JobCoordinator)} instead.
   */
  @Deprecated
  public StreamProcessor(Config config, String processorId, Map<String, MetricsReporter> customMetricsReporters, TaskFactory taskFactory,
      ProcessorLifecycleListener processorListener, JobCoordinator jobCoordinator) {
<<<<<<< HEAD
    this(config, processorId, customMetricsReporters, taskFactory, Optional.empty(), Optional.empty(), sp -> processorListener,
        jobCoordinator);
=======
    this(config, customMetricsReporters, taskFactory, Optional.empty(), Optional.empty(), Optional.empty(),
        sp -> processorListener, jobCoordinator);
>>>>>>> e2adf8f9
  }

  /**
   * Builds a {@link StreamProcessor} with full specification of processing components.
   *
   * @param config configuration required to launch {@link JobCoordinator} and {@link SamzaContainer}
   * @param processorId a unique logical identifier assigned to the stream processor.
   * @param customMetricsReporters registered with the metrics system to report metrics
   * @param taskFactory task factory to instantiate the Task
   * @param applicationDefinedContainerContextFactoryOptional optional factory for application-defined container context
   * @param applicationDefinedTaskContextFactoryOptional optional factory for application-defined task context
   * @param externalContextOptional optional {@link ExternalContext} to pass through to the application
   * @param listenerFactory factory for creating a listener to the StreamProcessor life cycle
   * @param jobCoordinator the instance of {@link JobCoordinator}
   */
  public StreamProcessor(Config config, String processorId, Map<String, MetricsReporter> customMetricsReporters, TaskFactory taskFactory,
      Optional<ApplicationContainerContextFactory<ApplicationContainerContext>> applicationDefinedContainerContextFactoryOptional,
      Optional<ApplicationTaskContextFactory<ApplicationTaskContext>> applicationDefinedTaskContextFactoryOptional,
      Optional<ExternalContext> externalContextOptional, StreamProcessorLifecycleListenerFactory listenerFactory,
      JobCoordinator jobCoordinator) {
    Preconditions.checkNotNull(listenerFactory, "StreamProcessorListenerFactory cannot be null.");
    Preconditions.checkNotNull(processorId, "ProcessorId cannot be null.");
    this.config = config;
    this.processorId = processorId;
    this.metricsRegistry = new MetricsRegistryMap();
    this.customMetricsReporter = customMetricsReporters;
    for (MetricsReporter metricsReporter : customMetricsReporter.values()) {
      metricsReporter.register("StreamProcessor", metricsRegistry);
    }
    this.taskFactory = taskFactory;
    this.applicationDefinedContainerContextFactoryOptional = applicationDefinedContainerContextFactoryOptional;
    this.applicationDefinedTaskContextFactoryOptional = applicationDefinedTaskContextFactoryOptional;
    this.externalContextOptional = externalContextOptional;
    this.taskShutdownMs = new TaskConfigJava(config).getShutdownMs();
    this.jobCoordinator = (jobCoordinator != null) ? jobCoordinator : createJobCoordinator();
    this.jobCoordinatorListener = createJobCoordinatorListener();
    this.jobCoordinator.setListener(jobCoordinatorListener);
    ThreadFactory threadFactory = new ThreadFactoryBuilder().setNameFormat(CONTAINER_THREAD_NAME_FORMAT).setDaemon(true).build();
    this.containerExcecutorService = Executors.newSingleThreadExecutor(threadFactory);
    this.processorListener = listenerFactory.createInstance(this);
  }

  /**
   * Asynchronously starts this {@link StreamProcessor}.
   * <p>
   *   <b>Implementation</b>:
   *   Starts the {@link JobCoordinator}, which will eventually start the {@link SamzaContainer} when a new
   *   {@link JobModel} is available.
   * </p>
   */
  public void start() {
    synchronized (lock) {
      if (state == State.NEW) {
        processorListener.beforeStart();
        state = State.STARTED;
        jobCoordinator.start();
      } else {
        LOGGER.info("Start is no-op, since the current state is {} and not {}.", state, State.NEW);
      }
    }
  }

  /**
   * <p>
   * Asynchronously stops the {@link StreamProcessor}'s running components - {@link SamzaContainer}
   * and {@link JobCoordinator}
   * </p>
   * Here're the ways which can stop the StreamProcessor:
   * <ol>
   *   <li>Caller of StreamProcessor invokes stop()</li>
   *   <li>Samza Container completes processing (eg. bounded input) and shuts down</li>
   *   <li>Samza Container fails</li>
   *   <li>Job Coordinator fails</li>
   * </ol>
   * When either container or coordinator stops (cleanly or due to exception), it will try to shutdown the
   * StreamProcessor. This needs to be synchronized so that only one code path gets triggered for shutdown.
   * <br>
   * If container is running,
   * <ol>
   *   <li>container is shutdown cleanly and {@link SamzaContainerListener#afterStop()} will trigger
   *   {@link JobCoordinator#stop()}</li>
   *   <li>container fails to shutdown cleanly and {@link SamzaContainerListener#afterFailure(Throwable)} will
   *   trigger {@link JobCoordinator#stop()}</li>
   * </ol>
   * If container is not running, then this method will simply shutdown the {@link JobCoordinator}.
   *
   */
  public void stop() {
    synchronized (lock) {
      LOGGER.info("Stopping the stream processor: {}.", processorId);
      if (state != State.STOPPING && state != State.STOPPED) {
        state = State.STOPPING;
        try {
          LOGGER.info("Shutting down the container: {} of stream processor: {}.", container, processorId);
          boolean hasContainerShutdown = stopSamzaContainer();
          if (!hasContainerShutdown) {
            LOGGER.info("Interrupting the container: {} thread to die.", container);
            containerExcecutorService.shutdownNow();
          }
        } catch (Throwable throwable) {
          LOGGER.error(String.format("Exception occurred on container: %s shutdown of stream processor: %s.", container, processorId), throwable);
        }
        LOGGER.info("Shutting down JobCoordinator of stream processor: {}.", processorId);
        jobCoordinator.stop();
      } else {
        LOGGER.info("StreamProcessor state is: {}. Ignoring the stop.", state);
      }
    }
  }

  @VisibleForTesting
  JobCoordinator getCurrentJobCoordinator() {
    return jobCoordinator;
  }

  @VisibleForTesting
  SamzaContainer getContainer() {
    return container;
  }

  @VisibleForTesting
  SamzaContainer createSamzaContainer(String processorId, JobModel jobModel) {
    return SamzaContainer.apply(processorId, jobModel, ScalaJavaUtil.toScalaMap(this.customMetricsReporter),
        this.taskFactory, JobContextImpl.fromConfigWithDefaults(this.config),
        Option.apply(this.applicationDefinedContainerContextFactoryOptional.orElse(null)),
        Option.apply(this.applicationDefinedTaskContextFactoryOptional.orElse(null)),
        Option.apply(this.externalContextOptional.orElse(null)), null);
  }

  private JobCoordinator createJobCoordinator() {
    String jobCoordinatorFactoryClassName = new JobCoordinatorConfig(config).getJobCoordinatorFactoryClassName();
    return Util.getObj(jobCoordinatorFactoryClassName, JobCoordinatorFactory.class).getJobCoordinator(processorId, config, metricsRegistry);
  }

  /**
   * Stops the {@link SamzaContainer}.
   * @return true if {@link SamzaContainer} had shutdown within task.shutdown.ms. false otherwise.
   */
  private boolean stopSamzaContainer() {
    boolean hasContainerShutdown = true;
    if (container != null) {
      try {
        container.shutdown();
        LOGGER.info("Waiting {} ms for the container: {} to shutdown.", taskShutdownMs, container);
        hasContainerShutdown = containerShutdownLatch.await(taskShutdownMs, TimeUnit.MILLISECONDS);
      } catch (InterruptedException e) {
        LOGGER.error("Exception occurred when shutting down the container: {}.", container, e);
        hasContainerShutdown = false;
        if (containerException != null) {
          containerException = e;
        }
      }
      LOGGER.info(String.format("Shutdown status of container: %s for stream processor: %s is: %b.", container, processorId, hasContainerShutdown));
    }

    // We want to propagate TimeoutException when container shutdown times out. It is possible that the timeout exception
    // we propagate to the application runner maybe overwritten by container failure cause in case of interleaved execution.
    // It is acceptable since container exception is much more useful compared to timeout exception.
    // We can infer from the logs about the fact that container shutdown timed out or not for additional inference.
    if (!hasContainerShutdown && containerException == null) {
      containerException = new TimeoutException("Container shutdown timed out after " + taskShutdownMs + " ms.");
    }

    return hasContainerShutdown;
  }

  private JobCoordinatorListener createJobCoordinatorListener() {
    return new JobCoordinatorListener() {

      @Override
      public void onJobModelExpired() {
        synchronized (lock) {
          if (state == State.STARTED || state == State.RUNNING) {
            state = State.IN_REBALANCE;
            LOGGER.info("Job model expired. Shutting down the container: {} of stream processor: {}.", container, processorId);
            boolean hasContainerShutdown = stopSamzaContainer();
            if (!hasContainerShutdown) {
              LOGGER.warn("Container: {} shutdown was unsuccessful. Stopping the stream processor: {}.", container, processorId);
              state = State.STOPPING;
              jobCoordinator.stop();
            } else {
              LOGGER.info("Container: {} shutdown completed for stream processor: {}.", container, processorId);
            }
          } else {
            LOGGER.info("Ignoring onJobModelExpired invocation since the current state is {} and not in {}.", state, ImmutableList.of(State.RUNNING, State.STARTED));
          }
        }
      }

      @Override
      public void onNewJobModel(String processorId, JobModel jobModel) {
        synchronized (lock) {
          if (state == State.IN_REBALANCE) {
            containerShutdownLatch = new CountDownLatch(1);
            container = createSamzaContainer(processorId, jobModel);
            container.setContainerListener(new ContainerListener());
            LOGGER.info("Starting the container: {} for the stream processor: {}.", container, processorId);
            containerExcecutorService.submit(container);
          } else {
            LOGGER.info("Ignoring onNewJobModel invocation since the current state is {} and not {}.", state, State.IN_REBALANCE);
          }
        }
      }

      @Override
      public void onCoordinatorStop() {
        synchronized (lock) {
          LOGGER.info("Shutting down the executor service of the stream processor: {}.", processorId);
          boolean hasContainerShutdown = stopSamzaContainer();

          // we only want to interrupt when container shutdown times out.
          if (!hasContainerShutdown) {
            containerExcecutorService.shutdownNow();
          }
          state = State.STOPPED;
        }
        if (containerException != null)
          processorListener.afterFailure(containerException);
        else
          processorListener.afterStop();

      }

      @Override
      public void onCoordinatorFailure(Throwable throwable) {
        synchronized (lock) {
          LOGGER.info(String.format("Coordinator: %s failed with an exception. Stopping the stream processor: %s. Original exception:", jobCoordinator, processorId), throwable);
          boolean hasContainerShutdown = stopSamzaContainer();

          // we only want to interrupt when container shutdown times out.
          if (!hasContainerShutdown) {
            containerExcecutorService.shutdownNow();
          }
          state = State.STOPPED;
        }
        processorListener.afterFailure(throwable);
      }
    };
  }

  /**
   * Interface to create a {@link ProcessorLifecycleListener}
   */
  @FunctionalInterface
  public interface StreamProcessorLifecycleListenerFactory {
    ProcessorLifecycleListener createInstance(StreamProcessor processor);
  }

  class ContainerListener implements SamzaContainerListener {

    private boolean processorOnStartCalled = false;

    @Override
    public void beforeStart() {
      // processorListener.beforeStart() is invoked in StreamProcessor.start()
    }

    @Override
    public void afterStart() {
      LOGGER.warn("Received container start notification for container: {} in stream processor: {}.", container, processorId);
      if (!processorOnStartCalled) {
        processorListener.afterStart();
        processorOnStartCalled = true;
      }
      state = State.RUNNING;
    }

    @Override
    public void afterStop() {
      containerShutdownLatch.countDown();

      synchronized (lock) {
        if (state == State.IN_REBALANCE) {
          LOGGER.info("Container: {} of the stream processor: {} was stopped by the JobCoordinator.", container, processorId);
        } else {
          LOGGER.info("Container: {} stopped. Stopping the stream processor: {}.", container, processorId);
          state = State.STOPPING;
          jobCoordinator.stop();
        }
      }
    }

    @Override
    public void afterFailure(Throwable t) {
      containerException = t;
      containerShutdownLatch.countDown();

      synchronized (lock) {
        LOGGER.error(String.format("Container: %s failed with an exception. Stopping the stream processor: %s. Original exception:", container, processorId), t);
        state = State.STOPPING;
        jobCoordinator.stop();
      }
    }
  }
}<|MERGE_RESOLUTION|>--- conflicted
+++ resolved
@@ -174,11 +174,7 @@
    * @param taskFactory the task factory to instantiate the Task.
    * @param processorListener listener to the StreamProcessor life cycle.
    *
-<<<<<<< HEAD
    * Deprecated: Use {@link #StreamProcessor(Config, String, Map, TaskFactory, Optional, Optional,
-=======
-   * Deprecated: Use {@link #StreamProcessor(Config, Map, TaskFactory, Optional, Optional, Optional,
->>>>>>> e2adf8f9
    * StreamProcessorLifecycleListenerFactory, JobCoordinator)} instead.
    */
   @Deprecated
@@ -188,11 +184,7 @@
   }
 
   /**
-<<<<<<< HEAD
    * Same as {@link #StreamProcessor(Config, String, Map, TaskFactory, Optional, Optional,
-=======
-   * Same as {@link #StreamProcessor(Config, Map, TaskFactory, Optional, Optional, Optional,
->>>>>>> e2adf8f9
    * StreamProcessorLifecycleListenerFactory, JobCoordinator)}, with the following differences:
    * <ol>
    *   <li>Passes null for application-defined context factories</li>
@@ -207,23 +199,14 @@
    * @param processorListener listener to the StreamProcessor life cycle
    * @param jobCoordinator the instance of {@link JobCoordinator}
    *
-<<<<<<< HEAD
    * Deprecated: Use {@link #StreamProcessor(Config, String, Map, TaskFactory, Optional, Optional,
-=======
-   * Deprecated: Use {@link #StreamProcessor(Config, Map, TaskFactory, Optional, Optional, Optional,
->>>>>>> e2adf8f9
    * StreamProcessorLifecycleListenerFactory, JobCoordinator)} instead.
    */
   @Deprecated
   public StreamProcessor(Config config, String processorId, Map<String, MetricsReporter> customMetricsReporters, TaskFactory taskFactory,
       ProcessorLifecycleListener processorListener, JobCoordinator jobCoordinator) {
-<<<<<<< HEAD
     this(config, processorId, customMetricsReporters, taskFactory, Optional.empty(), Optional.empty(), sp -> processorListener,
         jobCoordinator);
-=======
-    this(config, customMetricsReporters, taskFactory, Optional.empty(), Optional.empty(), Optional.empty(),
-        sp -> processorListener, jobCoordinator);
->>>>>>> e2adf8f9
   }
 
   /**
