--- conflicted
+++ resolved
@@ -60,9 +60,6 @@
   private static final Logger LOGGER = LoggerFactory.getLogger(StreamProcessor.class);
 
   private final JobCoordinator jobCoordinator;
-<<<<<<< HEAD
-  private final StreamProcessorLifecycleListener lifecycleListener;
-=======
   private final StreamProcessorLifecycleListener processorListener;
   private final Object taskFactory;
   private final Map<String, MetricsReporter> customMetricsReporter;
@@ -79,7 +76,6 @@
 
   @VisibleForTesting
   JobCoordinatorListener jobCoordinatorListener = null;
->>>>>>> 475b4654
 
   /**
    * Create an instance of StreamProcessor that encapsulates a JobCoordinator and Samza Container
@@ -91,65 +87,37 @@
    * <p>
    * <b>Note:</b> Lifecycle of the ExecutorService is fully managed by the StreamProcessor, and NOT exposed to the user
    *
-   * @param processorId            String identifier for this processor
    * @param config                 Instance of config object - contains all configuration required for processing
    * @param customMetricsReporters Map of custom MetricReporter instances that are to be injected in the Samza job
    * @param asyncStreamTaskFactory The {@link AsyncStreamTaskFactory} to be used for creating task instances.
    * @param processorListener         listener to the StreamProcessor life cycle
    */
-<<<<<<< HEAD
   public StreamProcessor(Config config, Map<String, MetricsReporter> customMetricsReporters,
-                         AsyncStreamTaskFactory asyncStreamTaskFactory, StreamProcessorLifecycleListener lifecycleListener) {
-    this(config, customMetricsReporters, (Object) asyncStreamTaskFactory, lifecycleListener);
-=======
-  public StreamProcessor(String processorId, Config config, Map<String, MetricsReporter> customMetricsReporters,
                          AsyncStreamTaskFactory asyncStreamTaskFactory, StreamProcessorLifecycleListener processorListener) {
-    this(processorId, config, customMetricsReporters, (Object) asyncStreamTaskFactory, processorListener);
->>>>>>> 475b4654
+    this(config, customMetricsReporters, (Object) asyncStreamTaskFactory, processorListener);
   }
 
   /**
-   * Same as {@link #StreamProcessor(Config, Map, AsyncStreamTaskFactory, StreamProcessorLifecycleListener)}, except task
+   *Same as {@link #StreamProcessor(Config, Map, AsyncStreamTaskFactory, StreamProcessorLifecycleListener)}, except task
    * instances are created using the provided {@link StreamTaskFactory}.
    * @param config - config
    * @param customMetricsReporters metric Reporter
    * @param streamTaskFactory task factory to instantiate the Task
    * @param processorListener  listener to the StreamProcessor life cycle
    */
-<<<<<<< HEAD
   public StreamProcessor(Config config, Map<String, MetricsReporter> customMetricsReporters,
-                         StreamTaskFactory streamTaskFactory, StreamProcessorLifecycleListener lifecycleListener) {
-    this(config, customMetricsReporters, (Object) streamTaskFactory, lifecycleListener);
-  }
-
-  private StreamProcessor(Config config, Map<String, MetricsReporter> customMetricsReporters,
-                          Object taskFactory, StreamProcessorLifecycleListener lifecycleListener) {
-    SamzaContainerController containerController = new SamzaContainerController(
-        taskFactory,
-        new TaskConfigJava(config).getShutdownMs(),
-        customMetricsReporters,
-        lifecycleListener);
-
-    this.jobCoordinator = Util.
-        <JobCoordinatorFactory>getObj(
-            new JobCoordinatorConfig(config)
-                .getJobCoordinatorFactoryClassName())
-        .getJobCoordinator(config, containerController);
-=======
-  public StreamProcessor(String processorId, Config config, Map<String, MetricsReporter> customMetricsReporters,
                          StreamTaskFactory streamTaskFactory, StreamProcessorLifecycleListener processorListener) {
-    this(processorId, config, customMetricsReporters, (Object) streamTaskFactory, processorListener);
+    this(config, customMetricsReporters, (Object) streamTaskFactory, processorListener);
   }
 
   /* package private */
-  JobCoordinator getJobCoordinator(String processorId) {
+  JobCoordinator getJobCoordinator() {
     return Util.
         <JobCoordinatorFactory>getObj(
             new JobCoordinatorConfig(config)
                 .getJobCoordinatorFactoryClassName())
-        .getJobCoordinator(processorId, config);
-  }
->>>>>>> 475b4654
+        .getJobCoordinator(config);
+  }
 
   @VisibleForTesting
   StreamProcessor(Config config, Map<String, MetricsReporter> customMetricsReporters, Object taskFactory,
@@ -164,14 +132,14 @@
     this.jobCoordinator.setListener(jobCoordinatorListener);
   }
 
-  private StreamProcessor(String processorId, Config config, Map<String, MetricsReporter> customMetricsReporters,
+  private StreamProcessor(Config config, Map<String, MetricsReporter> customMetricsReporters,
                           Object taskFactory, StreamProcessorLifecycleListener processorListener) {
     this.taskFactory = taskFactory;
     this.config = config;
     this.taskShutdownMs = new TaskConfigJava(config).getShutdownMs();
     this.customMetricsReporter = customMetricsReporters;
     this.processorListener = processorListener;
-    this.jobCoordinator = getJobCoordinator(processorId);
+    this.jobCoordinator = getJobCoordinator();
     this.jobCoordinator.setListener(createJobCoordinatorListener());
   }
 
