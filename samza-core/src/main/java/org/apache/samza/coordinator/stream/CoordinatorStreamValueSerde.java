--- conflicted
+++ resolved
@@ -59,15 +59,12 @@
     } else if (type.equalsIgnoreCase(SetChangelogMapping.TYPE)) {
       SetChangelogMapping changelogMapping = new SetChangelogMapping(message);
       return String.valueOf(changelogMapping.getPartition());
-<<<<<<< HEAD
     } else if (type.equalsIgnoreCase(SetConfig.TYPE)) {
       SetConfig setConfig = new SetConfig(message);
       return setConfig.getConfigValue();
-=======
     } else if (type.equalsIgnoreCase(SetTaskModeMapping.TYPE)) {
       SetTaskModeMapping setTaskModeMapping = new SetTaskModeMapping(message);
       return String.valueOf(setTaskModeMapping.getTaskMode());
->>>>>>> e753e331
     } else {
       throw new SamzaException(String.format("Unknown coordinator stream message type: %s", type));
     }
