/*
 * Licensed to the Apache Software Foundation (ASF) under one
 * or more contributor license agreements.  See the NOTICE file
 * distributed with this work for additional information
 * regarding copyright ownership.  The ASF licenses this file
 * to you under the Apache License, Version 2.0 (the
 * "License"); you may not use this file except in compliance
 * with the License.  You may obtain a copy of the License at
 *
 *   http://www.apache.org/licenses/LICENSE-2.0
 *
 * Unless required by applicable law or agreed to in writing,
 * software distributed under the License is distributed on an
 * "AS IS" BASIS, WITHOUT WARRANTIES OR CONDITIONS OF ANY
 * KIND, either express or implied.  See the License for the
 * specific language governing permissions and limitations
 * under the License.
 */
package org.apache.samza.coordinator;

import org.apache.samza.annotation.InterfaceStability;
import org.apache.samza.config.Config;

@InterfaceStability.Evolving
public interface JobCoordinatorFactory {
  /**
<<<<<<< HEAD
   * Return a new instance of {@link JobCoordinator}
   * @param config Configs relevant for the JobCoordinator TODO: Separate JC related configs into a "JobCoordinatorConfig"
   * @param containerController Controller interface for starting and stopping container. In future, it may simply
   *                            pause the container and add/remove tasks
   * @return {@link JobCoordinator} instance
   */
  JobCoordinator getJobCoordinator(Config config, SamzaContainerController containerController);
=======
   * @param processorId Identifier for {@link org.apache.samza.processor.StreamProcessor} instance
   * @param config Configs relevant for the JobCoordinator TODO: Separate JC related configs into a "JobCoordinatorConfig"
   * @return An instance of IJobCoordinator
   */
  JobCoordinator getJobCoordinator(String processorId, Config config);
>>>>>>> 475b4654
}<|MERGE_RESOLUTION|>--- conflicted
+++ resolved
@@ -24,19 +24,9 @@
 @InterfaceStability.Evolving
 public interface JobCoordinatorFactory {
   /**
-<<<<<<< HEAD
    * Return a new instance of {@link JobCoordinator}
    * @param config Configs relevant for the JobCoordinator TODO: Separate JC related configs into a "JobCoordinatorConfig"
-   * @param containerController Controller interface for starting and stopping container. In future, it may simply
-   *                            pause the container and add/remove tasks
    * @return {@link JobCoordinator} instance
    */
-  JobCoordinator getJobCoordinator(Config config, SamzaContainerController containerController);
-=======
-   * @param processorId Identifier for {@link org.apache.samza.processor.StreamProcessor} instance
-   * @param config Configs relevant for the JobCoordinator TODO: Separate JC related configs into a "JobCoordinatorConfig"
-   * @return An instance of IJobCoordinator
-   */
-  JobCoordinator getJobCoordinator(String processorId, Config config);
->>>>>>> 475b4654
+  JobCoordinator getJobCoordinator(Config config);
 }