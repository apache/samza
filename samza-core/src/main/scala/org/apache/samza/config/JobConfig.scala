--- conflicted
+++ resolved
@@ -112,11 +112,7 @@
 
   // Enables standby tasks
   val STANDBY_TASKS_ENABLED = "job.standbytasks.enabled"
-<<<<<<< HEAD
-  val STANDBY_TASKS_REPLICATION_FACTOR = "job.standbytasks.replicationfactor"
-=======
   val STANDBY_TASKS_REPLICATION_FACTOR = "job.standbytasks.replication.factor"
->>>>>>> 1cac1c8e
   val DEFAULT_STANDBY_TASKS_REPLICATION_FACTOR = 2
 
   // Specify DiagnosticAppender class
