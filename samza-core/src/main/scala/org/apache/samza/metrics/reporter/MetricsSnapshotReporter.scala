/*
 * Licensed to the Apache Software Foundation (ASF) under one
 * or more contributor license agreements.  See the NOTICE file
 * distributed with this work for additional information
 * regarding copyright ownership.  The ASF licenses this file
 * to you under the Apache License, Version 2.0 (the
 * "License"); you may not use this file except in compliance
 * with the License.  You may obtain a copy of the License at
 *
 *   http://www.apache.org/licenses/LICENSE-2.0
 *
 * Unless required by applicable law or agreed to in writing,
 * software distributed under the License is distributed on an
 * "AS IS" BASIS, WITHOUT WARRANTIES OR CONDITIONS OF ANY
 * KIND, either express or implied.  See the License for the
 * specific language governing permissions and limitations
 * under the License.
 */

package org.apache.samza.metrics.reporter

import com.google.common.util.concurrent.ThreadFactoryBuilder
import org.apache.samza.metrics._
import org.apache.samza.serializers.Serializer
import org.apache.samza.system.OutgoingMessageEnvelope
import org.apache.samza.system.SystemProducer
import org.apache.samza.system.SystemStream
<<<<<<< HEAD
import org.apache.samza.util.{Logging, Util}
=======
import org.apache.samza.util.Logging
>>>>>>> c1ea1fda
import java.util.HashMap
import java.util.Map
import java.util.concurrent.Executors
import java.util.concurrent.TimeUnit

import org.apache.samza.config.ShellCommandConfig

import scala.collection.JavaConverters._

/**
 * MetricsSnapshotReporter is a generic metrics reporter that sends metrics to a stream.
 *
 * jobName // my-samza-job
 * jobId // an id that differentiates multiple executions of the same job
 * taskName // container_567890
 * host // eat1-app128.gird
 * version // 0.0.1
  * blacklist // Regex of metrics to ignore when flushing
 */
class MetricsSnapshotReporter(
  producer: SystemProducer,
  out: SystemStream,
  pollingInterval: Int,
  jobName: String,
  jobId: String,
  containerName: String,
  version: String,
  samzaVersion: String,
  host: String,
  serializer: Serializer[MetricsSnapshot] = null,
<<<<<<< HEAD
  partitionKeyName: String,
=======
  blacklist: Option[String],
>>>>>>> c1ea1fda
  clock: () => Long = () => { System.currentTimeMillis }) extends MetricsReporter with Runnable with Logging {

  val execEnvironmentContainerId = Option[String](System.getenv(ShellCommandConfig.ENV_EXECUTION_ENV_CONTAINER_ID)).getOrElse("")

  val executor = Executors.newSingleThreadScheduledExecutor(
    new ThreadFactoryBuilder().setNameFormat("Samza MetricsSnapshotReporter Thread-%d").setDaemon(true).build())
  val resetTime = clock()
  var registries = List[(String, ReadableMetricsRegistry)]()
  var blacklistedMetrics = Set[String]()

  info("got metrics snapshot reporter properties [job name: %s, job id: %s, containerName: %s, version: %s, samzaVersion: %s, host: %s, pollingInterval %s]"
    format (jobName, jobId, containerName, version, samzaVersion, host, pollingInterval))

  val partitionKeyValue = getMetricsReporterStreamPartitionKeyValue(partitionKeyName, jobName, Util.getLocalHost.getHostName)
  info("Using PartitionKey %s = %s" format(partitionKeyName, partitionKeyValue))

  /**
    * Returns the actual value of the partition key, based on the keyName.
    * If specified as "jobname" returns the jobname.
    * If specified as "hostname" returns the hostname,
    * else returns the actual value specified.
    *
    * @param keyName  the desired key name (hostname, jobname, none, or another custom name)
    * @param jobName  the current job name
    * @param hostname the current host name
    */
  def getMetricsReporterStreamPartitionKeyValue(keyName: String, jobName: String, hostname: String) = keyName match {
    case "jobname" => jobName
    case "hostname" => hostname
    case _ => keyName
  }

  def start {
    info("Starting producer.")

    producer.start

    info("Starting reporter timer.")

    executor.scheduleWithFixedDelay(this, 0, pollingInterval, TimeUnit.SECONDS)
  }

  def register(source: String, registry: ReadableMetricsRegistry) {
    registries ::= (source, registry)

    info("Registering %s with producer." format source)

    producer.register(source)
  }

  def stop = {

    // Scheduling an event with 0 delay to ensure flushing of metrics one last time before shutdown
    executor.schedule(this,0, TimeUnit.SECONDS)

    info("Stopping reporter timer.")
    // Allow the scheduled task above to finish, and block for termination (for max 60 seconds)
    executor.shutdown
    executor.awaitTermination(60, TimeUnit.SECONDS)

    info("Stopping producer.")
    producer.stop

    if (!executor.isTerminated) {
      warn("Unable to shutdown reporter timer.")
    }
  }

  def run {
    debug("Begin flushing metrics.")

    for ((source, registry) <- registries) {
      debug("Flushing metrics for %s." format source)

      val metricsMsg = new HashMap[String, Map[String, Object]]

      // metrics
      registry.getGroups.asScala.foreach(group => {
        val groupMsg = new HashMap[String, Object]

        registry.getGroup(group).asScala.foreach {
          case (name, metric) =>
            if (!shouldIgnore(group, name)) {
              metric.visit(new MetricsVisitor {
                // for listGauge the value is returned as a list, which gets serialized
                def listGauge[T](listGauge: ListGauge[T]) = { groupMsg.put(name, listGauge.getValues) }
                def counter(counter: Counter) = groupMsg.put(name, counter.getCount: java.lang.Long)
                def gauge[T](gauge: Gauge[T]) = groupMsg.put(name, gauge.getValue.asInstanceOf[Object])
                def timer(timer: Timer) = groupMsg.put(name, timer.getSnapshot().getAverage(): java.lang.Double)
              })
            }
        }

        // dont emit empty groups
        if(!groupMsg.isEmpty) {
          metricsMsg.put(group, groupMsg)
        }
      })

      val header = new MetricsHeader(jobName, jobId, containerName, execEnvironmentContainerId, source, version, samzaVersion, host, clock(), resetTime)
      val metrics = new Metrics(metricsMsg)

      debug("Flushing metrics for %s to %s with header and map: header=%s, map=%s." format (source, out, header.getAsMap, metrics.getAsMap))

      val metricsSnapshot = new MetricsSnapshot(header, metrics)
      val maybeSerialized = if (serializer != null) {
        serializer.toBytes(metricsSnapshot)
      } else {
        metricsSnapshot
      }

<<<<<<< HEAD
      producer.send(source, new OutgoingMessageEnvelope(out, partitionKeyValue, null, maybeSerialized))
=======
      try {

        producer.send(source, new OutgoingMessageEnvelope(out, host, null, maybeSerialized))
>>>>>>> c1ea1fda

        // Always flush, since we don't want metrics to get batched up.
        producer.flush(source)
      } catch  {
        case e: Exception => error("Exception when flushing metrics for source %s " format(source), e)
      }
    }


    debug("Finished flushing metrics.")
  }


  def shouldIgnore(group: String, metricName: String) = {
    var isBlacklisted = blacklist.isDefined
    val fullMetricName = group + "." + metricName

    if (isBlacklisted && !blacklistedMetrics.contains(fullMetricName)) {
      if (fullMetricName.matches(blacklist.get)) {
        blacklistedMetrics += fullMetricName
        info("Blacklisted metric %s because it matched blacklist regex: %s" format(fullMetricName, blacklist.get))
      } else {
        isBlacklisted = false
      }
    }

    isBlacklisted
  }
}<|MERGE_RESOLUTION|>--- conflicted
+++ resolved
@@ -25,11 +25,7 @@
 import org.apache.samza.system.OutgoingMessageEnvelope
 import org.apache.samza.system.SystemProducer
 import org.apache.samza.system.SystemStream
-<<<<<<< HEAD
 import org.apache.samza.util.{Logging, Util}
-=======
-import org.apache.samza.util.Logging
->>>>>>> c1ea1fda
 import java.util.HashMap
 import java.util.Map
 import java.util.concurrent.Executors
@@ -60,11 +56,8 @@
   samzaVersion: String,
   host: String,
   serializer: Serializer[MetricsSnapshot] = null,
-<<<<<<< HEAD
   partitionKeyName: String,
-=======
   blacklist: Option[String],
->>>>>>> c1ea1fda
   clock: () => Long = () => { System.currentTimeMillis }) extends MetricsReporter with Runnable with Logging {
 
   val execEnvironmentContainerId = Option[String](System.getenv(ShellCommandConfig.ENV_EXECUTION_ENV_CONTAINER_ID)).getOrElse("")
@@ -176,13 +169,8 @@
         metricsSnapshot
       }
 
-<<<<<<< HEAD
-      producer.send(source, new OutgoingMessageEnvelope(out, partitionKeyValue, null, maybeSerialized))
-=======
       try {
-
-        producer.send(source, new OutgoingMessageEnvelope(out, host, null, maybeSerialized))
->>>>>>> c1ea1fda
+        producer.send(source, new OutgoingMessageEnvelope(out, partitionKeyValue, null, maybeSerialized))
 
         // Always flush, since we don't want metrics to get batched up.
         producer.flush(source)
