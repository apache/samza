--- conflicted
+++ resolved
@@ -24,20 +24,6 @@
 import org.apache.samza.util.Logging
 
 /**
-<<<<<<< HEAD
- * Responsible for wiring up Samza's metrics. Given that Samza has a metric
- * registry, we might as well use it. This class takes Samza's application
- * master state, and converts it to metrics.
- */
-class ContainerProcessManagerMetrics(val config: Config,
-  val state: SamzaApplicationState,
-  val registry: ReadableMetricsRegistry,
-  val classLoader: ClassLoader) extends MetricsHelper with Logging {
-
-  val jvm = new JvmMetrics(registry)
-  val reporters =
-    MetricsReporterLoader.getMetricsReporters(config, ContainerProcessManagerMetrics.sourceName, classLoader).asScala
-=======
   * Responsible for wiring up Samza's metrics. Given that Samza has a metric
   * registry, we might as well use it. This class takes Samza's application
   * master state, and converts it to metrics.
@@ -45,7 +31,6 @@
 class ContainerProcessManagerMetrics(val config: Config,
   val state: SamzaApplicationState,
   val registry: ReadableMetricsRegistry) extends MetricsHelper with Logging {
->>>>>>> 1cd1892d
   val clusterManagerConfig = new ClusterManagerConfig(config)
 
   val mRunningContainers = newGauge("running-containers", () => state.runningProcessors.size)
