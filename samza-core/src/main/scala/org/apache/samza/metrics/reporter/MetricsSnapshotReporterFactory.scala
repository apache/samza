/*
 * Licensed to the Apache Software Foundation (ASF) under one
 * or more contributor license agreements.  See the NOTICE file
 * distributed with this work for additional information
 * regarding copyright ownership.  The ASF licenses this file
 * to you under the Apache License, Version 2.0 (the
 * "License"); you may not use this file except in compliance
 * with the License.  You may obtain a copy of the License at
 *
 *   http://www.apache.org/licenses/LICENSE-2.0
 *
 * Unless required by applicable law or agreed to in writing,
 * software distributed under the License is distributed on an
 * "AS IS" BASIS, WITHOUT WARRANTIES OR CONDITIONS OF ANY
 * KIND, either express or implied.  See the License for the
 * specific language governing permissions and limitations
 * under the License.
 */

package org.apache.samza.metrics.reporter

import org.apache.samza.util.{Logging, StreamUtil, Util}
import org.apache.samza.SamzaException
import org.apache.samza.config.{ApplicationConfig, Config, SystemConfig, TaskConfig}
import org.apache.samza.config.JobConfig.Config2Job
import org.apache.samza.config.MetricsConfig.Config2Metrics
import org.apache.samza.config.StreamConfig.Config2Stream
import org.apache.samza.config.SerializerConfig.Config2Serializer
import org.apache.samza.metrics.MetricsReporter
import org.apache.samza.metrics.MetricsReporterFactory
import org.apache.samza.metrics.MetricsRegistryMap
import org.apache.samza.serializers.{MetricsSnapshotSerdeV2, SerdeFactory}
import org.apache.samza.system.SystemFactory
import org.apache.samza.util.ScalaJavaUtil.JavaOptionals

class MetricsSnapshotReporterFactory extends MetricsReporterFactory with Logging {
  def getMetricsReporter(name: String, containerName: String, config: Config): MetricsReporter = {
    info("Creating new metrics snapshot reporter.")

    val jobName = config
      .getName
      .getOrElse(throw new SamzaException("Job name must be defined in config."))

    val jobId = config
      .getJobId

<<<<<<< HEAD
    val version =
      try {
        val taskConfig = new TaskConfig(config)
        val taskClass = Option(new ApplicationConfig(config).getAppClass)
          .orElse(JavaOptionals.toRichOptional(taskConfig.getTaskClass).toOption)
          .get
        Option(Class.forName(taskClass).getPackage.getImplementationVersion).get
      } catch {
        case e: Exception => {
          warn("Unable to find implementation version in jar's meta info. Defaulting to 0.0.1.")
          "0.0.1"
        }
      }

    val samzaVersion = Option(classOf[MetricsSnapshotReporterFactory].getPackage.getImplementationVersion)
      .getOrElse({
        warn("Unable to find implementation samza version in jar's meta info. Defaulting to 0.0.1.")
        "0.0.1"
      })

=======
>>>>>>> 3b87fbd2
    val metricsSystemStreamName = config
      .getMetricsSnapshotReporterStream(name)
      .getOrElse(throw new SamzaException("No metrics stream defined in config."))

    val systemStream = StreamUtil.getSystemStreamFromNames(metricsSystemStreamName)

    info("Got system stream %s." format systemStream)

    val systemName = systemStream.getSystem

    val systemConfig = new SystemConfig(config)
    val systemFactoryClassName = JavaOptionals.toRichOptional(systemConfig.getSystemFactory(systemName)).toOption
      .getOrElse(throw new SamzaException("Trying to fetch system factory for system %s, which isn't defined in config." format systemName))

    val systemFactory = Util.getObj(systemFactoryClassName, classOf[SystemFactory])

    info("Got system factory %s." format systemFactory)

    val registry = new MetricsRegistryMap

    val producer = systemFactory.getProducer(systemName, config, registry)

    info("Got producer %s." format producer)

    val streamSerdeName = config.getStreamMsgSerde(systemStream)
    val systemSerdeName = JavaOptionals.toRichOptional(systemConfig.getSystemMsgSerde(systemName)).toOption
    val serdeName = streamSerdeName.getOrElse(systemSerdeName.getOrElse(null))
    val serde = if (serdeName != null) {
      config.getSerdeClass(serdeName) match {
        case Some(serdeClassName) =>
          Util.getObj(serdeClassName, classOf[SerdeFactory[MetricsSnapshot]]).getSerde(serdeName, config)
        case _ => null
      }
    } else {
      new MetricsSnapshotSerdeV2
    }

    info("Got serde %s." format serde)

    val pollingInterval: Int = config
      .getMetricsSnapshotReporterInterval(name)

    info("Setting polling interval to %d" format pollingInterval)

    val blacklist = config.getMetricsSnapshotReporterBlacklist(name)
    info("Setting blacklist to %s" format blacklist)

    val reporter = new MetricsSnapshotReporter(
      producer,
      systemStream,
      pollingInterval,
      jobName,
      jobId,
      containerName,
      Util.getTaskClassVersion(config),
      Util.getSamzaVersion(),
      Util.getLocalHost.getHostName,
      serde, blacklist)

    reporter.register(this.getClass.getSimpleName.toString, registry)

    reporter
  }
}<|MERGE_RESOLUTION|>--- conflicted
+++ resolved
@@ -44,29 +44,6 @@
     val jobId = config
       .getJobId
 
-<<<<<<< HEAD
-    val version =
-      try {
-        val taskConfig = new TaskConfig(config)
-        val taskClass = Option(new ApplicationConfig(config).getAppClass)
-          .orElse(JavaOptionals.toRichOptional(taskConfig.getTaskClass).toOption)
-          .get
-        Option(Class.forName(taskClass).getPackage.getImplementationVersion).get
-      } catch {
-        case e: Exception => {
-          warn("Unable to find implementation version in jar's meta info. Defaulting to 0.0.1.")
-          "0.0.1"
-        }
-      }
-
-    val samzaVersion = Option(classOf[MetricsSnapshotReporterFactory].getPackage.getImplementationVersion)
-      .getOrElse({
-        warn("Unable to find implementation samza version in jar's meta info. Defaulting to 0.0.1.")
-        "0.0.1"
-      })
-
-=======
->>>>>>> 3b87fbd2
     val metricsSystemStreamName = config
       .getMetricsSnapshotReporterStream(name)
       .getOrElse(throw new SamzaException("No metrics stream defined in config."))
