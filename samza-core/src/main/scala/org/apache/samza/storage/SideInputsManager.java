--- conflicted
+++ resolved
@@ -497,8 +497,6 @@
     return true;
   }
 
-<<<<<<< HEAD
-=======
   /**
    * Decorated {@link RunLoopConfig} used for side inputs flow in samza. The properties of {@link RunLoop} for side
    * input use case is as follows
@@ -507,7 +505,6 @@
    *   2. Side input tasks don't have any windows. We only allow users to plugin process functions
    *   3. Commits are synchronous as we need to ensure data integrity upon state flushes
    */
->>>>>>> aeeaf0b9
   private static class SideInputRunLoopConfig extends RunLoopConfig {
 
     public SideInputRunLoopConfig(Config config) {
