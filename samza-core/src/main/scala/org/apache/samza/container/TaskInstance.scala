/*
 * Licensed to the Apache Software Foundation (ASF) under one
 * or more contributor license agreements.  See the NOTICE file
 * distributed with this work for additional information
 * regarding copyright ownership.  The ASF licenses this file
 * to you under the Apache License, Version 2.0 (the
 * "License"); you may not use this file except in compliance
 * with the License.  You may obtain a copy of the License at
 *
 *   http://www.apache.org/licenses/LICENSE-2.0
 *
 * Unless required by applicable law or agreed to in writing,
 * software distributed under the License is distributed on an
 * "AS IS" BASIS, WITHOUT WARRANTIES OR CONDITIONS OF ANY
 * KIND, either express or implied.  See the License for the
 * specific language governing permissions and limitations
 * under the License.
 */

package org.apache.samza.container


import java.util.{Collections, Objects, Optional}
import java.util.concurrent.{CompletableFuture, ExecutorService, ScheduledExecutorService, Semaphore, TimeUnit}
import org.apache.samza.SamzaException
import org.apache.samza.checkpoint.kafka.{KafkaChangelogSSPOffset, KafkaStateCheckpointMarker}
import org.apache.samza.checkpoint.{CheckpointId, CheckpointV1, CheckpointV2, OffsetManager}
import org.apache.samza.config.{Config, StreamConfig, TaskConfig}
import org.apache.samza.context._
import org.apache.samza.job.model.{JobModel, TaskModel}
import org.apache.samza.scheduler.{CallbackSchedulerImpl, EpochTimeScheduler, ScheduledCallback}
import org.apache.samza.storage.kv.KeyValueStore
import org.apache.samza.storage.{ContainerStorageManager, TaskStorageCommitManager}
import org.apache.samza.system._
import org.apache.samza.table.TableManager
import org.apache.samza.task._
import org.apache.samza.util.ScalaJavaUtil.JavaOptionals.toRichOptional
import org.apache.samza.util.{Logging, ScalaJavaUtil}

import java.util
import java.util.concurrent.atomic.AtomicReference
import java.util.function.BiConsumer
import java.util.function.Function
import scala.collection.JavaConversions._
import scala.collection.JavaConverters._
import scala.collection.{JavaConverters, Map}

class TaskInstance(
  val task: Any,
  taskModel: TaskModel,
  val metrics: TaskInstanceMetrics,
  systemAdmins: SystemAdmins,
  consumerMultiplexer: SystemConsumers,
  collector: TaskInstanceCollector,
  override val offsetManager: OffsetManager = new OffsetManager,
  commitManager: TaskStorageCommitManager = null,
  containerStorageManager: ContainerStorageManager = null,
  tableManager: TableManager = null,
  val systemStreamPartitions: java.util.Set[SystemStreamPartition] = Collections.emptySet(),
  val exceptionHandler: TaskInstanceExceptionHandler = new TaskInstanceExceptionHandler,
  jobModel: JobModel = null,
  streamMetadataCache: StreamMetadataCache = null,
  inputStreamMetadata: Map[SystemStream, SystemStreamMetadata] = Map(),
  timerExecutor: ScheduledExecutorService = null,
  commitThreadPool: ExecutorService = null,
  jobContext: JobContext,
  containerContext: ContainerContext,
  applicationContainerContextOption: Option[ApplicationContainerContext],
  applicationTaskContextFactoryOption: Option[ApplicationTaskContextFactory[ApplicationTaskContext]],
  externalContextOption: Option[ExternalContext]) extends Logging with RunLoopTask {

  val taskName: TaskName = taskModel.getTaskName
  val isInitableTask = task.isInstanceOf[InitableTask]
  val isEndOfStreamListenerTask = task.isInstanceOf[EndOfStreamListenerTask]
  val isClosableTask = task.isInstanceOf[ClosableTask]

  override val isWindowableTask = task.isInstanceOf[WindowableTask]

  override val epochTimeScheduler: EpochTimeScheduler = EpochTimeScheduler.create(timerExecutor)

  private val kvStoreSupplier = ScalaJavaUtil.toJavaFunction(
    (storeName: String) => {
      if (containerStorageManager != null) {
        val storeOption = containerStorageManager.getStore(taskName, storeName).toOption
        if (storeOption.isDefined) storeOption.get.asInstanceOf[KeyValueStore[_, _]] else null
      } else {
        null
      }
    })
  private val taskContext = new TaskContextImpl(taskModel, metrics.registry, kvStoreSupplier, tableManager,
    new CallbackSchedulerImpl(epochTimeScheduler), offsetManager, jobModel, streamMetadataCache)
  // need separate field for this instead of using it through Context, since Context throws an exception if it is null
  private val applicationTaskContextOption = applicationTaskContextFactoryOption
    .map(_.create(externalContextOption.orNull, jobContext, containerContext, taskContext,
      applicationContainerContextOption.orNull))
  val context = new ContextImpl(jobContext, containerContext, taskContext,
    Optional.ofNullable(applicationContainerContextOption.orNull),
    Optional.ofNullable(applicationTaskContextOption.orNull), Optional.ofNullable(externalContextOption.orNull))

  // store the (ssp -> if this ssp has caught up) mapping. "caught up"
  // means the same ssp in other taskInstances have the same offset as
  // the one here.
  var ssp2CaughtupMapping: scala.collection.mutable.Map[SystemStreamPartition, Boolean] =
    scala.collection.mutable.Map[SystemStreamPartition, Boolean]()
  systemStreamPartitions.foreach(ssp2CaughtupMapping += _ -> false)

  private val config: Config = jobContext.getConfig
  val taskConfig = new TaskConfig(config)

  val streamConfig: StreamConfig = new StreamConfig(config)
  override val intermediateStreams: java.util.Set[String] = JavaConverters.setAsJavaSetConverter(streamConfig.getStreamIds.filter(streamConfig.getIsIntermediateStream)).asJava

  val streamsToDeleteCommittedMessages: Set[String] = streamConfig.getStreamIds.filter(streamConfig.getDeleteCommittedMessages).map(streamConfig.getPhysicalName).toSet

  val checkpointWriteVersions = new TaskConfig(config).getCheckpointWriteVersions

  @volatile var lastCommitStartTimeMs = System.currentTimeMillis()
<<<<<<< HEAD
  @volatile var numSkippedCommits = 0
=======
>>>>>>> c117a685
  val commitMaxDelayMs = taskConfig.getCommitMaxDelayMs
  val commitTimeoutMs = taskConfig.getCommitTimeoutMs
  val commitInProgress = new Semaphore(1)
  val commitException = new AtomicReference[Exception]()

  def registerOffsets {
    debug("Registering offsets for taskName: %s" format taskName)
    offsetManager.register(taskName, systemStreamPartitions)
  }

  def startTableManager {
    if (tableManager != null) {
      debug("Starting table manager for taskName: %s" format taskName)

      tableManager.init(context)
    } else {
      debug("Skipping table manager initialization for taskName: %s" format taskName)
    }
  }

  def initTask {
    initCaughtUpMapping()

    if (commitManager != null) {
      debug("Starting commit manager for taskName: %s" format taskName)

      commitManager.init()
    } else {
      debug("Skipping commit manager initialization for taskName: %s" format taskName)
    }

    if (offsetManager != null) {
      val checkpoint = offsetManager.getLastTaskCheckpoint(taskName)
      // Only required for checkpointV2
      if (checkpoint != null && checkpoint.getVersion == 2) {
        val checkpointV2 = checkpoint.asInstanceOf[CheckpointV2]
        // call cleanUp on backup managers in case the container previously failed during commit
        // before completing this step

        // WARNING: cleanUp is NOT optional with blob stores since this is where we reset the TTL for
        // tracked blobs. if this TTL reset is skipped, some of the blobs retained by future commits may
        // be deleted in the background by the blob store, leading to data loss.
        debug("Cleaning up stale state from previous run for taskName: %s" format taskName)
        commitManager.cleanUp(checkpointV2.getCheckpointId, checkpointV2.getStateCheckpointMarkers)
      }
    }

    if (taskConfig.getTransactionalStateRestoreEnabled() && taskConfig.getCommitMs > 0) {
      debug("Committing immediately on startup for taskName: %s so that the trimmed changelog " +
        "messages will be sealed in a checkpoint" format taskName)
      commit
    }

    if (isInitableTask) {
      debug("Initializing task for taskName: %s" format taskName)

      task.asInstanceOf[InitableTask].init(context)
    } else {
      debug("Skipping task initialization for taskName: %s" format taskName)
    }
    applicationTaskContextOption.foreach(applicationTaskContext => {
      debug("Starting application-defined task context for taskName: %s" format taskName)
      applicationTaskContext.start()
    })
  }

  def registerProducers {
    debug("Registering producers for taskName: %s" format taskName)

    collector.register
  }

  /**
    * Computes the starting offset for the partitions assigned to the task and registers them with the underlying {@see SystemConsumers}.
    *
    * Starting offset for a partition of the task is computed in the following manner:
    *
    * 1. If a startpoint exists for a task, system stream partition and it resolves to a offset, then the resolved offset is used as the starting offset.
    * 2. Else, the checkpointed offset for the system stream partition is used as the starting offset.
    */
  def registerConsumers() {
    debug("Registering consumers for taskName: %s" format taskName)
    systemStreamPartitions.foreach(systemStreamPartition => {
      val startingOffset: String = getStartingOffset(systemStreamPartition)
      consumerMultiplexer.register(systemStreamPartition, startingOffset)
      metrics.addOffsetGauge(systemStreamPartition, () => offsetManager.getLastProcessedOffset(taskName, systemStreamPartition).orNull)
    })
  }

  def process(envelope: IncomingMessageEnvelope, coordinator: ReadableCoordinator,
    callbackFactory: TaskCallbackFactory) {
    metrics.processes.inc

    val incomingMessageSsp = envelope.getSystemStreamPartition

    if (!ssp2CaughtupMapping.getOrElse(incomingMessageSsp,
      throw new SamzaException(incomingMessageSsp + " is not registered!"))) {
      checkCaughtUp(envelope)
    }

    if (ssp2CaughtupMapping(incomingMessageSsp)) {
      metrics.messagesActuallyProcessed.inc

      // TODO BLOCKER pmaheshw reenable after demo
//      trace("Processing incoming message envelope for taskName: %s SSP: %s offset: %s"
//        format (taskName, incomingMessageSsp, envelope.getOffset))

      exceptionHandler.maybeHandle {
        val callback = callbackFactory.createCallback()
        task.asInstanceOf[AsyncStreamTask].processAsync(envelope, collector, coordinator, callback)
      }
    }
  }

  def endOfStream(coordinator: ReadableCoordinator): Unit = {
    if (isEndOfStreamListenerTask) {
      exceptionHandler.maybeHandle {
        task.asInstanceOf[EndOfStreamListenerTask].onEndOfStream(collector, coordinator)
      }
    }
  }

  def window(coordinator: ReadableCoordinator) {
    if (isWindowableTask) {
      trace("Windowing for taskName: %s" format taskName)

      metrics.windows.inc

      exceptionHandler.maybeHandle {
        task.asInstanceOf[WindowableTask].window(collector, coordinator)
      }
    }
  }

  def scheduler(coordinator: ReadableCoordinator) {
    trace("Scheduler for taskName: %s" format taskName)

    exceptionHandler.maybeHandle {
      epochTimeScheduler.removeReadyTimers().entrySet().foreach { entry =>
        entry.getValue.asInstanceOf[ScheduledCallback[Any]].onCallback(entry.getKey.getKey, collector, coordinator)
      }
    }
  }

  def commit {
<<<<<<< HEAD
    // TODO BLOCKER pmaheshw add tests.
=======
>>>>>>> c117a685
    // ensure that only one commit (including sync and async phases) is ever in progress for a task.

    val commitStartNs = System.nanoTime()
    // first check if there were any unrecoverable errors during the async stage of the pending commit
    // and if so, shut down the container.
    if (commitException.get() != null) {
      throw new SamzaException("Unrecoverable error during pending commit for taskName: %s." format taskName,
        commitException.get())
    }

    // if no commit is in progress for this task, continue with this commit.
    // if a previous commit is in progress but less than {@code task.commit.max.delay.ms}
    // have elapsed since it started, skip this commit request.
    // if more time has elapsed than that, block this commit until the previous commit
    // is complete, then continue with this commit.
    if (!commitInProgress.tryAcquire()) {
      val timeSinceLastCommit = System.currentTimeMillis() - lastCommitStartTimeMs
      if (timeSinceLastCommit < commitMaxDelayMs) {
        info("Skipping commit for taskName: %s since another commit is in progress. " +
          "%s ms have elapsed since the pending commit started." format (taskName, timeSinceLastCommit))
<<<<<<< HEAD
        metrics.asyncCommitSkipped.set(numSkippedCommits + 1)
=======
        metrics.commitsSkipped.set(metrics.commitsSkipped.getValue + 1)
>>>>>>> c117a685
        return
      } else {
        warn("Blocking processing for taskName: %s until in-flight commit is complete. " +
          "%s ms have elapsed since the pending commit started, " +
          "which is greater than the max allowed commit delay: %s."
          format (taskName, timeSinceLastCommit, commitMaxDelayMs))

        if (!commitInProgress.tryAcquire(commitTimeoutMs, TimeUnit.MILLISECONDS)) {
          val timeSinceLastCommit = System.currentTimeMillis() - lastCommitStartTimeMs
          throw new SamzaException("Timeout waiting for pending commit for taskName: %s to finish. " +
            "%s ms have elapsed since the pending commit started. Max allowed commit delay is %s ms " +
            "and commit timeout beyond that is %s ms" format (taskName, timeSinceLastCommit,
            commitMaxDelayMs, commitTimeoutMs))
        }
      }
    }
    // at this point the permit for semaphore has been acquired, proceed with commit.
    // the first part of the commit needs to be exclusive with processing, so do it on the caller thread.
    lastCommitStartTimeMs = System.currentTimeMillis()

    metrics.commits.inc
    val checkpointId = CheckpointId.create()

    debug("Starting sync stage of commit for taskName: %s checkpointId: %s" format (taskName, checkpointId))

    val inputOffsets = offsetManager.getLastProcessedOffsets(taskName)
    trace("Got last processed input offsets for taskName: %s checkpointId: %s as: %s"
      format(taskName, checkpointId, inputOffsets))

    trace("Flushing producers for taskName: %s checkpointId: %s" format (taskName, checkpointId))
    // Flushes output, checkpoint and changelog producers
    collector.flush

    if (tableManager != null) {
      trace("Flushing tables for taskName: %s checkpointId: %s" format (taskName, checkpointId))
      tableManager.flush()
    }

    // create a synchronous snapshot of stores for commit
    debug("Creating synchronous state store snapshots for taskName: %s checkpointId: %s"
      format (taskName, checkpointId))
    val snapshotStartTimeNs = System.nanoTime()
    val snapshotSCMs = commitManager.snapshot(checkpointId)
<<<<<<< HEAD

=======
>>>>>>> c117a685
    metrics.snapshotNs.update(System.nanoTime() - snapshotStartTimeNs)
    trace("Got synchronous snapshot SCMs for taskName: %s checkpointId: %s as: %s "
      format(taskName, checkpointId, snapshotSCMs))

    debug("Submitting async stage of commit for taskName: %s checkpointId: %s for execution"
      format (taskName, checkpointId))
<<<<<<< HEAD
=======
    val asyncStageStartNs = System.nanoTime()
>>>>>>> c117a685
    // rest of the commit can happen asynchronously and concurrently with processing.
    // schedule it on the commit executor and return. submitted runnable releases the
    // commit semaphore permit when this commit is complete.
    commitThreadPool.submit(new Runnable {
      override def run(): Unit = {
        debug("Starting async stage of commit for taskName: %s checkpointId: %s" format (taskName, checkpointId))

        try {
          val uploadStartTimeNs = System.nanoTime()
          val uploadSCMsFuture = commitManager.upload(checkpointId, snapshotSCMs)
<<<<<<< HEAD

=======
>>>>>>> c117a685
          uploadSCMsFuture.whenComplete(new BiConsumer[util.Map[String, util.Map[String, String]], Throwable] {
            override def accept(t: util.Map[String, util.Map[String, String]], throwable: Throwable): Unit = {
              if (throwable == null) {
                metrics.asyncUploadNs.update(System.nanoTime() - uploadStartTimeNs)
<<<<<<< HEAD
                metrics.asyncUploadsCompleted.inc()
              } else {
                debug("Commit upload did not complete successfully for taskName: %s checkpointId: %s with error msg: %s"
=======
              } else {
                warn("Commit upload did not complete successfully for taskName: %s checkpointId: %s with error msg: %s"
                  format (taskName, checkpointId, throwable.getMessage))
              }
            }
          })

          // explicit types required to make scala compiler happy
          val checkpointWriteFuture: CompletableFuture[util.Map[String, util.Map[String, String]]] =
            uploadSCMsFuture.thenApplyAsync(writeCheckpoint(checkpointId, inputOffsets), commitThreadPool)

          val cleanupStartTimeNs = System.nanoTime()
          val cleanUpFuture: CompletableFuture[Void] =
            checkpointWriteFuture.thenComposeAsync(cleanUp(checkpointId), commitThreadPool)
          cleanUpFuture.whenComplete(new BiConsumer[Void, Throwable] {
            override def accept(v: Void, throwable: Throwable): Unit = {
              if (throwable == null) {
                metrics.asyncCleanupNs.update(System.nanoTime() - cleanupStartTimeNs)
              } else {
                warn("Commit cleanup did not complete successfully for taskName: %s checkpointId: %s with error msg: %s"
>>>>>>> c117a685
                  format (taskName, checkpointId, throwable.getMessage))
              }
            }
          })

<<<<<<< HEAD
          // explicit types required to make scala compiler happy
          val checkpointWriteFuture: CompletableFuture[util.Map[String, util.Map[String, String]]] =
            uploadSCMsFuture.thenApplyAsync(writeCheckpoint(checkpointId, inputOffsets), commitThreadPool)

          val cleanUpFuture: CompletableFuture[Void] =
            checkpointWriteFuture.thenComposeAsync(cleanUp(checkpointId), commitThreadPool)

          val trimFuture = cleanUpFuture.thenRunAsync(
            trim(checkpointId, inputOffsets), commitThreadPool)

          trimFuture.whenCompleteAsync(handleCompletion(checkpointId, commitStartNs), commitThreadPool)
        } catch {
          case t: Throwable => handleCompletion(checkpointId, commitStartNs).accept(null, t)
        }
      }
    })

    debug("Finishing sync stage of commit for taskName: %s checkpointId: %s" format (taskName, checkpointId))
  }

  private def writeCheckpoint(checkpointId: CheckpointId, inputOffsets: util.Map[SystemStreamPartition, String]) = {
    new Function[util.Map[String, util.Map[String, String]], util.Map[String, util.Map[String, String]]]() {
      override def apply(uploadSCMs: util.Map[String, util.Map[String, String]]) = {
        trace("Got asynchronous upload SCMs for taskName: %s checkpointId: %s as: %s "
          format(taskName, checkpointId, uploadSCMs))

        debug("Creating and writing checkpoints for taskName: %s checkpointId: %s" format (taskName, checkpointId))
        checkpointWriteVersions.foreach(checkpointWriteVersion => {
          val checkpoint = if (checkpointWriteVersion == 1) {
            // build CheckpointV1 with KafkaChangelogSSPOffset for backwards compatibility
            val allCheckpointOffsets = new util.HashMap[SystemStreamPartition, String]()
            allCheckpointOffsets.putAll(inputOffsets)
            val newestChangelogOffsets = KafkaStateCheckpointMarker.scmsToSSPOffsetMap(uploadSCMs)
            newestChangelogOffsets.foreach { case (ssp, newestOffsetOption) =>
              val offset = new KafkaChangelogSSPOffset(checkpointId, newestOffsetOption.orNull).toString
              allCheckpointOffsets.put(ssp, offset)
            }
            new CheckpointV1(allCheckpointOffsets)
          } else if (checkpointWriteVersion == 2) {
            new CheckpointV2(checkpointId, inputOffsets, uploadSCMs)
          } else {
            throw new SamzaException("Unsupported checkpoint write version: " + checkpointWriteVersion)
          }

          trace("Writing checkpoint for taskName: %s checkpointId: %s as: %s"
            format(taskName, checkpointId, checkpoint))

          // Write input offsets and state checkpoint markers to task store and checkpoint directories
          commitManager.writeCheckpointToStoreDirectories(checkpoint)

          // Write input offsets and state checkpoint markers to the checkpoint topic atomically
          offsetManager.writeCheckpoint(taskName, checkpoint)
        })

=======
          val trimFuture = cleanUpFuture.thenRunAsync(
            trim(checkpointId, inputOffsets), commitThreadPool)

          trimFuture.whenCompleteAsync(handleCompletion(checkpointId, commitStartNs, asyncStageStartNs), commitThreadPool)
        } catch {
          case t: Throwable => handleCompletion(checkpointId, commitStartNs, asyncStageStartNs).accept(null, t)
        }
      }
    })

    metrics.commitSyncNs.update(System.nanoTime() - commitStartNs)
    debug("Finishing sync stage of commit for taskName: %s checkpointId: %s" format (taskName, checkpointId))
  }

  private def writeCheckpoint(checkpointId: CheckpointId, inputOffsets: util.Map[SystemStreamPartition, String]) = {
    new Function[util.Map[String, util.Map[String, String]], util.Map[String, util.Map[String, String]]]() {
      override def apply(uploadSCMs: util.Map[String, util.Map[String, String]]) = {
        trace("Got asynchronous upload SCMs for taskName: %s checkpointId: %s as: %s "
          format(taskName, checkpointId, uploadSCMs))

        debug("Creating and writing checkpoints for taskName: %s checkpointId: %s" format (taskName, checkpointId))
        checkpointWriteVersions.foreach(checkpointWriteVersion => {
          val checkpoint = if (checkpointWriteVersion == 1) {
            // build CheckpointV1 with KafkaChangelogSSPOffset for backwards compatibility
            val allCheckpointOffsets = new util.HashMap[SystemStreamPartition, String]()
            allCheckpointOffsets.putAll(inputOffsets)
            val newestChangelogOffsets = KafkaStateCheckpointMarker.scmsToSSPOffsetMap(uploadSCMs)
            newestChangelogOffsets.foreach { case (ssp, newestOffsetOption) =>
              val offset = new KafkaChangelogSSPOffset(checkpointId, newestOffsetOption.orNull).toString
              allCheckpointOffsets.put(ssp, offset)
            }
            new CheckpointV1(allCheckpointOffsets)
          } else if (checkpointWriteVersion == 2) {
            new CheckpointV2(checkpointId, inputOffsets, uploadSCMs)
          } else {
            throw new SamzaException("Unsupported checkpoint write version: " + checkpointWriteVersion)
          }

          trace("Writing checkpoint for taskName: %s checkpointId: %s as: %s"
            format(taskName, checkpointId, checkpoint))

          // Write input offsets and state checkpoint markers to task store and checkpoint directories
          commitManager.writeCheckpointToStoreDirectories(checkpoint)

          // Write input offsets and state checkpoint markers to the checkpoint topic atomically
          offsetManager.writeCheckpoint(taskName, checkpoint)
        })

>>>>>>> c117a685
        uploadSCMs
      }
    }
  }

  private def cleanUp(checkpointId: CheckpointId) = {
    new Function[util.Map[String, util.Map[String, String]], CompletableFuture[Void]] {
      override def apply(uploadSCMs: util.Map[String, util.Map[String, String]]): CompletableFuture[Void] = {
        // Perform cleanup on unused checkpoints
        debug("Cleaning up old checkpoint state for taskName: %s checkpointId: %s" format(taskName, checkpointId))
        try {
          commitManager.cleanUp(checkpointId, uploadSCMs)
        } catch {
          case e: Exception =>
            // WARNING: cleanUp is NOT optional with blob stores since this is where we reset the TTL for
            // tracked blobs. if this TTL reset is skipped, some of the blobs retained by future commits may
            // be deleted in the background by the blob store, leading to data loss.
            throw new SamzaException(
              "Failed to remove old checkpoint state for taskName: %s checkpointId: %s."
                format(taskName, checkpointId), e)
        }
      }
    }
  }

  private def trim(checkpointId: CheckpointId, inputOffsets: util.Map[SystemStreamPartition, String]) = {
    new Runnable {
      override def run(): Unit = {
        trace("Deleting committed input offsets from intermediate topics for taskName: %s checkpointId: %s"
          format (taskName, checkpointId))
        inputOffsets.asScala
          .filter { case (ssp, _) => streamsToDeleteCommittedMessages.contains(ssp.getStream) } // Only delete data of intermediate streams
          .groupBy { case (ssp, _) => ssp.getSystem }
          .foreach { case (systemName: String, offsets: Map[SystemStreamPartition, String]) =>
            systemAdmins.getSystemAdmin(systemName).deleteMessages(offsets.asJava)
          }
      }
    }
  }

<<<<<<< HEAD
  private def handleCompletion(checkpointId: CheckpointId, commitStartNs: Long) = {
=======
  private def handleCompletion(checkpointId: CheckpointId, commitStartNs: Long, asyncStageStartNs: Long) = {
>>>>>>> c117a685
    new BiConsumer[Void, Throwable] {
      override def accept(v: Void, e: Throwable): Unit = {
        try {
          debug("%s finishing async stage of commit for taskName: %s checkpointId: %s."
            format (if (e == null) "Successfully" else "Unsuccessfully", taskName, checkpointId))
          if (e != null) {
            val exception = new SamzaException("Unrecoverable error during async stage of commit " +
              "for taskName: %s checkpointId: %s" format(taskName, checkpointId), e)
            val exceptionSet = commitException.compareAndSet(null, exception)
            if (!exceptionSet) {
              // should never happen because there should be at most one async stage of commit in progress
              // for a task and another one shouldn't be schedule if the previous one failed. throw a new
              // exception on the caller thread for logging and debugging if this happens.
              error("Should not have encountered a non-null saved exception during async stage of " +
                "commit for taskName: %s checkpointId: %s" format(taskName, checkpointId), commitException.get())
              error("New exception during async stage of commit for taskName: %s checkpointId: %s"
                format(taskName, checkpointId), exception)
              throw new SamzaException("Should not have encountered a non-null saved exception " +
                "during async stage of commit for taskName: %s checkpointId: %s. New exception logged above. " +
                "Saved exception under Caused By.", commitException.get())
            }
          } else {
<<<<<<< HEAD
            metrics.commitNs.update(System.nanoTime() - commitStartNs)
            // reset the numbers skipped commits for the current commit
            numSkippedCommits = 0
            metrics.asyncCommitSkipped.set(numSkippedCommits)
=======
            metrics.commitAsyncNs.update(System.nanoTime() - asyncStageStartNs)
            metrics.commitNs.update(System.nanoTime() - commitStartNs)
>>>>>>> c117a685
          }
        } finally {
          // release the permit indicating that previous commit is complete.
          commitInProgress.release()
        }
      }
    }
  }

  def shutdownTask {
    if (commitManager != null) {
      debug("Shutting down commit manager for taskName: %s" format taskName)
      commitManager.close()
    } else {
      debug("Skipping commit manager shutdown for taskName: %s" format taskName)
    }
    applicationTaskContextOption.foreach(applicationTaskContext => {
      debug("Stopping application-defined task context for taskName: %s" format taskName)
      applicationTaskContext.stop()
    })
    if (task.isInstanceOf[ClosableTask]) {
      debug("Shutting down stream task for taskName: %s" format taskName)

      task.asInstanceOf[ClosableTask].close
    } else {
      debug("Skipping stream task shutdown for taskName: %s" format taskName)
    }
  }

  def shutdownTableManager {
    if (tableManager != null) {
      debug("Shutting down table manager for taskName: %s" format taskName)

      tableManager.close
    } else {
      debug("Skipping table manager shutdown for taskName: %s" format taskName)
    }
  }

  override def toString() = "TaskInstance for class %s and taskName %s." format (task.getClass.getName, taskName)

  def toDetailedString() = "TaskInstance [taskName = %s, windowable=%s, closable=%s endofstreamlistener=%s]" format
    (taskName, isWindowableTask, isClosableTask, isEndOfStreamListenerTask)

  /**
   * From the envelope, check if this SSP has caught up with the starting offset of the SSP
   * in this TaskInstance. If the offsets are not comparable, default to true, which means
   * it's already caught up.
   */
  private def checkCaughtUp(envelope: IncomingMessageEnvelope) = {
    val incomingMessageSsp = envelope.getSystemStreamPartition

    if (IncomingMessageEnvelope.END_OF_STREAM_OFFSET.equals(envelope.getOffset)) {
      ssp2CaughtupMapping(incomingMessageSsp) = true
    } else {
      systemAdmins match {
        case null => {
          warn("systemAdmin is null. Set all SystemStreamPartitions to caught-up")
          ssp2CaughtupMapping(incomingMessageSsp) = true
        }
        case others => {
          val startingOffset = getStartingOffset(incomingMessageSsp)

          val system = incomingMessageSsp.getSystem
          others.getSystemAdmin(system).offsetComparator(envelope.getOffset, startingOffset) match {
            case null => {
              info("offsets in " + system + " is not comparable. Set all SystemStreamPartitions to caught-up")
              ssp2CaughtupMapping(incomingMessageSsp) = true // not comparable
            }
            case result => {
              if (result >= 0) {
                info(incomingMessageSsp.toString + " has caught up.")
                ssp2CaughtupMapping(incomingMessageSsp) = true
              }
            }
          }
        }
      }
    }
  }

  /**
    * Check each partition assigned to the task is caught to the last offset
    */
  def initCaughtUpMapping() {
    if (inputStreamMetadata != null && inputStreamMetadata.nonEmpty) {
      systemStreamPartitions.foreach(ssp => {
        if (inputStreamMetadata.contains(ssp.getSystemStream)) {
          val partitionMetadata = inputStreamMetadata(ssp.getSystemStream)
            .getSystemStreamPartitionMetadata.get(ssp.getPartition)

          val upcomingOffset = partitionMetadata.getUpcomingOffset
          val startingOffset = offsetManager.getStartingOffset(taskName, ssp)
            .getOrElse(throw new SamzaException("No offset defined for SystemStreamPartition: %s" format ssp))

          // Mark ssp to be caught up if the starting offset is already the
          // upcoming offset, meaning the task has consumed all the messages
          // in this partition before and waiting for the future incoming messages.
          if(Objects.equals(upcomingOffset, startingOffset)) {
            ssp2CaughtupMapping(ssp) = true
          }
        }
      })
    }
  }

  private def getStartingOffset(systemStreamPartition: SystemStreamPartition) = {
    val offset = offsetManager.getStartingOffset(taskName, systemStreamPartition)
    val startingOffset = offset.getOrElse(
      throw new SamzaException("No offset defined for SystemStreamPartition: %s" format systemStreamPartition))

    startingOffset
  }
}<|MERGE_RESOLUTION|>--- conflicted
+++ resolved
@@ -115,10 +115,6 @@
   val checkpointWriteVersions = new TaskConfig(config).getCheckpointWriteVersions
 
   @volatile var lastCommitStartTimeMs = System.currentTimeMillis()
-<<<<<<< HEAD
-  @volatile var numSkippedCommits = 0
-=======
->>>>>>> c117a685
   val commitMaxDelayMs = taskConfig.getCommitMaxDelayMs
   val commitTimeoutMs = taskConfig.getCommitTimeoutMs
   val commitInProgress = new Semaphore(1)
@@ -264,10 +260,6 @@
   }
 
   def commit {
-<<<<<<< HEAD
-    // TODO BLOCKER pmaheshw add tests.
-=======
->>>>>>> c117a685
     // ensure that only one commit (including sync and async phases) is ever in progress for a task.
 
     val commitStartNs = System.nanoTime()
@@ -288,11 +280,7 @@
       if (timeSinceLastCommit < commitMaxDelayMs) {
         info("Skipping commit for taskName: %s since another commit is in progress. " +
           "%s ms have elapsed since the pending commit started." format (taskName, timeSinceLastCommit))
-<<<<<<< HEAD
-        metrics.asyncCommitSkipped.set(numSkippedCommits + 1)
-=======
         metrics.commitsSkipped.set(metrics.commitsSkipped.getValue + 1)
->>>>>>> c117a685
         return
       } else {
         warn("Blocking processing for taskName: %s until in-flight commit is complete. " +
@@ -336,20 +324,13 @@
       format (taskName, checkpointId))
     val snapshotStartTimeNs = System.nanoTime()
     val snapshotSCMs = commitManager.snapshot(checkpointId)
-<<<<<<< HEAD
-
-=======
->>>>>>> c117a685
     metrics.snapshotNs.update(System.nanoTime() - snapshotStartTimeNs)
     trace("Got synchronous snapshot SCMs for taskName: %s checkpointId: %s as: %s "
       format(taskName, checkpointId, snapshotSCMs))
 
     debug("Submitting async stage of commit for taskName: %s checkpointId: %s for execution"
       format (taskName, checkpointId))
-<<<<<<< HEAD
-=======
     val asyncStageStartNs = System.nanoTime()
->>>>>>> c117a685
     // rest of the commit can happen asynchronously and concurrently with processing.
     // schedule it on the commit executor and return. submitted runnable releases the
     // commit semaphore permit when this commit is complete.
@@ -360,19 +341,10 @@
         try {
           val uploadStartTimeNs = System.nanoTime()
           val uploadSCMsFuture = commitManager.upload(checkpointId, snapshotSCMs)
-<<<<<<< HEAD
-
-=======
->>>>>>> c117a685
           uploadSCMsFuture.whenComplete(new BiConsumer[util.Map[String, util.Map[String, String]], Throwable] {
             override def accept(t: util.Map[String, util.Map[String, String]], throwable: Throwable): Unit = {
               if (throwable == null) {
                 metrics.asyncUploadNs.update(System.nanoTime() - uploadStartTimeNs)
-<<<<<<< HEAD
-                metrics.asyncUploadsCompleted.inc()
-              } else {
-                debug("Commit upload did not complete successfully for taskName: %s checkpointId: %s with error msg: %s"
-=======
               } else {
                 warn("Commit upload did not complete successfully for taskName: %s checkpointId: %s with error msg: %s"
                   format (taskName, checkpointId, throwable.getMessage))
@@ -393,30 +365,22 @@
                 metrics.asyncCleanupNs.update(System.nanoTime() - cleanupStartTimeNs)
               } else {
                 warn("Commit cleanup did not complete successfully for taskName: %s checkpointId: %s with error msg: %s"
->>>>>>> c117a685
                   format (taskName, checkpointId, throwable.getMessage))
               }
             }
           })
 
-<<<<<<< HEAD
-          // explicit types required to make scala compiler happy
-          val checkpointWriteFuture: CompletableFuture[util.Map[String, util.Map[String, String]]] =
-            uploadSCMsFuture.thenApplyAsync(writeCheckpoint(checkpointId, inputOffsets), commitThreadPool)
-
-          val cleanUpFuture: CompletableFuture[Void] =
-            checkpointWriteFuture.thenComposeAsync(cleanUp(checkpointId), commitThreadPool)
-
           val trimFuture = cleanUpFuture.thenRunAsync(
             trim(checkpointId, inputOffsets), commitThreadPool)
 
-          trimFuture.whenCompleteAsync(handleCompletion(checkpointId, commitStartNs), commitThreadPool)
+          trimFuture.whenCompleteAsync(handleCompletion(checkpointId, commitStartNs, asyncStageStartNs), commitThreadPool)
         } catch {
-          case t: Throwable => handleCompletion(checkpointId, commitStartNs).accept(null, t)
+          case t: Throwable => handleCompletion(checkpointId, commitStartNs, asyncStageStartNs).accept(null, t)
         }
       }
     })
 
+    metrics.commitSyncNs.update(System.nanoTime() - commitStartNs)
     debug("Finishing sync stage of commit for taskName: %s checkpointId: %s" format (taskName, checkpointId))
   }
 
@@ -454,56 +418,6 @@
           offsetManager.writeCheckpoint(taskName, checkpoint)
         })
 
-=======
-          val trimFuture = cleanUpFuture.thenRunAsync(
-            trim(checkpointId, inputOffsets), commitThreadPool)
-
-          trimFuture.whenCompleteAsync(handleCompletion(checkpointId, commitStartNs, asyncStageStartNs), commitThreadPool)
-        } catch {
-          case t: Throwable => handleCompletion(checkpointId, commitStartNs, asyncStageStartNs).accept(null, t)
-        }
-      }
-    })
-
-    metrics.commitSyncNs.update(System.nanoTime() - commitStartNs)
-    debug("Finishing sync stage of commit for taskName: %s checkpointId: %s" format (taskName, checkpointId))
-  }
-
-  private def writeCheckpoint(checkpointId: CheckpointId, inputOffsets: util.Map[SystemStreamPartition, String]) = {
-    new Function[util.Map[String, util.Map[String, String]], util.Map[String, util.Map[String, String]]]() {
-      override def apply(uploadSCMs: util.Map[String, util.Map[String, String]]) = {
-        trace("Got asynchronous upload SCMs for taskName: %s checkpointId: %s as: %s "
-          format(taskName, checkpointId, uploadSCMs))
-
-        debug("Creating and writing checkpoints for taskName: %s checkpointId: %s" format (taskName, checkpointId))
-        checkpointWriteVersions.foreach(checkpointWriteVersion => {
-          val checkpoint = if (checkpointWriteVersion == 1) {
-            // build CheckpointV1 with KafkaChangelogSSPOffset for backwards compatibility
-            val allCheckpointOffsets = new util.HashMap[SystemStreamPartition, String]()
-            allCheckpointOffsets.putAll(inputOffsets)
-            val newestChangelogOffsets = KafkaStateCheckpointMarker.scmsToSSPOffsetMap(uploadSCMs)
-            newestChangelogOffsets.foreach { case (ssp, newestOffsetOption) =>
-              val offset = new KafkaChangelogSSPOffset(checkpointId, newestOffsetOption.orNull).toString
-              allCheckpointOffsets.put(ssp, offset)
-            }
-            new CheckpointV1(allCheckpointOffsets)
-          } else if (checkpointWriteVersion == 2) {
-            new CheckpointV2(checkpointId, inputOffsets, uploadSCMs)
-          } else {
-            throw new SamzaException("Unsupported checkpoint write version: " + checkpointWriteVersion)
-          }
-
-          trace("Writing checkpoint for taskName: %s checkpointId: %s as: %s"
-            format(taskName, checkpointId, checkpoint))
-
-          // Write input offsets and state checkpoint markers to task store and checkpoint directories
-          commitManager.writeCheckpointToStoreDirectories(checkpoint)
-
-          // Write input offsets and state checkpoint markers to the checkpoint topic atomically
-          offsetManager.writeCheckpoint(taskName, checkpoint)
-        })
-
->>>>>>> c117a685
         uploadSCMs
       }
     }
@@ -544,11 +458,7 @@
     }
   }
 
-<<<<<<< HEAD
-  private def handleCompletion(checkpointId: CheckpointId, commitStartNs: Long) = {
-=======
   private def handleCompletion(checkpointId: CheckpointId, commitStartNs: Long, asyncStageStartNs: Long) = {
->>>>>>> c117a685
     new BiConsumer[Void, Throwable] {
       override def accept(v: Void, e: Throwable): Unit = {
         try {
@@ -571,15 +481,8 @@
                 "Saved exception under Caused By.", commitException.get())
             }
           } else {
-<<<<<<< HEAD
-            metrics.commitNs.update(System.nanoTime() - commitStartNs)
-            // reset the numbers skipped commits for the current commit
-            numSkippedCommits = 0
-            metrics.asyncCommitSkipped.set(numSkippedCommits)
-=======
             metrics.commitAsyncNs.update(System.nanoTime() - asyncStageStartNs)
             metrics.commitNs.update(System.nanoTime() - commitStartNs)
->>>>>>> c117a685
           }
         } finally {
           // release the permit indicating that previous commit is complete.
