--- conflicted
+++ resolved
@@ -49,12 +49,7 @@
 
   val taskStoreRestorationMetrics: util.Map[TaskName, Gauge[Long]] = new util.HashMap[TaskName, Gauge[Long]]()
 
-<<<<<<< HEAD
-  // A string-gauge metric to capture exceptions at this container
-  val exception = newListGauge[DiagnosticsExceptionEvent]("exception")
-=======
   val exceptions = newListGauge[String]("exceptions")
->>>>>>> 863d8508
 
   def addStoreRestorationGauge(taskName: TaskName, storeName: String) {
     taskStoreRestorationMetrics.put(taskName, newGauge("%s-%s-restore-time" format(taskName.toString, storeName), -1L))
