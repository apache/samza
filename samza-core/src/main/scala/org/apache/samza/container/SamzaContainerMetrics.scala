/*
 * Licensed to the Apache Software Foundation (ASF) under one
 * or more contributor license agreements.  See the NOTICE file
 * distributed with this work for additional information
 * regarding copyright ownership.  The ASF licenses this file
 * to you under the Apache License, Version 2.0 (the
 * "License"); you may not use this file except in compliance
 * with the License.  You may obtain a copy of the License at
 *
 *   http://www.apache.org/licenses/LICENSE-2.0
 *
 * Unless required by applicable law or agreed to in writing,
 * software distributed under the License is distributed on an
 * "AS IS" BASIS, WITHOUT WARRANTIES OR CONDITIONS OF ANY
 * KIND, either express or implied.  See the License for the
 * specific language governing permissions and limitations
 * under the License.
 */

package org.apache.samza.container

import java.util

import org.apache.samza.diagnostics.DiagnosticsExceptionEvent
import org.apache.samza.metrics.{Gauge, ReadableMetricsRegistry, MetricsRegistryMap, MetricsHelper}

class SamzaContainerMetrics(
  val source: String = "unknown",
  val registry: ReadableMetricsRegistry = new MetricsRegistryMap) extends MetricsHelper {

  val commits = newCounter("commit-calls")
  val windows = newCounter("window-calls")
  val timers = newCounter("timer-calls")
  val processes = newCounter("process-calls")
  val envelopes = newCounter("process-envelopes")
  val nullEnvelopes = newCounter("process-null-envelopes")
  val chooseNs = newTimer("choose-ns")
  val windowNs = newTimer("window-ns")
  val timerNs = newTimer("timer-ns")
  val processNs = newTimer("process-ns")
  val commitNs = newTimer("commit-ns")
  val blockNs = newTimer("block-ns")
  val containerStartupTime = newTimer("container-startup-time")
  val utilization = newGauge("event-loop-utilization", 0.0F)
  val diskUsageBytes = newGauge("disk-usage-bytes", 0L)
  val diskQuotaBytes = newGauge("disk-quota-bytes", Long.MaxValue)
  val executorWorkFactor = newGauge("executor-work-factor", 1.0)
  val physicalMemoryMb = newGauge[Double]("physical-memory-mb", 0.0F)

  val taskStoreRestorationMetrics: util.Map[TaskName, Gauge[Long]] = new util.HashMap[TaskName, Gauge[Long]]()

<<<<<<< HEAD
  val exceptions = newListGauge[DiagnosticsExceptionEvent]("exceptions")
=======
  val exceptions = newListGauge[String]("exceptions")
>>>>>>> 42b187a2

  def addStoreRestorationGauge(taskName: TaskName, storeName: String) {
    taskStoreRestorationMetrics.put(taskName, newGauge("%s-%s-restore-time" format(taskName.toString, storeName), -1L))
  }

}<|MERGE_RESOLUTION|>--- conflicted
+++ resolved
@@ -48,12 +48,8 @@
   val physicalMemoryMb = newGauge[Double]("physical-memory-mb", 0.0F)
 
   val taskStoreRestorationMetrics: util.Map[TaskName, Gauge[Long]] = new util.HashMap[TaskName, Gauge[Long]]()
-
-<<<<<<< HEAD
+  
   val exceptions = newListGauge[DiagnosticsExceptionEvent]("exceptions")
-=======
-  val exceptions = newListGauge[String]("exceptions")
->>>>>>> 42b187a2
 
   def addStoreRestorationGauge(taskName: TaskName, storeName: String) {
     taskStoreRestorationMetrics.put(taskName, newGauge("%s-%s-restore-time" format(taskName.toString, storeName), -1L))
