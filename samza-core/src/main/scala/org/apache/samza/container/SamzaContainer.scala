--- conflicted
+++ resolved
@@ -26,15 +26,10 @@
 import java.nio.file.Path
 import java.time.Duration
 import java.util
-<<<<<<< HEAD
 import java.util.{Base64, Collections}
-=======
-import java.util.{Base64}
->>>>>>> 61255666
 import java.util.concurrent.{ExecutorService, Executors, ScheduledExecutorService, TimeUnit}
 
 import com.google.common.annotations.VisibleForTesting
-import com.google.common.collect.ImmutableList
 import com.google.common.util.concurrent.ThreadFactoryBuilder
 import org.apache.samza.checkpoint.{CheckpointListener, CheckpointManagerFactory, OffsetManager, OffsetManagerMetrics}
 import org.apache.samza.config.JobConfig.Config2Job
@@ -525,20 +520,7 @@
 
     val timerExecutor = Executors.newSingleThreadScheduledExecutor
 
-<<<<<<< HEAD
-    // We create a map of store SystemName to its respective SystemConsumer
-    val storeSystemConsumers: collection.mutable.Map[String, SystemConsumer] = collection.mutable.Map() ++ changeLogSystemStreams.mapValues {
-      case (changeLogSystemStream) => (changeLogSystemStream.getSystem)
-    }.values.toSet.map {
-      systemName: String =>
-        (systemName, systemFactories
-          .getOrElse(systemName,
-            throw new SamzaException("Changelog system %s exist in the config." format (systemName)))
-          .getConsumer(systemName, config, samzaContainerMetrics.registry))
-    }.toMap
-=======
     var taskStorageManagers : Map[TaskName, TaskStorageManager] = Map()
->>>>>>> 61255666
 
     val taskInstanceMetrics: Map[TaskName, TaskInstanceMetrics] = taskModels.map(taskModel => {
       (taskModel.getTaskName, new TaskInstanceMetrics("TaskName-%s" format taskModel.getTaskName))
@@ -567,16 +549,10 @@
 
     storeWatchPaths.addAll(containerStorageManager.getStoreDirectoryPaths)
 
-<<<<<<< HEAD
     // Create taskInstances for active tasks
     val activeTaskInstances: Map[TaskName, TaskInstance] = containerModel.getTasks.values.asScala.
       filter(_.getTaskMode == TaskMode.Active).map(taskModel => {
       debug("Setting up active task instance: %s" format taskModel)
-=======
-    // Create taskInstances
-    val taskInstances: Map[TaskName, TaskInstance] = taskModels.map(taskModel => {
-      debug("Setting up task instance: %s" format taskModel)
->>>>>>> 61255666
 
       val taskName = taskModel.getTaskName
 
@@ -701,7 +677,6 @@
       (taskName, taskInstance)
     }).toMap
 
-<<<<<<< HEAD
     // Create taskInstances for standby tasks
     val standbyTaskInstances: Map[TaskName, TaskInstance] = containerModel.getTasks.values.asScala.
       filter(_.getTaskMode == TaskMode.StandbyState).map(taskModel => {
@@ -719,14 +694,14 @@
 
       // Stop the consumer created above for changeLog (because they are not needed in standalone) and remove
       // them from the map
-      changeLogSystemStreams.foreach(
-        (e : (String, SystemStream)) => {
-          if (storeSystemConsumers.get(e._2.getSystem).isDefined) {
-            storeSystemConsumers.get(e._2.getSystem).get.stop()
-            storeSystemConsumers.remove(e._2.getSystem)
-          }
-        }
-      )
+//      changeLogSystemStreams.foreach(
+//        (e : (String, SystemStream)) => {
+//          if (storeSystemConsumers.get(e._2.getSystem).isDefined) {
+//            storeSystemConsumers.get(e._2.getSystem).get.stop()
+//            storeSystemConsumers.remove(e._2.getSystem)
+//          }
+//        }
+//      )
 
       val defaultStoreBaseDir = new File(System.getProperty("user.dir"), "state")
       info("Got default storage engine base directory: %s" format defaultStoreBaseDir)
@@ -746,7 +721,7 @@
             // we set the key and value serde as
             val byteSerde: ByteSerde = new ByteSerde
 
-            val storeDir = TaskStorageManager.getStorePartitionDir(loggedStorageBaseDir, storeName, taskName)
+            val storeDir = StorageManagerUtil.getStorePartitionDir(loggedStorageBaseDir, storeName, taskName)
             storeWatchPaths.add(storeDir.toPath)
 
             val storageEngine = storageEngineFactory.getStorageEngine(
@@ -758,7 +733,7 @@
               taskInstanceMetrics.registry,
               changeLogSystemStreamPartition,
               jobContext,
-              containerContext)
+              containerContext, StoreMode.ReadWrite)
 
             // creating a sideInputs processor for this store that will be used to serde messages read for its changelog
             val sideInputsProcessor = new SideInputsProcessor {
@@ -782,18 +757,11 @@
       // for standbytask create TSM with no stores and no consumers
       val storageManager = new TaskStorageManager(
         taskName = taskName,
-        taskStores = Map(),
-        storeConsumers = Map(),
+        containerStorageManager,
         changeLogSystemStreams = Map(),
-        0,
-        streamMetadataCache = streamMetadataCache,
         sspMetadataCache = changelogSSPMetadataCache,
-        nonLoggedStoreBaseDir = nonLoggedStorageBaseDir,
         loggedStoreBaseDir = loggedStorageBaseDir,
-        partition = taskModel.getChangelogPartition,
-        systemAdmins = systemAdmins,
-        new StorageConfig(config).getChangeLogDeleteRetentionsInMs,
-        new SystemClock)
+        partition = taskModel.getChangelogPartition)
 
       var sideInputStorageManager: TaskSideInputStorageManager = null
       if (taskStores.nonEmpty) {
@@ -843,12 +811,6 @@
       (taskName, taskInstance)
     }).toMap
 
-
-    val containerStorageManager = new ContainerStorageManager(taskStorageManagers.asJava, storeSystemConsumers.asJava,
-      samzaContainerMetrics)
-
-=======
->>>>>>> 61255666
     val maxThrottlingDelayMs = config.getLong("container.disk.quota.delay.max.ms", TimeUnit.SECONDS.toMillis(1))
 
     val runLoop = RunLoopFactory.createRunLoop(
