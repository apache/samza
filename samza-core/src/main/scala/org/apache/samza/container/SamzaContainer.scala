/*
 * Licensed to the Apache Software Foundation (ASF) under one
 * or more contributor license agreements.  See the NOTICE file
 * distributed with this work for additional information
 * regarding copyright ownership.  The ASF licenses this file
 * to you under the Apache License, Version 2.0 (the
 * "License"); you may not use this file except in compliance
 * with the License.  You may obtain a copy of the License at
 *
 *   http://www.apache.org/licenses/LICENSE-2.0
 *
 * Unless required by applicable law or agreed to in writing,
 * software distributed under the License is distributed on an
 * "AS IS" BASIS, WITHOUT WARRANTIES OR CONDITIONS OF ANY
 * KIND, either express or implied.  See the License for the
 * specific language governing permissions and limitations
 * under the License.
 */

package org.apache.samza.container

import java.io.File
import java.lang.management.ManagementFactory
import java.lang.reflect.InvocationTargetException
import java.net.{URL, UnknownHostException}
import java.nio.file.Path
import java.time.Duration
import java.util
import java.util.Base64
import java.util.concurrent.{ExecutorService, Executors, ScheduledExecutorService, TimeUnit}

import com.google.common.annotations.VisibleForTesting
import com.google.common.util.concurrent.ThreadFactoryBuilder
import org.apache.samza.checkpoint.{CheckpointListener, CheckpointManagerFactory, OffsetManager, OffsetManagerMetrics}
import org.apache.samza.config.JobConfig.Config2Job
import org.apache.samza.config.MetricsConfig.Config2Metrics
import org.apache.samza.config.SerializerConfig.Config2Serializer
import org.apache.samza.config.StorageConfig.Config2Storage
import org.apache.samza.config.StreamConfig.Config2Stream
import org.apache.samza.config.SystemConfig.Config2System
import org.apache.samza.config.TaskConfig.Config2Task
import org.apache.samza.config._
import org.apache.samza.container.disk.DiskSpaceMonitor.Listener
import org.apache.samza.container.disk.{DiskQuotaPolicyFactory, DiskSpaceMonitor, NoThrottlingDiskQuotaPolicyFactory, PollingScanDiskSpaceMonitor}
import org.apache.samza.container.host.{StatisticsMonitorImpl, SystemMemoryStatistics, SystemStatisticsMonitor}
import org.apache.samza.context._
import org.apache.samza.job.model.{ContainerModel, JobModel}
import org.apache.samza.metrics.{JmxServer, JvmMetrics, MetricsRegistryMap, MetricsReporter}
import org.apache.samza.serializers._
import org.apache.samza.serializers.model.SamzaObjectMapper
import org.apache.samza.storage._
import org.apache.samza.system._
import org.apache.samza.system.chooser.{DefaultChooser, MessageChooserFactory, RoundRobinChooserFactory}
import org.apache.samza.table.TableManager
import org.apache.samza.table.utils.SerdeUtils
import org.apache.samza.task._
import org.apache.samza.util.{Util, _}
import org.apache.samza.{SamzaContainerStatus, SamzaException}

import scala.collection.JavaConverters._

object SamzaContainer extends Logging {
  val DEFAULT_READ_JOBMODEL_DELAY_MS = 100
  val DISK_POLL_INTERVAL_KEY = "container.disk.poll.interval.ms"

  /**
   * Fetches config, task:SSP assignments, and task:changelog partition
   * assignments, and returns objects to be used for SamzaContainer's
   * constructor.
   */
  def readJobModel(url: String, initialDelayMs: Int = scala.util.Random.nextInt(DEFAULT_READ_JOBMODEL_DELAY_MS) + 1) = {
    info("Fetching configuration from: %s" format url)
    SamzaObjectMapper
      .getObjectMapper
      .readValue(
        HttpUtil.read(
          url = new URL(url),
          retryBackoff = new ExponentialSleepStrategy(initialDelayMs = initialDelayMs)),
        classOf[JobModel])
  }

  // TODO: SAMZA-1701 SamzaContainer should not contain any logic related to store directories
  def getNonLoggedStorageBaseDir(config: Config, defaultStoreBaseDir: File) = {
    config.getNonLoggedStorePath match {
      case Some(nonLoggedStorePath) =>
        new File(nonLoggedStorePath)
      case None =>
        defaultStoreBaseDir
    }
  }

  // TODO: SAMZA-1701 SamzaContainer should not contain any logic related to store directories
  def getLoggedStorageBaseDir(config: Config, defaultStoreBaseDir: File) = {
    val defaultLoggedStorageBaseDir = config.getLoggedStorePath match {
      case Some(durableStorePath) =>
        new File(durableStorePath)
      case None =>
        defaultStoreBaseDir
    }

    var loggedStorageBaseDir:File = null
    if(System.getenv(ShellCommandConfig.ENV_LOGGED_STORE_BASE_DIR) != null) {
      val jobNameAndId = (
        config.getName.getOrElse(throw new ConfigException("Missing required config: job.name")),
        config.getJobId
      )

      loggedStorageBaseDir = new File(System.getenv(ShellCommandConfig.ENV_LOGGED_STORE_BASE_DIR)
        + File.separator + jobNameAndId._1 + "-" + jobNameAndId._2)
    } else {
      if (config.getLoggedStorePath.isEmpty) {
        warn("No override was provided for logged store base directory. This disables local state re-use on " +
          "application restart. If you want to enable this feature, set LOGGED_STORE_BASE_DIR as an environment " +
          "variable in all machines running the Samza container or configure job.logged.store.base.dir for your application")
      }

      loggedStorageBaseDir = defaultLoggedStorageBaseDir
    }

    loggedStorageBaseDir
  }

  def apply(
    containerId: String,
    jobModel: JobModel,
    customReporters: Map[String, MetricsReporter] = Map[String, MetricsReporter](),
    taskFactory: TaskFactory[_],
    jobContext: JobContext,
    applicationContainerContextFactoryOption: Option[ApplicationContainerContextFactory[ApplicationContainerContext]],
    applicationTaskContextFactoryOption: Option[ApplicationTaskContextFactory[ApplicationTaskContext]],
<<<<<<< HEAD
    externalContextOption: Option[ExternalContext]
  ) = {
=======
    localityManager: LocalityManager = null) = {
>>>>>>> 5ea72584
    val config = jobContext.getConfig
    val containerModel = jobModel.getContainers.get(containerId)
    val containerName = "samza-container-%s" format containerId
    val maxChangeLogStreamPartitions = jobModel.maxChangeLogStreamPartitions

    val containerPID = ManagementFactory.getRuntimeMXBean().getName()

    info("Setting up Samza container: %s" format containerName)

    startupLog("Samza container PID: %s" format containerPID)
    println("Container PID: %s" format containerPID)
    startupLog("Using configuration: %s" format config)
    startupLog("Using container model: %s" format containerModel)

    val registry = new MetricsRegistryMap(containerName)
    val samzaContainerMetrics = new SamzaContainerMetrics(containerName, registry)
    val systemProducersMetrics = new SystemProducersMetrics(registry)
    val systemConsumersMetrics = new SystemConsumersMetrics(registry)
    val offsetManagerMetrics = new OffsetManagerMetrics(registry)
    val clock = if (config.getMetricsTimerEnabled) {
      new HighResolutionClock {
        override def nanoTime(): Long = System.nanoTime()
      }
    } else {
      new HighResolutionClock {
        override def nanoTime(): Long = 0L
      }
    }

    val inputSystemStreamPartitions = containerModel
      .getTasks
      .values
      .asScala
      .flatMap(_.getSystemStreamPartitions.asScala)
      .toSet

    val inputSystemStreams = inputSystemStreamPartitions
      .map(_.getSystemStream)
      .toSet

    val inputSystems = inputSystemStreams
      .map(_.getSystem)
      .toSet

    val systemNames = config.getSystemNames

    info("Got system names: %s" format systemNames)

    val serdeStreams = systemNames.foldLeft(Set[SystemStream]())(_ ++ config.getSerdeStreams(_))

    info("Got serde streams: %s" format serdeStreams)

    val systemFactories = systemNames.map(systemName => {
      val systemFactoryClassName = config
        .getSystemFactory(systemName)
        .getOrElse(throw new SamzaException("A stream uses system %s, which is missing from the configuration." format systemName))
      (systemName, Util.getObj(systemFactoryClassName, classOf[SystemFactory]))
    }).toMap
    info("Got system factories: %s" format systemFactories.keys)

    val systemAdmins = new SystemAdmins(config)
    info("Got system admins: %s" format systemAdmins.getSystemNames)

    val streamMetadataCache = new StreamMetadataCache(systemAdmins)
    val inputStreamMetadata = streamMetadataCache.getStreamMetadata(inputSystemStreams)

    info("Got input stream metadata: %s" format inputStreamMetadata)

    val consumers = inputSystems
      .map(systemName => {
        val systemFactory = systemFactories(systemName)

        try {
          (systemName, systemFactory.getConsumer(systemName, config, samzaContainerMetrics.registry))
        } catch {
          case e: Exception =>
            error("Failed to create a consumer for %s, so skipping." format systemName, e)
            (systemName, null)
        }
      })
      .filter(_._2 != null)
      .toMap

    info("Got system consumers: %s" format consumers.keys)

    val producers = systemFactories
      .map {
        case (systemName, systemFactory) =>
          try {
            (systemName, systemFactory.getProducer(systemName, config, samzaContainerMetrics.registry))
          } catch {
            case e: Exception =>
              error("Failed to create a producer for %s, so skipping." format systemName, e)
              (systemName, null)
          }
      }
      .filter(_._2 != null)

    info("Got system producers: %s" format producers.keys)

    val serdesFromFactories = config.getSerdeNames.map(serdeName => {
      val serdeClassName = config
        .getSerdeClass(serdeName)
        .getOrElse(SerializerConfig.getSerdeFactoryName(serdeName))

      val serde = Util.getObj(serdeClassName, classOf[SerdeFactory[Object]])
        .getSerde(serdeName, config)

      (serdeName, serde)
    }).toMap
    info("Got serdes from factories: %s" format serdesFromFactories.keys)

    val serializableSerde = new SerializableSerde[Serde[Object]]()
    val serdesFromSerializedInstances = config.subset(SerializerConfig.SERIALIZER_PREFIX format "").asScala
        .filter { case (key, value) => key.endsWith(SerializerConfig.SERIALIZED_INSTANCE_SUFFIX) }
        .flatMap { case (key, value) =>
          val serdeName = key.replace(SerializerConfig.SERIALIZED_INSTANCE_SUFFIX, "")
          debug(s"Trying to deserialize serde instance for $serdeName")
          try {
            val bytes = Base64.getDecoder.decode(value)
            val serdeInstance = serializableSerde.fromBytes(bytes)
            debug(s"Returning serialized instance for $serdeName")
            Some((serdeName, serdeInstance))
          } catch {
            case e: Exception =>
              warn(s"Ignoring invalid serialized instance for $serdeName: $value", e)
              None
          }
        }
    info("Got serdes from serialized instances: %s" format serdesFromSerializedInstances.keys)

    val serdes = serdesFromFactories ++ serdesFromSerializedInstances

    /*
     * A Helper function to build a Map[String, Serde] (systemName -> Serde) for systems defined
     * in the config. This is useful to build both key and message serde maps.
     */
    val buildSystemSerdeMap = (getSerdeName: (String) => Option[String]) => {
      systemNames
        .filter(systemName => getSerdeName(systemName).isDefined)
        .flatMap(systemName => {
          val serdeName = getSerdeName(systemName).get
          val serde = serdes.getOrElse(serdeName,
            throw new SamzaException("buildSystemSerdeMap: No class defined for serde: %s." format serdeName))

          // this shouldn't happen since system level serdes can't be set programmatically using the high level
          // API, but adding this for safety.
          Option(serde)
            .filter(!_.isInstanceOf[NoOpSerde[Any]])
            .map(serde => (systemName, serde))
        }).toMap
    }

    /*
     * A Helper function to build a Map[SystemStream, Serde] for streams defined in the config.
     * This is useful to build both key and message serde maps.
     */
    val buildSystemStreamSerdeMap = (getSerdeName: (SystemStream) => Option[String]) => {
      (serdeStreams ++ inputSystemStreamPartitions)
        .filter(systemStream => getSerdeName(systemStream).isDefined)
        .flatMap(systemStream => {
          val serdeName = getSerdeName(systemStream).get
          val serde = serdes.getOrElse(serdeName,
            throw new SamzaException("buildSystemStreamSerdeMap: No serde found for name: %s." format serdeName))

          // respect explicitly set no-op serdes in high level API
          Option(serde)
            .filter(!_.isInstanceOf[NoOpSerde[Any]])
            .map(serde => (systemStream, serde))
        }).toMap
    }

    val systemKeySerdes = buildSystemSerdeMap(systemName => config.getSystemKeySerde(systemName))

    debug("Got system key serdes: %s" format systemKeySerdes)

    val systemMessageSerdes = buildSystemSerdeMap(systemName => config.getSystemMsgSerde(systemName))

    debug("Got system message serdes: %s" format systemMessageSerdes)

    val systemStreamKeySerdes = buildSystemStreamSerdeMap(systemStream => config.getStreamKeySerde(systemStream))

    debug("Got system stream key serdes: %s" format systemStreamKeySerdes)

    val systemStreamMessageSerdes = buildSystemStreamSerdeMap(systemStream => config.getStreamMsgSerde(systemStream))

    debug("Got system stream message serdes: %s" format systemStreamMessageSerdes)

    val changeLogSystemStreams = config
      .getStoreNames
      .filter(config.getChangelogStream(_).isDefined)
      .map(name => (name, config.getChangelogStream(name).get)).toMap
      .mapValues(StreamUtil.getSystemStreamFromNames(_))

    info("Got change log system streams: %s" format changeLogSystemStreams)

    /*
     * This keeps track of the changelog SSPs that are associated with the whole container. This is used so that we can
     * prefetch the metadata about the all of the changelog SSPs associated with the container whenever we need the
     * metadata about some of the changelog SSPs.
     * An example use case is when Samza writes offset files for stores ({@link TaskStorageManager}). Each task is
     * responsible for its own offset file, but if we can do prefetching, then most tasks will already have cached
     * metadata by the time they need the offset metadata.
     * Note: By using all changelog streams to build the sspsToPrefetch, any fetches done for persisted stores will
     * include the ssps for non-persisted stores, so this is slightly suboptimal. However, this does not increase the
     * actual number of calls to the {@link SystemAdmin}, and we can decouple this logic from the per-task objects (e.g.
     * {@link TaskStorageManager}).
     */
    val changelogSSPMetadataCache = new SSPMetadataCache(systemAdmins,
      Duration.ofSeconds(5),
      SystemClock.instance,
      getChangelogSSPsForContainer(containerModel, changeLogSystemStreams).asJava)

    val intermediateStreams = config
      .getStreamIds
      .filter(config.getIsIntermediateStream(_))
      .toList

    info("Got intermediate streams: %s" format intermediateStreams)

    val sideInputStoresToSystemStreams = config.getStoreNames
      .map { storeName => (storeName, config.getSideInputs(storeName)) }
      .filter { case (storeName, sideInputs) => sideInputs.nonEmpty }
      .map { case (storeName, sideInputs) => (storeName, sideInputs.map(StreamUtil.getSystemStreamFromNameOrId(config, _))) }
      .toMap

    info("Got side input store system streams: %s" format sideInputStoresToSystemStreams)

    val controlMessageKeySerdes = intermediateStreams
      .flatMap(streamId => {
        val systemStream = config.streamIdToSystemStream(streamId)
        systemStreamKeySerdes.get(systemStream)
                .orElse(systemKeySerdes.get(systemStream.getSystem))
                .map(serde => (systemStream, new StringSerde("UTF-8")))
      }).toMap

    val intermediateStreamMessageSerdes = intermediateStreams
      .flatMap(streamId => {
        val systemStream = config.streamIdToSystemStream(streamId)
        systemStreamMessageSerdes.get(systemStream)
                .orElse(systemMessageSerdes.get(systemStream.getSystem))
                .map(serde => (systemStream, new IntermediateMessageSerde(serde)))
      }).toMap

    val serdeManager = new SerdeManager(
      serdes = serdes,
      systemKeySerdes = systemKeySerdes,
      systemMessageSerdes = systemMessageSerdes,
      systemStreamKeySerdes = systemStreamKeySerdes,
      systemStreamMessageSerdes = systemStreamMessageSerdes,
      changeLogSystemStreams = changeLogSystemStreams.values.toSet,
      controlMessageKeySerdes = controlMessageKeySerdes,
      intermediateMessageSerdes = intermediateStreamMessageSerdes)

    info("Setting up JVM metrics.")

    val jvm = new JvmMetrics(samzaContainerMetrics.registry)

    info("Setting up message chooser.")

    val chooserFactoryClassName = config.getMessageChooserClass.getOrElse(classOf[RoundRobinChooserFactory].getName)

    val chooserFactory = Util.getObj(chooserFactoryClassName, classOf[MessageChooserFactory])

    val chooser = DefaultChooser(inputStreamMetadata, chooserFactory, config, samzaContainerMetrics.registry, systemAdmins)

    info("Setting up metrics reporters.")

    val reporters = MetricsReporterLoader.getMetricsReporters(config, containerName).asScala.toMap ++ customReporters

    info("Got metrics reporters: %s" format reporters.keys)

    val securityManager = config.getSecurityManagerFactory match {
      case Some(securityManagerFactoryClassName) =>
        Util
          .getObj(securityManagerFactoryClassName, classOf[SecurityManagerFactory])
          .getSecurityManager(config)
      case _ => null
    }
    info("Got security manager: %s" format securityManager)

    val checkpointManager = config.getCheckpointManagerFactory()
      .filterNot(_.isEmpty)
      .map(Util.getObj(_, classOf[CheckpointManagerFactory])
        .getCheckpointManager(config, samzaContainerMetrics.registry))
      .orNull
    info("Got checkpoint manager: %s" format checkpointManager)

    // create a map of consumers with callbacks to pass to the OffsetManager
    val checkpointListeners = consumers.filter(_._2.isInstanceOf[CheckpointListener])
      .map { case (system, consumer) => (system, consumer.asInstanceOf[CheckpointListener])}
    info("Got checkpointListeners : %s" format checkpointListeners)

    val offsetManager = OffsetManager(inputStreamMetadata, config, checkpointManager, systemAdmins, checkpointListeners, offsetManagerMetrics)
    info("Got offset manager: %s" format offsetManager)

    val dropDeserializationError = config.getDropDeserializationErrors
    val dropSerializationError = config.getDropSerializationErrors

    val pollIntervalMs = config
      .getPollIntervalMs
      .getOrElse(SystemConsumers.DEFAULT_POLL_INTERVAL_MS.toString)
      .toInt

    val consumerMultiplexer = new SystemConsumers(
      chooser = chooser,
      consumers = consumers,
      serdeManager = serdeManager,
      metrics = systemConsumersMetrics,
      dropDeserializationError = dropDeserializationError,
      pollIntervalMs = pollIntervalMs,
      clock = () => clock.nanoTime())

    val producerMultiplexer = new SystemProducers(
      producers = producers,
      serdeManager = serdeManager,
      metrics = systemProducersMetrics,
      dropSerializationError = dropSerializationError)

    val storageEngineFactories = config
      .getStoreNames
      .map(storeName => {
        val storageFactoryClassName = config
          .getStorageFactoryClassName(storeName)
          .getOrElse(throw new SamzaException("Missing storage factory for %s." format storeName))
        (storeName, Util.getObj(storageFactoryClassName, classOf[StorageEngineFactory[Object, Object]]))
      }).toMap

    info("Got storage engines: %s" format storageEngineFactories.keys)

    val singleThreadMode = config.getSingleThreadMode
    info("Got single thread mode: " + singleThreadMode)

    val threadPoolSize = config.getThreadPoolSize
    info("Got thread pool size: " + threadPoolSize)


    val taskThreadPool = if (!singleThreadMode && threadPoolSize > 0) {
      Executors.newFixedThreadPool(threadPoolSize,
        new ThreadFactoryBuilder().setNameFormat("Samza Container Thread-%d").build())
    } else {
      null
    }


    val finalTaskFactory = TaskFactoryUtil.finalizeTaskFactory(
      taskFactory,
      singleThreadMode,
      taskThreadPool)

    // Wire up all task-instance-level (unshared) objects.
    val taskNames = containerModel
      .getTasks
      .values
      .asScala
      .map(_.getTaskName)
      .toSet

    val containerContext = new ContainerContextImpl(containerModel, samzaContainerMetrics.registry)
    val applicationContainerContextOption = applicationContainerContextFactoryOption
      .map(_.create(externalContextOption.orNull, jobContext, containerContext))

    val storeWatchPaths = new util.HashSet[Path]()

    val timerExecutor = Executors.newSingleThreadScheduledExecutor

    // We create a map of store SystemName to its respective SystemConsumer
    val storeSystemConsumers: Map[String, SystemConsumer] = changeLogSystemStreams.mapValues {
      case (changeLogSystemStream) => (changeLogSystemStream.getSystem)
    }.values.toSet.map {
      systemName: String =>
        (systemName, systemFactories
          .getOrElse(systemName,
            throw new SamzaException("Changelog system %s exist in the config." format (systemName)))
          .getConsumer(systemName, config, samzaContainerMetrics.registry))
    }.toMap

    info("Created store system consumers: %s" format storeSystemConsumers)

    var taskStorageManagers : Map[TaskName, TaskStorageManager] = Map()

    // Create taskInstances
    val taskInstances: Map[TaskName, TaskInstance] = containerModel.getTasks.values.asScala.map(taskModel => {
      debug("Setting up task instance: %s" format taskModel)

      val taskName = taskModel.getTaskName

      val task = finalTaskFactory match {
        case tf: AsyncStreamTaskFactory => tf.asInstanceOf[AsyncStreamTaskFactory].createInstance()
        case tf: StreamTaskFactory => tf.asInstanceOf[StreamTaskFactory].createInstance()
      }

      val taskInstanceMetrics = new TaskInstanceMetrics("TaskName-%s" format taskName)

      val collector = new TaskInstanceCollector(producerMultiplexer, taskInstanceMetrics)

      // Re-use the storeConsumers, stored in storeSystemConsumers
      val storeConsumers : Map[String, SystemConsumer] = changeLogSystemStreams
        .map {
          case (storeName, changeLogSystemStream) =>
            val systemConsumer = storeSystemConsumers.get(changeLogSystemStream.getSystem).get
            samzaContainerMetrics.addStoreRestorationGauge(taskName, storeName)
            (storeName, systemConsumer)
        }

      info("Got store consumers: %s" format storeConsumers)

      val defaultStoreBaseDir = new File(System.getProperty("user.dir"), "state")
      info("Got default storage engine base directory: %s" format defaultStoreBaseDir)

      val nonLoggedStorageBaseDir = getNonLoggedStorageBaseDir(config, defaultStoreBaseDir)
      info("Got base directory for non logged data stores: %s" format nonLoggedStorageBaseDir)

      val loggedStorageBaseDir = getLoggedStorageBaseDir(config, defaultStoreBaseDir)
      info("Got base directory for logged data stores: %s" format loggedStorageBaseDir)

      val taskStores = storageEngineFactories
        .map {
          case (storeName, storageEngineFactory) =>
            val changeLogSystemStreamPartition = if (changeLogSystemStreams.contains(storeName)) {
              new SystemStreamPartition(changeLogSystemStreams(storeName), taskModel.getChangelogPartition)
            } else {
              null
            }

            val keySerde = config.getStorageKeySerde(storeName) match {
              case Some(keySerde) => serdes.getOrElse(keySerde,
                throw new SamzaException("StorageKeySerde: No class defined for serde: %s." format keySerde))
              case _ => null
            }

            val msgSerde = config.getStorageMsgSerde(storeName) match {
              case Some(msgSerde) => serdes.getOrElse(msgSerde,
                throw new SamzaException("StorageMsgSerde: No class defined for serde: %s." format msgSerde))
              case _ => null
            }

            // We use the logged storage base directory for change logged and side input stores since side input stores
            // dont have changelog configured.
            val storeDir = if (changeLogSystemStreamPartition != null || sideInputStoresToSystemStreams.contains(storeName)) {
              TaskStorageManager.getStorePartitionDir(loggedStorageBaseDir, storeName, taskName)
            } else {
              TaskStorageManager.getStorePartitionDir(nonLoggedStorageBaseDir, storeName, taskName)
            }

            storeWatchPaths.add(storeDir.toPath)

            val storageEngine = storageEngineFactory.getStorageEngine(
              storeName,
              storeDir,
              keySerde,
              msgSerde,
              collector,
              taskInstanceMetrics.registry,
              changeLogSystemStreamPartition,
              jobContext,
              containerContext)
            (storeName, storageEngine)
        }

      info("Got task stores: %s" format taskStores)

      val taskSSPs = taskModel.getSystemStreamPartitions.asScala.toSet
      info("Got task SSPs: %s" format taskSSPs)

      val (sideInputStores, nonSideInputStores) =
        taskStores.partition { case (storeName, _) => sideInputStoresToSystemStreams.contains(storeName)}

      val sideInputStoresToSSPs = sideInputStoresToSystemStreams.mapValues(sideInputSystemStreams =>
        taskSSPs.filter(ssp => sideInputSystemStreams.contains(ssp.getSystemStream)).asJava)

      val taskSideInputSSPs = sideInputStoresToSSPs.values.flatMap(_.asScala).toSet

      info ("Got task side input SSPs: %s" format taskSideInputSSPs)

      val sideInputStoresToProcessor = sideInputStores.keys.map(storeName => {
          // serialized instances takes precedence over the factory configuration.
          config.getSideInputsProcessorSerializedInstance(storeName).map(serializedInstance =>
              (storeName, SerdeUtils.deserialize("Side Inputs Processor", serializedInstance)))
            .orElse(config.getSideInputsProcessorFactory(storeName).map(factoryClassName =>
              (storeName, Util.getObj(factoryClassName, classOf[SideInputsProcessorFactory])
                .getSideInputsProcessor(config, taskInstanceMetrics.registry))))
            .get
        }).toMap

      val storageManager = new TaskStorageManager(
        taskName = taskName,
        taskStores = nonSideInputStores,
        storeConsumers = storeConsumers,
        changeLogSystemStreams = changeLogSystemStreams,
        maxChangeLogStreamPartitions,
        streamMetadataCache = streamMetadataCache,
        sspMetadataCache = changelogSSPMetadataCache,
        nonLoggedStoreBaseDir = nonLoggedStorageBaseDir,
        loggedStoreBaseDir = loggedStorageBaseDir,
        partition = taskModel.getChangelogPartition,
        systemAdmins = systemAdmins,
        new StorageConfig(config).getChangeLogDeleteRetentionsInMs,
        new SystemClock)

      var sideInputStorageManager: TaskSideInputStorageManager = null
      if (sideInputStores.nonEmpty) {
        sideInputStorageManager = new TaskSideInputStorageManager(
          taskName,
          streamMetadataCache,
          loggedStorageBaseDir.getPath,
          sideInputStores.asJava,
          sideInputStoresToProcessor.asJava,
          sideInputStoresToSSPs.asJava,
          systemAdmins,
          config,
          new SystemClock)
      }

      val tableManager = new TableManager(config)

      info("Got table manager")

      def createTaskInstance(task: Any): TaskInstance = new TaskInstance(
          task = task,
          taskModel = taskModel,
          metrics = taskInstanceMetrics,
          systemAdmins = systemAdmins,
          consumerMultiplexer = consumerMultiplexer,
          collector = collector,
          offsetManager = offsetManager,
          storageManager = storageManager,
          tableManager = tableManager,
          reporters = reporters,
          systemStreamPartitions = taskSSPs,
          exceptionHandler = TaskInstanceExceptionHandler(taskInstanceMetrics, config),
          jobModel = jobModel,
          streamMetadataCache = streamMetadataCache,
          timerExecutor = timerExecutor,
          sideInputSSPs = taskSideInputSSPs,
          sideInputStorageManager = sideInputStorageManager,
          jobContext = jobContext,
          containerContext = containerContext,
          applicationContainerContextOption = applicationContainerContextOption,
          applicationTaskContextFactoryOption = applicationTaskContextFactoryOption,
          externalContextOption = externalContextOption)

      val taskInstance = createTaskInstance(task)

      taskStorageManagers += taskInstance.taskName -> storageManager
      (taskName, taskInstance)
    }).toMap


    val containerStorageManager = new ContainerStorageManager(taskStorageManagers.asJava, storeSystemConsumers.asJava,
      samzaContainerMetrics)

    val maxThrottlingDelayMs = config.getLong("container.disk.quota.delay.max.ms", TimeUnit.SECONDS.toMillis(1))

    val runLoop = RunLoopFactory.createRunLoop(
      taskInstances,
      consumerMultiplexer,
      taskThreadPool,
      maxThrottlingDelayMs,
      samzaContainerMetrics,
      config,
      clock)

    val memoryStatisticsMonitor : SystemStatisticsMonitor = new StatisticsMonitorImpl()
    memoryStatisticsMonitor.registerListener(new SystemStatisticsMonitor.Listener {
      override def onUpdate(sample: SystemMemoryStatistics): Unit = {
        val physicalMemoryBytes : Long = sample.getPhysicalMemoryBytes
        val physicalMemoryMb : Double = physicalMemoryBytes / (1024.0 * 1024.0)
        logger.debug("Container physical memory utilization (mb): " + physicalMemoryMb)
        samzaContainerMetrics.physicalMemoryMb.set(physicalMemoryMb)
      }
    })

    val diskQuotaBytes = config.getLong("container.disk.quota.bytes", Long.MaxValue)
    samzaContainerMetrics.diskQuotaBytes.set(diskQuotaBytes)

    val diskQuotaPolicyFactoryString = config.get("container.disk.quota.policy.factory",
      classOf[NoThrottlingDiskQuotaPolicyFactory].getName)
    val diskQuotaPolicyFactory = Util.getObj(diskQuotaPolicyFactoryString, classOf[DiskQuotaPolicyFactory])
    val diskQuotaPolicy = diskQuotaPolicyFactory.create(config)

    var diskSpaceMonitor: DiskSpaceMonitor = null
    val diskPollMillis = config.getInt(DISK_POLL_INTERVAL_KEY, 0)
    if (diskPollMillis != 0) {
      diskSpaceMonitor = new PollingScanDiskSpaceMonitor(storeWatchPaths, diskPollMillis)
      diskSpaceMonitor.registerListener(new Listener {
        override def onUpdate(diskUsageBytes: Long): Unit = {
          val newWorkRate = diskQuotaPolicy.apply(1.0 - (diskUsageBytes.toDouble / diskQuotaBytes))
          runLoop.asInstanceOf[Throttleable].setWorkFactor(newWorkRate)
          samzaContainerMetrics.executorWorkFactor.set(runLoop.asInstanceOf[Throttleable].getWorkFactor)
          samzaContainerMetrics.diskUsageBytes.set(diskUsageBytes)
        }
      })

      info("Initialized disk space monitor watch paths to: %s" format storeWatchPaths)
    } else {
      info(s"Disk quotas disabled because polling interval is not set ($DISK_POLL_INTERVAL_KEY)")
    }
    info("Samza container setup complete.")

    new SamzaContainer(
      config = config,
      taskInstances = taskInstances,
      runLoop = runLoop,
      systemAdmins = systemAdmins,
      consumerMultiplexer = consumerMultiplexer,
      producerMultiplexer = producerMultiplexer,
      localityManager = localityManager,
      offsetManager = offsetManager,
      securityManager = securityManager,
      metrics = samzaContainerMetrics,
      reporters = reporters,
      jvm = jvm,
      diskSpaceMonitor = diskSpaceMonitor,
      hostStatisticsMonitor = memoryStatisticsMonitor,
      taskThreadPool = taskThreadPool,
      timerExecutor = timerExecutor,
      containerContext = containerContext,
      applicationContainerContextOption = applicationContainerContextOption,
      externalContextOption = externalContextOption,
      containerStorageManager = containerStorageManager)
  }

  /**
    * Builds the set of SSPs for all changelogs on this container.
    */
  @VisibleForTesting
  private[container] def getChangelogSSPsForContainer(containerModel: ContainerModel,
    changeLogSystemStreams: Map[String, SystemStream]): Set[SystemStreamPartition] = {
    containerModel.getTasks.values().asScala
      .map(taskModel => taskModel.getChangelogPartition)
      .flatMap(changelogPartition => changeLogSystemStreams.map { case (_, systemStream) =>
        new SystemStreamPartition(systemStream, changelogPartition) })
      .toSet
  }
}

class SamzaContainer(
  config: Config,
  taskInstances: Map[TaskName, TaskInstance],
  runLoop: Runnable,
  systemAdmins: SystemAdmins,
  consumerMultiplexer: SystemConsumers,
  producerMultiplexer: SystemProducers,
  metrics: SamzaContainerMetrics,
  diskSpaceMonitor: DiskSpaceMonitor = null,
  hostStatisticsMonitor: SystemStatisticsMonitor = null,
  offsetManager: OffsetManager = new OffsetManager,
  localityManager: LocalityManager = null,
  securityManager: SecurityManager = null,
  reporters: Map[String, MetricsReporter] = Map(),
  jvm: JvmMetrics = null,
  taskThreadPool: ExecutorService = null,
  timerExecutor: ScheduledExecutorService = Executors.newSingleThreadScheduledExecutor,
  containerContext: ContainerContext,
  applicationContainerContextOption: Option[ApplicationContainerContext],
  externalContextOption: Option[ExternalContext],
  containerStorageManager: ContainerStorageManager) extends Runnable with Logging {

  val shutdownMs = config.getShutdownMs.getOrElse(TaskConfigJava.DEFAULT_TASK_SHUTDOWN_MS)
  var shutdownHookThread: Thread = null
  var jmxServer: JmxServer = null
  val isAutoCommitEnabled = config.isAutoCommitEnabled

  @volatile private var status = SamzaContainerStatus.NOT_STARTED
  private var exceptionSeen: Throwable = null
  private var containerListener: SamzaContainerListener = null

  def getStatus(): SamzaContainerStatus = status

  def getTaskInstances() = taskInstances

  def setContainerListener(listener: SamzaContainerListener): Unit = {
    containerListener = listener
  }

  def hasStopped(): Boolean = status == SamzaContainerStatus.STOPPED || status == SamzaContainerStatus.FAILED

  def run {
    try {
      info("Starting container.")

      if (containerListener != null) {
        containerListener.beforeStart()
      }

      val startTime = System.nanoTime()
      status = SamzaContainerStatus.STARTING
      if (config.getJMXEnabled) {
        jmxServer = new JmxServer()
      }
      applicationContainerContextOption.foreach(_.start)

      startMetrics
      startDiagnostics
      startAdmins
      startOffsetManager
      storeContainerLocality
      startStores
      startTableManager
      startDiskSpaceMonitor
      startHostStatisticsMonitor
      startProducers
      startTask
      startConsumers
      startSecurityManger

      addShutdownHook
      info("Entering run loop.")
      status = SamzaContainerStatus.STARTED
      if (containerListener != null) {
        containerListener.afterStart()
      }
      metrics.containerStartupTime.update(System.nanoTime() - startTime)
      runLoop.run
    } catch {
      case e: Throwable =>
        if (status.equals(SamzaContainerStatus.STARTED)) {
          error("Caught exception/error in run loop.", e)
        } else {
          error("Caught exception/error while initializing container.", e)
        }
        status = SamzaContainerStatus.FAILED
        exceptionSeen = e
    }

    try {
      info("Shutting down SamzaContainer.")
      removeShutdownHook
      if (jmxServer != null) {
        jmxServer.stop
      }

      shutdownConsumers
      shutdownTask
      shutdownTableManager
      shutdownStores
      shutdownDiskSpaceMonitor
      shutdownHostStatisticsMonitor
      shutdownProducers
      shutdownOffsetManager
      shutdownMetrics
      shutdownSecurityManger
      shutdownAdmins

      applicationContainerContextOption.foreach(_.stop)

      if (!status.equals(SamzaContainerStatus.FAILED)) {
        status = SamzaContainerStatus.STOPPED
      }

      info("Shutdown complete.")
    } catch {
      case e: Throwable =>
        error("Caught exception/error while shutting down container.", e)
        if (exceptionSeen == null) {
          exceptionSeen = e
        }
        status = SamzaContainerStatus.FAILED
    }

    status match {
      case SamzaContainerStatus.STOPPED =>
        if (containerListener != null) {
          containerListener.afterStop()
        }
      case SamzaContainerStatus.FAILED =>
        if (containerListener != null) {
          containerListener.afterFailure(exceptionSeen)
        }
    }
  }

  /**
   * <p>
   *   Asynchronously shuts down this [[SamzaContainer]]
   * </p>
   * <br>
   * <b>Implementation</b>: Stops the [[RunLoop]], which will eventually transition the container from
   * [[SamzaContainerStatus.STARTED]] to either [[SamzaContainerStatus.STOPPED]] or [[SamzaContainerStatus.FAILED]]].
   * Based on the final `status`, [[SamzaContainerListener#afterStop()]] or
    * [[SamzaContainerListener#afterFailure(Throwable]] will be invoked respectively.
   *
   * @throws SamzaException, Thrown when the container has already been stopped or failed
   */
  def shutdown(): Unit = {
    if (status == SamzaContainerStatus.FAILED || status == SamzaContainerStatus.STOPPED) {
      warn("Shutdown is no-op since the container is already in state: " + status)
      return
    }

    shutdownRunLoop()
  }

  // Shutdown Runloop
  def shutdownRunLoop() = {
    runLoop match {
      case runLoop: RunLoop => runLoop.shutdown
      case asyncRunLoop: AsyncRunLoop => asyncRunLoop.shutdown()
    }
  }

  def startDiskSpaceMonitor: Unit = {
    if (diskSpaceMonitor != null) {
      info("Starting disk space monitor")
      diskSpaceMonitor.start()
    }
  }

  def startHostStatisticsMonitor: Unit = {
    if (hostStatisticsMonitor != null) {
      info("Starting host statistics monitor")
      hostStatisticsMonitor.start()
    }
  }

  def startMetrics {
    info("Registering task instances with metrics.")

    taskInstances.values.foreach(_.registerMetrics)

    info("Starting JVM metrics.")

    if (jvm != null) {
      jvm.start
    }

    info("Starting metrics reporters.")

    reporters.values.foreach(reporter => {
      reporter.register(metrics.source, metrics.registry)
      reporter.start
    })
  }

  def startDiagnostics {
    if (config.getDiagnosticsEnabled) {
      info("Starting diagnostics.")

      try {
        val diagnosticsAppender = Class.forName(config.getDiagnosticsAppenderClass).
          getDeclaredConstructor(classOf[SamzaContainerMetrics]).newInstance(this.metrics);
      }
      catch {
        case e@(_: ClassNotFoundException | _: InstantiationException | _: InvocationTargetException) => {
          error("Failed to instantiate diagnostic appender", e)
          throw new ConfigException("Failed to instantiate diagnostic appender class " +
            config.getDiagnosticsAppenderClass, e)
        }
      }
    }
  }

  def startOffsetManager {
    info("Registering task instances with offsets.")

    taskInstances.values.foreach(_.registerOffsets)

    info("Starting offset manager.")

    offsetManager.start
  }

  def storeContainerLocality {
    val isHostAffinityEnabled: Boolean = new ClusterManagerConfig(config).getHostAffinityEnabled
    if (isHostAffinityEnabled && localityManager != null) {
      val containerId = containerContext.getContainerModel.getId
      val containerName = "SamzaContainer-" + containerId
      info("Registering %s with metadata store" format containerName)
      try {
        val hostInet = Util.getLocalHost
        info("Writing container locality to metadata store")
        localityManager.writeContainerToHostMapping(containerId, hostInet.getHostName)
      } catch {
        case uhe: UnknownHostException =>
          warn("Received UnknownHostException when persisting locality info for container %s: " +
            "%s" format (containerId, uhe.getMessage))  //No-op
        case unknownException: Throwable =>
          warn("Received an exception when persisting locality info for container %s: " +
            "%s" format (containerId, unknownException.getMessage))
      } finally {
        info("Shutting down locality manager.")
        localityManager.close()
      }
    }
  }

  def startStores {
    info("Starting container storage manager.")
    containerStorageManager.start()

    taskInstances.values.foreach(taskInstance => {
      val startTime = System.currentTimeMillis()
      info("Starting side inputs in task instance %s" format taskInstance.taskName)
      taskInstance.startSideInputs
    })
  }

  def startTableManager: Unit = {
    taskInstances.values.foreach(taskInstance => {
      info("Starting table manager in task instance %s" format taskInstance.taskName)
      taskInstance.startTableManager
    })
  }

  def startTask {
    info("Initializing stream tasks.")

    taskInstances.values.foreach(_.initTask)
  }

  def startAdmins {
    info("Starting admin multiplexer.")

    systemAdmins.start
  }

  def startProducers {
    info("Registering task instances with producers.")

    taskInstances.values.foreach(_.registerProducers)

    info("Starting producer multiplexer.")

    producerMultiplexer.start
  }

  def startConsumers {
    info("Registering task instances with consumers.")

    taskInstances.values.foreach(_.registerConsumers)

    info("Starting consumer multiplexer.")

    consumerMultiplexer.start
  }

  def startSecurityManger {
    if (securityManager != null) {
      info("Starting security manager.")

      securityManager.start
    }
  }

  def addShutdownHook {
    val runLoopThread = Thread.currentThread()
    shutdownHookThread = new Thread("Samza Container Shutdown Hook Thread") {
      override def run() = {
        info("Shutting down, will wait up to %s ms." format shutdownMs)
        shutdownRunLoop()  //TODO: Pull out shutdown hook to LocalContainerRunner or SP
        try {
          runLoopThread.join(shutdownMs)
        } catch {
          case e: Throwable => // Ignore to avoid deadlock with uncaughtExceptionHandler. See SAMZA-1220
            error("Did not shut down within %s ms, exiting." format shutdownMs, e)
        }
        if (!runLoopThread.isAlive) {
          info("Shutdown complete")
        } else {
          error("Did not shut down within %s ms, exiting." format shutdownMs)
          Util.logThreadDump("Thread dump from Samza Container Shutdown Hook.")
        }
      }
    }
    Runtime.getRuntime().addShutdownHook(shutdownHookThread)
  }

  def removeShutdownHook = {
    try {
      if (shutdownHookThread != null) {
        Runtime.getRuntime.removeShutdownHook(shutdownHookThread)
      }
    } catch {
      case e: IllegalStateException => {
        // Thrown when then JVM is already shutting down, so safe to ignore.
      }
    }
  }

  def shutdownConsumers {
    info("Shutting down consumer multiplexer.")

    consumerMultiplexer.stop
  }

  def shutdownAdmins {
    info("Shutting down admin multiplexer.")

    systemAdmins.stop
  }

  def shutdownProducers {
    info("Shutting down producer multiplexer.")

    producerMultiplexer.stop
  }

  def shutdownTask {
    info("Shutting down task instance stream tasks.")

    if (taskThreadPool != null) {
      info("Shutting down task thread pool")
      try {
        taskThreadPool.shutdown()
        if(taskThreadPool.awaitTermination(shutdownMs, TimeUnit.MILLISECONDS)) {
          taskThreadPool.shutdownNow()
        }
      } catch {
        case e: Exception => error(e.getMessage, e)
      }
    }

    if (timerExecutor != null) {
      info("Shutting down timer executor")
      try {
        timerExecutor.shutdown()
        if (timerExecutor.awaitTermination(shutdownMs, TimeUnit.MILLISECONDS)) {
          timerExecutor.shutdownNow()
        }
      } catch {
        case e: Exception => error("Ignoring exception shutting down timer executor", e)
      }
    }

    if (isAutoCommitEnabled) {
      info("Committing offsets for all task instances")
      taskInstances.values.foreach(_.commit)
    }

    taskInstances.values.foreach(_.shutdownTask)
  }

  def shutdownStores {
    info("Shutting down container storage manager.")
    containerStorageManager.shutdown()

    info("Shutting down task instance side inputs.")
    taskInstances.values.foreach(_.shutdownSideInputs)
  }

  def shutdownTableManager: Unit = {
    info("Shutting down task instance table manager.")

    taskInstances.values.foreach(_.shutdownTableManager)
  }

  def shutdownOffsetManager {
    info("Shutting down offset manager.")

    offsetManager.stop
  }

  def shutdownMetrics {
    info("Shutting down metrics reporters.")

    reporters.values.foreach(_.stop)

    if (jvm != null) {
      info("Shutting down JVM metrics.")

      jvm.stop
    }
  }

  def shutdownSecurityManger: Unit = {
    if (securityManager != null) {
      info("Shutting down security manager.")

      securityManager.stop
    }
  }

  def shutdownDiskSpaceMonitor: Unit = {
    if (diskSpaceMonitor != null) {
      info("Shutting down disk space monitor.")
      diskSpaceMonitor.stop()
    }
  }

  def shutdownHostStatisticsMonitor: Unit = {
    if (hostStatisticsMonitor != null) {
      info("Shutting down host statistics monitor.")
      hostStatisticsMonitor.stop()
    }
  }
}<|MERGE_RESOLUTION|>--- conflicted
+++ resolved
@@ -128,12 +128,8 @@
     jobContext: JobContext,
     applicationContainerContextFactoryOption: Option[ApplicationContainerContextFactory[ApplicationContainerContext]],
     applicationTaskContextFactoryOption: Option[ApplicationTaskContextFactory[ApplicationTaskContext]],
-<<<<<<< HEAD
-    externalContextOption: Option[ExternalContext]
-  ) = {
-=======
+    externalContextOption: Option[ExternalContext],
     localityManager: LocalityManager = null) = {
->>>>>>> 5ea72584
     val config = jobContext.getConfig
     val containerModel = jobModel.getContainers.get(containerId)
     val containerName = "samza-container-%s" format containerId
