/*
 * Licensed to the Apache Software Foundation (ASF) under one
 * or more contributor license agreements.  See the NOTICE file
 * distributed with this work for additional information
 * regarding copyright ownership.  The ASF licenses this file
 * to you under the Apache License, Version 2.0 (the
 * "License"); you may not use this file except in compliance
 * with the License.  You may obtain a copy of the License at
 *
 *   http://www.apache.org/licenses/LICENSE-2.0
 *
 * Unless required by applicable law or agreed to in writing,
 * software distributed under the License is distributed on an
 * "AS IS" BASIS, WITHOUT WARRANTIES OR CONDITIONS OF ANY
 * KIND, either express or implied.  See the License for the
 * specific language governing permissions and limitations
 * under the License.
 */

package org.apache.samza.container

import java.io.File
import java.lang.management.ManagementFactory
import java.lang.reflect.InvocationTargetException
import java.net.{URL, UnknownHostException}
import java.nio.file.Path
import java.time.Duration
import java.util
import java.util.Base64
import java.util.concurrent.{ExecutorService, Executors, ScheduledExecutorService, TimeUnit}

import com.google.common.annotations.VisibleForTesting
import com.google.common.util.concurrent.ThreadFactoryBuilder
import org.apache.samza.checkpoint.{CheckpointListener, CheckpointManagerFactory, OffsetManager, OffsetManagerMetrics}
import org.apache.samza.config.JobConfig.Config2Job
import org.apache.samza.config.MetricsConfig.Config2Metrics
import org.apache.samza.config.SerializerConfig.Config2Serializer
import org.apache.samza.config.StorageConfig.Config2Storage
import org.apache.samza.config.StreamConfig.Config2Stream
import org.apache.samza.config.SystemConfig.Config2System
import org.apache.samza.config.TaskConfig.Config2Task
import org.apache.samza.config._
import org.apache.samza.container.disk.DiskSpaceMonitor.Listener
import org.apache.samza.container.disk.{DiskQuotaPolicyFactory, DiskSpaceMonitor, NoThrottlingDiskQuotaPolicyFactory, PollingScanDiskSpaceMonitor}
import org.apache.samza.container.host.{StatisticsMonitorImpl, SystemMemoryStatistics, SystemStatisticsMonitor}
import org.apache.samza.context._
import org.apache.samza.job.model.{ContainerModel, JobModel}
import org.apache.samza.metrics.{JmxServer, JvmMetrics, MetricsRegistryMap, MetricsReporter}
import org.apache.samza.serializers._
import org.apache.samza.serializers.model.SamzaObjectMapper
import org.apache.samza.storage._
import org.apache.samza.system._
import org.apache.samza.system.chooser.{DefaultChooser, MessageChooserFactory, RoundRobinChooserFactory}
import org.apache.samza.table.TableManager
import org.apache.samza.table.utils.SerdeUtils
import org.apache.samza.task._
import org.apache.samza.util.{Util, _}
import org.apache.samza.{SamzaContainerStatus, SamzaException}

import scala.collection.JavaConverters._

object SamzaContainer extends Logging {
  val DEFAULT_READ_JOBMODEL_DELAY_MS = 100
  val DISK_POLL_INTERVAL_KEY = "container.disk.poll.interval.ms"

  /**
   * Fetches config, task:SSP assignments, and task:changelog partition
   * assignments, and returns objects to be used for SamzaContainer's
   * constructor.
   */
  def readJobModel(url: String, initialDelayMs: Int = scala.util.Random.nextInt(DEFAULT_READ_JOBMODEL_DELAY_MS) + 1) = {
    info("Fetching configuration from: %s" format url)
    SamzaObjectMapper
      .getObjectMapper
      .readValue(
        HttpUtil.read(
          url = new URL(url),
          retryBackoff = new ExponentialSleepStrategy(initialDelayMs = initialDelayMs)),
        classOf[JobModel])
  }

  // TODO: SAMZA-1701 SamzaContainer should not contain any logic related to store directories
  def getNonLoggedStorageBaseDir(config: Config, defaultStoreBaseDir: File) = {
    config.getNonLoggedStorePath match {
      case Some(nonLoggedStorePath) =>
        new File(nonLoggedStorePath)
      case None =>
        defaultStoreBaseDir
    }
  }

  // TODO: SAMZA-1701 SamzaContainer should not contain any logic related to store directories
  def getLoggedStorageBaseDir(config: Config, defaultStoreBaseDir: File) = {
    val defaultLoggedStorageBaseDir = config.getLoggedStorePath match {
      case Some(durableStorePath) =>
        new File(durableStorePath)
      case None =>
        defaultStoreBaseDir
    }

    var loggedStorageBaseDir:File = null
    if(System.getenv(ShellCommandConfig.ENV_LOGGED_STORE_BASE_DIR) != null) {
      val jobNameAndId = (
        config.getName.getOrElse(throw new ConfigException("Missing required config: job.name")),
        config.getJobId
      )

      loggedStorageBaseDir = new File(System.getenv(ShellCommandConfig.ENV_LOGGED_STORE_BASE_DIR)
        + File.separator + jobNameAndId._1 + "-" + jobNameAndId._2)
    } else {
      if (config.getLoggedStorePath.isEmpty) {
        warn("No override was provided for logged store base directory. This disables local state re-use on " +
          "application restart. If you want to enable this feature, set LOGGED_STORE_BASE_DIR as an environment " +
          "variable in all machines running the Samza container or configure job.logged.store.base.dir for your application")
      }

      loggedStorageBaseDir = defaultLoggedStorageBaseDir
    }

    loggedStorageBaseDir
  }

  def apply(
    containerId: String,
    jobModel: JobModel,
    customReporters: Map[String, MetricsReporter] = Map[String, MetricsReporter](),
    taskFactory: TaskFactory[_],
    jobContext: JobContext,
    applicationContainerContextFactoryOption: Option[ApplicationContainerContextFactory[ApplicationContainerContext]],
    applicationTaskContextFactoryOption: Option[ApplicationTaskContextFactory[ApplicationTaskContext]],
    externalContextOption: Option[ExternalContext]
  ) = {
    val config = jobContext.getConfig
    val containerModel = jobModel.getContainers.get(containerId)
    val containerName = "samza-container-%s" format containerId
    val maxChangeLogStreamPartitions = jobModel.maxChangeLogStreamPartitions

    val containerPID = ManagementFactory.getRuntimeMXBean().getName()

    info("Setting up Samza container: %s" format containerName)

    startupLog("Samza container PID: %s" format containerPID)
    println("Container PID: %s" format containerPID)
    startupLog("Using configuration: %s" format config)
    startupLog("Using container model: %s" format containerModel)

    val registry = new MetricsRegistryMap(containerName)
    val samzaContainerMetrics = new SamzaContainerMetrics(containerName, registry)
    val systemProducersMetrics = new SystemProducersMetrics(registry)
    val systemConsumersMetrics = new SystemConsumersMetrics(registry)
    val offsetManagerMetrics = new OffsetManagerMetrics(registry)
    val clock = if (config.getMetricsTimerEnabled) {
      new HighResolutionClock {
        override def nanoTime(): Long = System.nanoTime()
      }
    } else {
      new HighResolutionClock {
        override def nanoTime(): Long = 0L
      }
    }

    val inputSystemStreamPartitions = containerModel
      .getTasks
      .values
      .asScala
      .flatMap(_.getSystemStreamPartitions.asScala)
      .toSet

    val inputSystemStreams = inputSystemStreamPartitions
      .map(_.getSystemStream)
      .toSet

    val inputSystems = inputSystemStreams
      .map(_.getSystem)
      .toSet

    val systemNames = config.getSystemNames

    info("Got system names: %s" format systemNames)

    val serdeStreams = systemNames.foldLeft(Set[SystemStream]())(_ ++ config.getSerdeStreams(_))

    info("Got serde streams: %s" format serdeStreams)

    val systemFactories = systemNames.map(systemName => {
      val systemFactoryClassName = config
        .getSystemFactory(systemName)
        .getOrElse(throw new SamzaException("A stream uses system %s, which is missing from the configuration." format systemName))
      (systemName, Util.getObj(systemFactoryClassName, classOf[SystemFactory]))
    }).toMap
    info("Got system factories: %s" format systemFactories.keys)

    val systemAdmins = new SystemAdmins(config)
    info("Got system admins: %s" format systemAdmins.getSystemNames)

    val streamMetadataCache = new StreamMetadataCache(systemAdmins)
    val inputStreamMetadata = streamMetadataCache.getStreamMetadata(inputSystemStreams)

    info("Got input stream metadata: %s" format inputStreamMetadata)

    val consumers = inputSystems
      .map(systemName => {
        val systemFactory = systemFactories(systemName)

        try {
          (systemName, systemFactory.getConsumer(systemName, config, samzaContainerMetrics.registry))
        } catch {
          case e: Exception =>
            error("Failed to create a consumer for %s, so skipping." format systemName, e)
            (systemName, null)
        }
      })
      .filter(_._2 != null)
      .toMap

    info("Got system consumers: %s" format consumers.keys)

    val producers = systemFactories
      .map {
        case (systemName, systemFactory) =>
          try {
            (systemName, systemFactory.getProducer(systemName, config, samzaContainerMetrics.registry))
          } catch {
            case e: Exception =>
              error("Failed to create a producer for %s, so skipping." format systemName, e)
              (systemName, null)
          }
      }
      .filter(_._2 != null)

    info("Got system producers: %s" format producers.keys)

    val serdesFromFactories = config.getSerdeNames.map(serdeName => {
      val serdeClassName = config
        .getSerdeClass(serdeName)
        .getOrElse(SerializerConfig.getSerdeFactoryName(serdeName))

      val serde = Util.getObj(serdeClassName, classOf[SerdeFactory[Object]])
        .getSerde(serdeName, config)

      (serdeName, serde)
    }).toMap
    info("Got serdes from factories: %s" format serdesFromFactories.keys)

    val serializableSerde = new SerializableSerde[Serde[Object]]()
    val serdesFromSerializedInstances = config.subset(SerializerConfig.SERIALIZER_PREFIX format "").asScala
        .filter { case (key, value) => key.endsWith(SerializerConfig.SERIALIZED_INSTANCE_SUFFIX) }
        .flatMap { case (key, value) =>
          val serdeName = key.replace(SerializerConfig.SERIALIZED_INSTANCE_SUFFIX, "")
          debug(s"Trying to deserialize serde instance for $serdeName")
          try {
            val bytes = Base64.getDecoder.decode(value)
            val serdeInstance = serializableSerde.fromBytes(bytes)
            debug(s"Returning serialized instance for $serdeName")
            Some((serdeName, serdeInstance))
          } catch {
            case e: Exception =>
              warn(s"Ignoring invalid serialized instance for $serdeName: $value", e)
              None
          }
        }
    info("Got serdes from serialized instances: %s" format serdesFromSerializedInstances.keys)

    val serdes = serdesFromFactories ++ serdesFromSerializedInstances

    /*
     * A Helper function to build a Map[String, Serde] (systemName -> Serde) for systems defined
     * in the config. This is useful to build both key and message serde maps.
     */
    val buildSystemSerdeMap = (getSerdeName: (String) => Option[String]) => {
      systemNames
        .filter(systemName => getSerdeName(systemName).isDefined)
        .flatMap(systemName => {
          val serdeName = getSerdeName(systemName).get
          val serde = serdes.getOrElse(serdeName,
            throw new SamzaException("buildSystemSerdeMap: No class defined for serde: %s." format serdeName))

          // this shouldn't happen since system level serdes can't be set programmatically using the high level
          // API, but adding this for safety.
          Option(serde)
            .filter(!_.isInstanceOf[NoOpSerde[Any]])
            .map(serde => (systemName, serde))
        }).toMap
    }

    /*
     * A Helper function to build a Map[SystemStream, Serde] for streams defined in the config.
     * This is useful to build both key and message serde maps.
     */
    val buildSystemStreamSerdeMap = (getSerdeName: (SystemStream) => Option[String]) => {
      (serdeStreams ++ inputSystemStreamPartitions)
        .filter(systemStream => getSerdeName(systemStream).isDefined)
        .flatMap(systemStream => {
          val serdeName = getSerdeName(systemStream).get
          val serde = serdes.getOrElse(serdeName,
            throw new SamzaException("buildSystemStreamSerdeMap: No serde found for name: %s." format serdeName))

          // respect explicitly set no-op serdes in high level API
          Option(serde)
            .filter(!_.isInstanceOf[NoOpSerde[Any]])
            .map(serde => (systemStream, serde))
        }).toMap
    }

    val systemKeySerdes = buildSystemSerdeMap(systemName => config.getSystemKeySerde(systemName))

    debug("Got system key serdes: %s" format systemKeySerdes)

    val systemMessageSerdes = buildSystemSerdeMap(systemName => config.getSystemMsgSerde(systemName))

    debug("Got system message serdes: %s" format systemMessageSerdes)

    val systemStreamKeySerdes = buildSystemStreamSerdeMap(systemStream => config.getStreamKeySerde(systemStream))

    debug("Got system stream key serdes: %s" format systemStreamKeySerdes)

    val systemStreamMessageSerdes = buildSystemStreamSerdeMap(systemStream => config.getStreamMsgSerde(systemStream))

    debug("Got system stream message serdes: %s" format systemStreamMessageSerdes)

    val changeLogSystemStreams = config
      .getStoreNames
      .filter(config.getChangelogStream(_).isDefined)
      .map(name => (name, config.getChangelogStream(name).get)).toMap
      .mapValues(StreamUtil.getSystemStreamFromNames(_))

    info("Got change log system streams: %s" format changeLogSystemStreams)

    /*
     * This keeps track of the changelog SSPs that are associated with the whole container. This is used so that we can
     * prefetch the metadata about the all of the changelog SSPs associated with the container whenever we need the
     * metadata about some of the changelog SSPs.
     * An example use case is when Samza writes offset files for stores ({@link TaskStorageManager}). Each task is
     * responsible for its own offset file, but if we can do prefetching, then most tasks will already have cached
     * metadata by the time they need the offset metadata.
     * Note: By using all changelog streams to build the sspsToPrefetch, any fetches done for persisted stores will
     * include the ssps for non-persisted stores, so this is slightly suboptimal. However, this does not increase the
     * actual number of calls to the {@link SystemAdmin}, and we can decouple this logic from the per-task objects (e.g.
     * {@link TaskStorageManager}).
     */
    val changelogSSPMetadataCache = new SSPMetadataCache(systemAdmins,
      Duration.ofSeconds(5),
      SystemClock.instance,
      getChangelogSSPsForContainer(containerModel, changeLogSystemStreams).asJava)

    val intermediateStreams = config
      .getStreamIds
      .filter(config.getIsIntermediateStream(_))
      .toList

    info("Got intermediate streams: %s" format intermediateStreams)

    val sideInputStoresToSystemStreams = config.getStoreNames
      .map { storeName => (storeName, config.getSideInputs(storeName)) }
      .filter { case (storeName, sideInputs) => sideInputs.nonEmpty }
      .map { case (storeName, sideInputs) => (storeName, sideInputs.map(StreamUtil.getSystemStreamFromNameOrId(config, _))) }
      .toMap

    info("Got side input store system streams: %s" format sideInputStoresToSystemStreams)

    val controlMessageKeySerdes = intermediateStreams
      .flatMap(streamId => {
        val systemStream = config.streamIdToSystemStream(streamId)
        systemStreamKeySerdes.get(systemStream)
                .orElse(systemKeySerdes.get(systemStream.getSystem))
                .map(serde => (systemStream, new StringSerde("UTF-8")))
      }).toMap

    val intermediateStreamMessageSerdes = intermediateStreams
      .flatMap(streamId => {
        val systemStream = config.streamIdToSystemStream(streamId)
        systemStreamMessageSerdes.get(systemStream)
                .orElse(systemMessageSerdes.get(systemStream.getSystem))
                .map(serde => (systemStream, new IntermediateMessageSerde(serde)))
      }).toMap

    val serdeManager = new SerdeManager(
      serdes = serdes,
      systemKeySerdes = systemKeySerdes,
      systemMessageSerdes = systemMessageSerdes,
      systemStreamKeySerdes = systemStreamKeySerdes,
      systemStreamMessageSerdes = systemStreamMessageSerdes,
      changeLogSystemStreams = changeLogSystemStreams.values.toSet,
      controlMessageKeySerdes = controlMessageKeySerdes,
      intermediateMessageSerdes = intermediateStreamMessageSerdes)

    info("Setting up JVM metrics.")

    val jvm = new JvmMetrics(samzaContainerMetrics.registry)

    info("Setting up message chooser.")

    val chooserFactoryClassName = config.getMessageChooserClass.getOrElse(classOf[RoundRobinChooserFactory].getName)

    val chooserFactory = Util.getObj(chooserFactoryClassName, classOf[MessageChooserFactory])

    val chooser = DefaultChooser(inputStreamMetadata, chooserFactory, config, samzaContainerMetrics.registry, systemAdmins)

    info("Setting up metrics reporters.")

    val reporters = MetricsReporterLoader.getMetricsReporters(config, containerName).asScala.toMap ++ customReporters

    info("Got metrics reporters: %s" format reporters.keys)

    val securityManager = config.getSecurityManagerFactory match {
      case Some(securityManagerFactoryClassName) =>
        Util
          .getObj(securityManagerFactoryClassName, classOf[SecurityManagerFactory])
          .getSecurityManager(config)
      case _ => null
    }
    info("Got security manager: %s" format securityManager)

    val checkpointManager = config.getCheckpointManagerFactory()
      .filterNot(_.isEmpty)
      .map(Util.getObj(_, classOf[CheckpointManagerFactory])
        .getCheckpointManager(config, samzaContainerMetrics.registry))
      .orNull
    info("Got checkpoint manager: %s" format checkpointManager)

    // create a map of consumers with callbacks to pass to the OffsetManager
    val checkpointListeners = consumers.filter(_._2.isInstanceOf[CheckpointListener])
      .map { case (system, consumer) => (system, consumer.asInstanceOf[CheckpointListener])}
    info("Got checkpointListeners : %s" format checkpointListeners)

    val offsetManager = OffsetManager(inputStreamMetadata, config, checkpointManager, systemAdmins, checkpointListeners, offsetManagerMetrics)
    info("Got offset manager: %s" format offsetManager)

    val dropDeserializationError = config.getDropDeserialization match {
      case Some(dropError) => dropError.toBoolean
      case _ => false
    }

    val dropSerializationError = config.getDropSerialization match {
      case Some(dropError) => dropError.toBoolean
      case _ => false
    }

    val pollIntervalMs = config
      .getPollIntervalMs
      .getOrElse(SystemConsumers.DEFAULT_POLL_INTERVAL_MS.toString)
      .toInt

    val consumerMultiplexer = new SystemConsumers(
      chooser = chooser,
      consumers = consumers,
      serdeManager = serdeManager,
      metrics = systemConsumersMetrics,
      dropDeserializationError = dropDeserializationError,
      pollIntervalMs = pollIntervalMs,
      clock = () => clock.nanoTime())

    val producerMultiplexer = new SystemProducers(
      producers = producers,
      serdeManager = serdeManager,
      metrics = systemProducersMetrics,
      dropSerializationError = dropSerializationError)

    val storageEngineFactories = config
      .getStoreNames
      .map(storeName => {
        val storageFactoryClassName = config
          .getStorageFactoryClassName(storeName)
          .getOrElse(throw new SamzaException("Missing storage factory for %s." format storeName))
        (storeName, Util.getObj(storageFactoryClassName, classOf[StorageEngineFactory[Object, Object]]))
      }).toMap

    info("Got storage engines: %s" format storageEngineFactories.keys)

    val singleThreadMode = config.getSingleThreadMode
    info("Got single thread mode: " + singleThreadMode)

    val threadPoolSize = config.getThreadPoolSize
    info("Got thread pool size: " + threadPoolSize)


    val taskThreadPool = if (!singleThreadMode && threadPoolSize > 0) {
      Executors.newFixedThreadPool(threadPoolSize,
        new ThreadFactoryBuilder().setNameFormat("Samza Container Thread-%d").build())
    } else {
      null
    }


    val finalTaskFactory = TaskFactoryUtil.finalizeTaskFactory(
      taskFactory,
      singleThreadMode,
      taskThreadPool)

    // Wire up all task-instance-level (unshared) objects.
    val taskNames = containerModel
      .getTasks
      .values
      .asScala
      .map(_.getTaskName)
      .toSet

    val containerContext = new ContainerContextImpl(containerModel, samzaContainerMetrics.registry)
    val applicationContainerContextOption = applicationContainerContextFactoryOption
      .map(_.create(externalContextOption.orNull, jobContext, containerContext))

    val storeWatchPaths = new util.HashSet[Path]()

    val timerExecutor = Executors.newSingleThreadScheduledExecutor

    // We create a map of store SystemName to its respective SystemConsumer
    val storeSystemConsumers: Map[String, SystemConsumer] = changeLogSystemStreams.mapValues {
      case (changeLogSystemStream) => (changeLogSystemStream.getSystem)
    }.values.toSet.map {
      systemName: String =>
        (systemName, systemFactories
          .getOrElse(systemName,
            throw new SamzaException("Changelog system %s exist in the config." format (systemName)))
          .getConsumer(systemName, config, samzaContainerMetrics.registry))
    }.toMap

    info("Created store system consumers: %s" format storeSystemConsumers)

    var taskStorageManagers : Map[TaskInstance, TaskStorageManager] = Map()

    // Create taskInstances
    val taskInstances: Map[TaskName, TaskInstance] = containerModel.getTasks.values.asScala.map(taskModel => {
      debug("Setting up task instance: %s" format taskModel)

      val taskName = taskModel.getTaskName

      val task = finalTaskFactory match {
        case tf: AsyncStreamTaskFactory => tf.asInstanceOf[AsyncStreamTaskFactory].createInstance()
        case tf: StreamTaskFactory => tf.asInstanceOf[StreamTaskFactory].createInstance()
      }

      val taskInstanceMetrics = new TaskInstanceMetrics("TaskName-%s" format taskName)

      val collector = new TaskInstanceCollector(producerMultiplexer, taskInstanceMetrics)

      // Re-use the storeConsumers, stored in storeSystemConsumers
      val storeConsumers : Map[String, SystemConsumer] = changeLogSystemStreams
        .map {
          case (storeName, changeLogSystemStream) =>
            val systemConsumer = storeSystemConsumers.get(changeLogSystemStream.getSystem).get
            samzaContainerMetrics.addStoreRestorationGauge(taskName, storeName)
            (storeName, systemConsumer)
        }

      info("Got store consumers: %s" format storeConsumers)

      val defaultStoreBaseDir = new File(System.getProperty("user.dir"), "state")
      info("Got default storage engine base directory: %s" format defaultStoreBaseDir)

      val nonLoggedStorageBaseDir = getNonLoggedStorageBaseDir(config, defaultStoreBaseDir)
      info("Got base directory for non logged data stores: %s" format nonLoggedStorageBaseDir)

      val loggedStorageBaseDir = getLoggedStorageBaseDir(config, defaultStoreBaseDir)
      info("Got base directory for logged data stores: %s" format loggedStorageBaseDir)

      val taskStores = storageEngineFactories
        .map {
          case (storeName, storageEngineFactory) =>
            val changeLogSystemStreamPartition = if (changeLogSystemStreams.contains(storeName)) {
              new SystemStreamPartition(changeLogSystemStreams(storeName), taskModel.getChangelogPartition)
            } else {
              null
            }

            val keySerde = config.getStorageKeySerde(storeName) match {
              case Some(keySerde) => serdes.getOrElse(keySerde,
                throw new SamzaException("StorageKeySerde: No class defined for serde: %s." format keySerde))
              case _ => null
            }

            val msgSerde = config.getStorageMsgSerde(storeName) match {
              case Some(msgSerde) => serdes.getOrElse(msgSerde,
                throw new SamzaException("StorageMsgSerde: No class defined for serde: %s." format msgSerde))
              case _ => null
            }

            // We use the logged storage base directory for change logged and side input stores since side input stores
            // dont have changelog configured.
            val storeDir = if (changeLogSystemStreamPartition != null || sideInputStoresToSystemStreams.contains(storeName)) {
              TaskStorageManager.getStorePartitionDir(loggedStorageBaseDir, storeName, taskName)
            } else {
              TaskStorageManager.getStorePartitionDir(nonLoggedStorageBaseDir, storeName, taskName)
            }

            storeWatchPaths.add(storeDir.toPath)

            val storageEngine = storageEngineFactory.getStorageEngine(
              storeName,
              storeDir,
              keySerde,
              msgSerde,
              collector,
              taskInstanceMetrics.registry,
              changeLogSystemStreamPartition,
              jobContext,
              containerContext)
            (storeName, storageEngine)
        }

      info("Got task stores: %s" format taskStores)

      val taskSSPs = taskModel.getSystemStreamPartitions.asScala.toSet
      info("Got task SSPs: %s" format taskSSPs)

      val (sideInputStores, nonSideInputStores) =
        taskStores.partition { case (storeName, _) => sideInputStoresToSystemStreams.contains(storeName)}

      val sideInputStoresToSSPs = sideInputStoresToSystemStreams.mapValues(sideInputSystemStreams =>
        taskSSPs.filter(ssp => sideInputSystemStreams.contains(ssp.getSystemStream)).asJava)

      val taskSideInputSSPs = sideInputStoresToSSPs.values.flatMap(_.asScala).toSet

      info ("Got task side input SSPs: %s" format taskSideInputSSPs)

      val sideInputStoresToProcessor = sideInputStores.keys.map(storeName => {
          // serialized instances takes precedence over the factory configuration.
          config.getSideInputsProcessorSerializedInstance(storeName).map(serializedInstance =>
              (storeName, SerdeUtils.deserialize("Side Inputs Processor", serializedInstance)))
            .orElse(config.getSideInputsProcessorFactory(storeName).map(factoryClassName =>
              (storeName, Util.getObj(factoryClassName, classOf[SideInputsProcessorFactory])
                .getSideInputsProcessor(config, taskInstanceMetrics.registry))))
            .get
        }).toMap

      val storageManager = new TaskStorageManager(
        taskName = taskName,
        taskStores = nonSideInputStores,
        storeConsumers = storeConsumers,
        changeLogSystemStreams = changeLogSystemStreams,
        maxChangeLogStreamPartitions,
        streamMetadataCache = streamMetadataCache,
        sspMetadataCache = changelogSSPMetadataCache,
        nonLoggedStoreBaseDir = nonLoggedStorageBaseDir,
        loggedStoreBaseDir = loggedStorageBaseDir,
        partition = taskModel.getChangelogPartition,
        systemAdmins = systemAdmins,
        new StorageConfig(config).getChangeLogDeleteRetentionsInMs,
        new SystemClock)

      var sideInputStorageManager: TaskSideInputStorageManager = null
      if (sideInputStores.nonEmpty) {
        sideInputStorageManager = new TaskSideInputStorageManager(
          taskName,
          streamMetadataCache,
          loggedStorageBaseDir.getPath,
          sideInputStores.asJava,
          sideInputStoresToProcessor.asJava,
          sideInputStoresToSSPs.asJava,
          systemAdmins,
          config,
          new SystemClock)
      }

      val tableManager = new TableManager(config)

      info("Got table manager")

      def createTaskInstance(task: Any): TaskInstance = new TaskInstance(
          task = task,
          taskModel = taskModel,
          metrics = taskInstanceMetrics,
          systemAdmins = systemAdmins,
          consumerMultiplexer = consumerMultiplexer,
          collector = collector,
          offsetManager = offsetManager,
          storageManager = storageManager,
          tableManager = tableManager,
          reporters = reporters,
          systemStreamPartitions = taskSSPs,
          exceptionHandler = TaskInstanceExceptionHandler(taskInstanceMetrics, config),
          jobModel = jobModel,
          streamMetadataCache = streamMetadataCache,
          timerExecutor = timerExecutor,
          sideInputSSPs = taskSideInputSSPs,
          sideInputStorageManager = sideInputStorageManager,
          jobContext = jobContext,
          containerContext = containerContext,
          applicationContainerContextOption = applicationContainerContextOption,
          applicationTaskContextFactoryOption = applicationTaskContextFactoryOption,
          externalContextOption = externalContextOption)

      val taskInstance = createTaskInstance(task)

      taskStorageManagers += taskInstance -> storageManager
      (taskName, taskInstance)
    }).toMap


    val containerStorageManager = new ContainerStorageManager(taskStorageManagers.asJava, storeSystemConsumers.asJava,
      samzaContainerMetrics)

    val maxThrottlingDelayMs = config.getLong("container.disk.quota.delay.max.ms", TimeUnit.SECONDS.toMillis(1))

    val runLoop = RunLoopFactory.createRunLoop(
      taskInstances,
      consumerMultiplexer,
      taskThreadPool,
      maxThrottlingDelayMs,
      samzaContainerMetrics,
      config,
      clock)

    val memoryStatisticsMonitor : SystemStatisticsMonitor = new StatisticsMonitorImpl()
    memoryStatisticsMonitor.registerListener(new SystemStatisticsMonitor.Listener {
      override def onUpdate(sample: SystemMemoryStatistics): Unit = {
        val physicalMemoryBytes : Long = sample.getPhysicalMemoryBytes
        val physicalMemoryMb : Double = physicalMemoryBytes / (1024.0 * 1024.0)
        logger.debug("Container physical memory utilization (mb): " + physicalMemoryMb)
        samzaContainerMetrics.physicalMemoryMb.set(physicalMemoryMb)
      }
    })

    val diskQuotaBytes = config.getLong("container.disk.quota.bytes", Long.MaxValue)
    samzaContainerMetrics.diskQuotaBytes.set(diskQuotaBytes)

    val diskQuotaPolicyFactoryString = config.get("container.disk.quota.policy.factory",
      classOf[NoThrottlingDiskQuotaPolicyFactory].getName)
    val diskQuotaPolicyFactory = Util.getObj(diskQuotaPolicyFactoryString, classOf[DiskQuotaPolicyFactory])
    val diskQuotaPolicy = diskQuotaPolicyFactory.create(config)

    var diskSpaceMonitor: DiskSpaceMonitor = null
    val diskPollMillis = config.getInt(DISK_POLL_INTERVAL_KEY, 0)
    if (diskPollMillis != 0) {
      diskSpaceMonitor = new PollingScanDiskSpaceMonitor(storeWatchPaths, diskPollMillis)
      diskSpaceMonitor.registerListener(new Listener {
        override def onUpdate(diskUsageBytes: Long): Unit = {
          val newWorkRate = diskQuotaPolicy.apply(1.0 - (diskUsageBytes.toDouble / diskQuotaBytes))
          runLoop.asInstanceOf[Throttleable].setWorkFactor(newWorkRate)
          samzaContainerMetrics.executorWorkFactor.set(runLoop.asInstanceOf[Throttleable].getWorkFactor)
          samzaContainerMetrics.diskUsageBytes.set(diskUsageBytes)
        }
      })

      info("Initialized disk space monitor watch paths to: %s" format storeWatchPaths)
    } else {
      info(s"Disk quotas disabled because polling interval is not set ($DISK_POLL_INTERVAL_KEY)")
    }
    info("Samza container setup complete.")

    new SamzaContainer(
      config = config,
      taskInstances = taskInstances,
      runLoop = runLoop,
      systemAdmins = systemAdmins,
      consumerMultiplexer = consumerMultiplexer,
      producerMultiplexer = producerMultiplexer,
      offsetManager = offsetManager,
      securityManager = securityManager,
      metrics = samzaContainerMetrics,
      reporters = reporters,
      jvm = jvm,
      diskSpaceMonitor = diskSpaceMonitor,
      hostStatisticsMonitor = memoryStatisticsMonitor,
      taskThreadPool = taskThreadPool,
      timerExecutor = timerExecutor,
      containerContext = containerContext,
      applicationContainerContextOption = applicationContainerContextOption,
<<<<<<< HEAD
      externalContextOption = externalContextOption)
=======
      containerStorageManager = containerStorageManager)
>>>>>>> 7fc37040
  }

  /**
    * Builds the set of SSPs for all changelogs on this container.
    */
  @VisibleForTesting
  private[container] def getChangelogSSPsForContainer(containerModel: ContainerModel,
    changeLogSystemStreams: Map[String, SystemStream]): Set[SystemStreamPartition] = {
    containerModel.getTasks.values().asScala
      .map(taskModel => taskModel.getChangelogPartition)
      .flatMap(changelogPartition => changeLogSystemStreams.map { case (_, systemStream) =>
        new SystemStreamPartition(systemStream, changelogPartition) })
      .toSet
  }
}

class SamzaContainer(
  config: Config,
  taskInstances: Map[TaskName, TaskInstance],
  runLoop: Runnable,
  systemAdmins: SystemAdmins,
  consumerMultiplexer: SystemConsumers,
  producerMultiplexer: SystemProducers,
  metrics: SamzaContainerMetrics,
  diskSpaceMonitor: DiskSpaceMonitor = null,
  hostStatisticsMonitor: SystemStatisticsMonitor = null,
  offsetManager: OffsetManager = new OffsetManager,
  localityManager: LocalityManager = null,
  securityManager: SecurityManager = null,
  reporters: Map[String, MetricsReporter] = Map(),
  jvm: JvmMetrics = null,
  taskThreadPool: ExecutorService = null,
  timerExecutor: ScheduledExecutorService = Executors.newSingleThreadScheduledExecutor,
  containerContext: ContainerContext,
  applicationContainerContextOption: Option[ApplicationContainerContext],
<<<<<<< HEAD
  externalContextOption: Option[ExternalContext]) extends Runnable with Logging {
=======
  containerStorageManager: ContainerStorageManager) extends Runnable with Logging {
>>>>>>> 7fc37040

  val shutdownMs = config.getShutdownMs.getOrElse(TaskConfigJava.DEFAULT_TASK_SHUTDOWN_MS)
  var shutdownHookThread: Thread = null
  var jmxServer: JmxServer = null
  val isAutoCommitEnabled = config.isAutoCommitEnabled

  @volatile private var status = SamzaContainerStatus.NOT_STARTED
  private var exceptionSeen: Throwable = null
  private var containerListener: SamzaContainerListener = null

  def getStatus(): SamzaContainerStatus = status

  def getTaskInstances() = taskInstances

  def setContainerListener(listener: SamzaContainerListener): Unit = {
    containerListener = listener
  }

  def hasStopped(): Boolean = status == SamzaContainerStatus.STOPPED || status == SamzaContainerStatus.FAILED

  def run {
    try {
      info("Starting container.")

      if (containerListener != null) {
        containerListener.beforeStart()
      }

      val startTime = System.nanoTime()
      status = SamzaContainerStatus.STARTING
      if (config.getJMXEnabled) {
        jmxServer = new JmxServer()
      }
      applicationContainerContextOption.foreach(_.start)

      startMetrics
      startDiagnostics
      startAdmins
      startOffsetManager
      storeContainerLocality
      startStores
      startTableManager
      startDiskSpaceMonitor
      startHostStatisticsMonitor
      startProducers
      startTask
      startConsumers
      startSecurityManger

      addShutdownHook
      info("Entering run loop.")
      status = SamzaContainerStatus.STARTED
      if (containerListener != null) {
        containerListener.afterStart()
      }
      metrics.containerStartupTime.update(System.nanoTime() - startTime)
      runLoop.run
    } catch {
      case e: Throwable =>
        if (status.equals(SamzaContainerStatus.STARTED)) {
          error("Caught exception/error in run loop.", e)
        } else {
          error("Caught exception/error while initializing container.", e)
        }
        status = SamzaContainerStatus.FAILED
        exceptionSeen = e
    }

    try {
      info("Shutting down SamzaContainer.")
      removeShutdownHook
      if (jmxServer != null) {
        jmxServer.stop
      }

      shutdownConsumers
      shutdownTask
      shutdownTableManager
      shutdownStores
      shutdownDiskSpaceMonitor
      shutdownHostStatisticsMonitor
      shutdownProducers
      shutdownOffsetManager
      shutdownMetrics
      shutdownSecurityManger
      shutdownAdmins

      applicationContainerContextOption.foreach(_.stop)

      if (!status.equals(SamzaContainerStatus.FAILED)) {
        status = SamzaContainerStatus.STOPPED
      }

      info("Shutdown complete.")
    } catch {
      case e: Throwable =>
        error("Caught exception/error while shutting down container.", e)
        if (exceptionSeen == null) {
          exceptionSeen = e
        }
        status = SamzaContainerStatus.FAILED
    }

    status match {
      case SamzaContainerStatus.STOPPED =>
        if (containerListener != null) {
          containerListener.afterStop()
        }
      case SamzaContainerStatus.FAILED =>
        if (containerListener != null) {
          containerListener.afterFailure(exceptionSeen)
        }
    }
  }

  /**
   * <p>
   *   Asynchronously shuts down this [[SamzaContainer]]
   * </p>
   * <br>
   * <b>Implementation</b>: Stops the [[RunLoop]], which will eventually transition the container from
   * [[SamzaContainerStatus.STARTED]] to either [[SamzaContainerStatus.STOPPED]] or [[SamzaContainerStatus.FAILED]]].
   * Based on the final `status`, [[SamzaContainerListener#afterStop()]] or
    * [[SamzaContainerListener#afterFailure(Throwable]] will be invoked respectively.
   *
   * @throws SamzaException, Thrown when the container has already been stopped or failed
   */
  def shutdown(): Unit = {
    if (status == SamzaContainerStatus.FAILED || status == SamzaContainerStatus.STOPPED) {
      warn("Shutdown is no-op since the container is already in state: " + status)
      return
    }

    shutdownRunLoop()
  }

  // Shutdown Runloop
  def shutdownRunLoop() = {
    runLoop match {
      case runLoop: RunLoop => runLoop.shutdown
      case asyncRunLoop: AsyncRunLoop => asyncRunLoop.shutdown()
    }
  }

  def startDiskSpaceMonitor: Unit = {
    if (diskSpaceMonitor != null) {
      info("Starting disk space monitor")
      diskSpaceMonitor.start()
    }
  }

  def startHostStatisticsMonitor: Unit = {
    if (hostStatisticsMonitor != null) {
      info("Starting host statistics monitor")
      hostStatisticsMonitor.start()
    }
  }

  def startMetrics {
    info("Registering task instances with metrics.")

    taskInstances.values.foreach(_.registerMetrics)

    info("Starting JVM metrics.")

    if (jvm != null) {
      jvm.start
    }

    info("Starting metrics reporters.")

    reporters.values.foreach(reporter => {
      reporter.register(metrics.source, metrics.registry)
      reporter.start
    })
  }

  def startDiagnostics {
    if (config.getDiagnosticsEnabled) {
      info("Starting diagnostics.")

      try {
        val diagnosticsAppender = Class.forName(config.getDiagnosticsAppenderClass).
          getDeclaredConstructor(classOf[SamzaContainerMetrics]).newInstance(this.metrics);
      }
      catch {
        case e@(_: ClassNotFoundException | _: InstantiationException | _: InvocationTargetException) => {
          error("Failed to instantiate diagnostic appender", e)
          throw new ConfigException("Failed to instantiate diagnostic appender class " +
            config.getDiagnosticsAppenderClass, e)
        }
      }
    }
  }

  def startOffsetManager {
    info("Registering task instances with offsets.")

    taskInstances.values.foreach(_.registerOffsets)

    info("Starting offset manager.")

    offsetManager.start
  }

  def storeContainerLocality {
    val isHostAffinityEnabled: Boolean = new ClusterManagerConfig(config).getHostAffinityEnabled
    if (isHostAffinityEnabled) {
      val localityManager: LocalityManager = new LocalityManager(config, containerContext.getContainerMetricsRegistry)
      val containerId = containerContext.getContainerModel.getId
      val containerName = "SamzaContainer-" + containerId
      info("Registering %s with metadata store" format containerName)
      try {
        val hostInet = Util.getLocalHost
        val jmxUrl = if (jmxServer != null) jmxServer.getJmxUrl else ""
        val jmxTunnelingUrl = if (jmxServer != null) jmxServer.getTunnelingJmxUrl else ""
        info("Writing container locality and JMX address to metadata store")
        localityManager.writeContainerToHostMapping(containerId, hostInet.getHostName)
      } catch {
        case uhe: UnknownHostException =>
          warn("Received UnknownHostException when persisting locality info for container %s: " +
            "%s" format (containerId, uhe.getMessage))  //No-op
        case unknownException: Throwable =>
          warn("Received an exception when persisting locality info for container %s: " +
            "%s" format (containerId, unknownException.getMessage))
      } finally {
        info("Shutting down locality manager.")
        localityManager.close()
      }
    }
  }

  def startStores {
    info("Starting container storage manager.")
    containerStorageManager.start()

    taskInstances.values.foreach(taskInstance => {
      val startTime = System.currentTimeMillis()
      info("Starting side inputs in task instance %s" format taskInstance.taskName)
      taskInstance.startSideInputs
    })
  }

  def startTableManager: Unit = {
    taskInstances.values.foreach(taskInstance => {
      info("Starting table manager in task instance %s" format taskInstance.taskName)
      taskInstance.startTableManager
    })
  }

  def startTask {
    info("Initializing stream tasks.")

    taskInstances.values.foreach(_.initTask)
  }

  def startAdmins {
    info("Starting admin multiplexer.")

    systemAdmins.start
  }

  def startProducers {
    info("Registering task instances with producers.")

    taskInstances.values.foreach(_.registerProducers)

    info("Starting producer multiplexer.")

    producerMultiplexer.start
  }

  def startConsumers {
    info("Registering task instances with consumers.")

    taskInstances.values.foreach(_.registerConsumers)

    info("Starting consumer multiplexer.")

    consumerMultiplexer.start
  }

  def startSecurityManger {
    if (securityManager != null) {
      info("Starting security manager.")

      securityManager.start
    }
  }

  def addShutdownHook {
    val runLoopThread = Thread.currentThread()
    shutdownHookThread = new Thread("Samza Container Shutdown Hook Thread") {
      override def run() = {
        info("Shutting down, will wait up to %s ms." format shutdownMs)
        shutdownRunLoop()  //TODO: Pull out shutdown hook to LocalContainerRunner or SP
        try {
          runLoopThread.join(shutdownMs)
        } catch {
          case e: Throwable => // Ignore to avoid deadlock with uncaughtExceptionHandler. See SAMZA-1220
            error("Did not shut down within %s ms, exiting." format shutdownMs, e)
        }
        if (!runLoopThread.isAlive) {
          info("Shutdown complete")
        } else {
          error("Did not shut down within %s ms, exiting." format shutdownMs)
          Util.logThreadDump("Thread dump from Samza Container Shutdown Hook.")
        }
      }
    }
    Runtime.getRuntime().addShutdownHook(shutdownHookThread)
  }

  def removeShutdownHook = {
    try {
      if (shutdownHookThread != null) {
        Runtime.getRuntime.removeShutdownHook(shutdownHookThread)
      }
    } catch {
      case e: IllegalStateException => {
        // Thrown when then JVM is already shutting down, so safe to ignore.
      }
    }
  }

  def shutdownConsumers {
    info("Shutting down consumer multiplexer.")

    consumerMultiplexer.stop
  }

  def shutdownAdmins {
    info("Shutting down admin multiplexer.")

    systemAdmins.stop
  }

  def shutdownProducers {
    info("Shutting down producer multiplexer.")

    producerMultiplexer.stop
  }

  def shutdownTask {
    info("Shutting down task instance stream tasks.")

    if (taskThreadPool != null) {
      info("Shutting down task thread pool")
      try {
        taskThreadPool.shutdown()
        if(taskThreadPool.awaitTermination(shutdownMs, TimeUnit.MILLISECONDS)) {
          taskThreadPool.shutdownNow()
        }
      } catch {
        case e: Exception => error(e.getMessage, e)
      }
    }

    if (timerExecutor != null) {
      info("Shutting down timer executor")
      try {
        timerExecutor.shutdown()
        if (timerExecutor.awaitTermination(shutdownMs, TimeUnit.MILLISECONDS)) {
          timerExecutor.shutdownNow()
        }
      } catch {
        case e: Exception => error("Ignoring exception shutting down timer executor", e)
      }
    }

    if (isAutoCommitEnabled) {
      info("Committing offsets for all task instances")
      taskInstances.values.foreach(_.commit)
    }

    taskInstances.values.foreach(_.shutdownTask)
  }

  def shutdownStores {
    info("Shutting down container storage manager.")
    containerStorageManager.shutdown()

    info("Shutting down task instance side inputs.")
    taskInstances.values.foreach(_.shutdownSideInputs)
  }

  def shutdownTableManager: Unit = {
    info("Shutting down task instance table manager.")

    taskInstances.values.foreach(_.shutdownTableManager)
  }

  def shutdownOffsetManager {
    info("Shutting down offset manager.")

    offsetManager.stop
  }

  def shutdownMetrics {
    info("Shutting down metrics reporters.")

    reporters.values.foreach(_.stop)

    if (jvm != null) {
      info("Shutting down JVM metrics.")

      jvm.stop
    }
  }

  def shutdownSecurityManger: Unit = {
    if (securityManager != null) {
      info("Shutting down security manager.")

      securityManager.stop
    }
  }

  def shutdownDiskSpaceMonitor: Unit = {
    if (diskSpaceMonitor != null) {
      info("Shutting down disk space monitor.")
      diskSpaceMonitor.stop()
    }
  }

  def shutdownHostStatisticsMonitor: Unit = {
    if (hostStatisticsMonitor != null) {
      info("Shutting down host statistics monitor.")
      hostStatisticsMonitor.stop()
    }
  }
}<|MERGE_RESOLUTION|>--- conflicted
+++ resolved
@@ -755,11 +755,8 @@
       timerExecutor = timerExecutor,
       containerContext = containerContext,
       applicationContainerContextOption = applicationContainerContextOption,
-<<<<<<< HEAD
-      externalContextOption = externalContextOption)
-=======
+      externalContextOption = externalContextOption,
       containerStorageManager = containerStorageManager)
->>>>>>> 7fc37040
   }
 
   /**
@@ -795,11 +792,8 @@
   timerExecutor: ScheduledExecutorService = Executors.newSingleThreadScheduledExecutor,
   containerContext: ContainerContext,
   applicationContainerContextOption: Option[ApplicationContainerContext],
-<<<<<<< HEAD
-  externalContextOption: Option[ExternalContext]) extends Runnable with Logging {
-=======
+  externalContextOption: Option[ExternalContext],
   containerStorageManager: ContainerStorageManager) extends Runnable with Logging {
->>>>>>> 7fc37040
 
   val shutdownMs = config.getShutdownMs.getOrElse(TaskConfigJava.DEFAULT_TASK_SHUTDOWN_MS)
   var shutdownHookThread: Thread = null
