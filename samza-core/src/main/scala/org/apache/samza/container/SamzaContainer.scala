/*
 * Licensed to the Apache Software Foundation (ASF) under one
 * or more contributor license agreements.  See the NOTICE file
 * distributed with this work for additional information
 * regarding copyright ownership.  The ASF licenses this file
 * to you under the Apache License, Version 2.0 (the
 * "License"); you may not use this file except in compliance
 * with the License.  You may obtain a copy of the License at
 *
 *   http://www.apache.org/licenses/LICENSE-2.0
 *
 * Unless required by applicable law or agreed to in writing,
 * software distributed under the License is distributed on an
 * "AS IS" BASIS, WITHOUT WARRANTIES OR CONDITIONS OF ANY
 * KIND, either express or implied.  See the License for the
 * specific language governing permissions and limitations
 * under the License.
 */

package org.apache.samza.container

import java.io.File
import java.lang.management.ManagementFactory
import java.lang.reflect.InvocationTargetException
import java.net.{URL, UnknownHostException}
import java.nio.file.Path
import java.time.Duration
import java.util
import java.util.Base64
import java.util.concurrent.{ExecutorService, Executors, ScheduledExecutorService, TimeUnit}

import com.google.common.annotations.VisibleForTesting
import com.google.common.util.concurrent.ThreadFactoryBuilder
import org.apache.samza.checkpoint.{CheckpointListener, OffsetManager, OffsetManagerMetrics}
import org.apache.samza.config.JobConfig.Config2Job
import org.apache.samza.config.MetricsConfig.Config2Metrics
import org.apache.samza.config.SerializerConfig.Config2Serializer
import org.apache.samza.config.StreamConfig.Config2Stream
import org.apache.samza.config._
import org.apache.samza.container.disk.DiskSpaceMonitor.Listener
import org.apache.samza.container.disk.{DiskQuotaPolicyFactory, DiskSpaceMonitor, NoThrottlingDiskQuotaPolicyFactory, PollingScanDiskSpaceMonitor}
import org.apache.samza.container.host.{StatisticsMonitorImpl, SystemMemoryStatistics, SystemStatisticsMonitor}
import org.apache.samza.context._
import org.apache.samza.diagnostics.DiagnosticsManager
import org.apache.samza.job.model.{ContainerModel, JobModel, TaskMode}
import org.apache.samza.metrics.{JmxServer, JvmMetrics, MetricsRegistryMap, MetricsReporter}
import org.apache.samza.serializers._
import org.apache.samza.serializers.model.SamzaObjectMapper
import org.apache.samza.startpoint.StartpointManager
import org.apache.samza.storage._
import org.apache.samza.system._
import org.apache.samza.system.chooser.{DefaultChooser, MessageChooserFactory, RoundRobinChooserFactory}
import org.apache.samza.table.TableManager
import org.apache.samza.task._
import org.apache.samza.util.ScalaJavaUtil.JavaOptionals
import org.apache.samza.util.{Util, _}
import org.apache.samza.SamzaException

import scala.collection.JavaConverters._

object SamzaContainer extends Logging {
  val DEFAULT_READ_JOBMODEL_DELAY_MS = 100
  val DISK_POLL_INTERVAL_KEY = "container.disk.poll.interval.ms"

  /**
   * Fetches config, task:SSP assignments, and task:changelog partition
   * assignments, and returns objects to be used for SamzaContainer's
   * constructor.
   */
  def readJobModel(url: String, initialDelayMs: Int = scala.util.Random.nextInt(DEFAULT_READ_JOBMODEL_DELAY_MS) + 1) = {
    info("Fetching configuration from: %s" format url)
    SamzaObjectMapper
      .getObjectMapper
      .readValue(
        HttpUtil.read(
          url = new URL(url),
          retryBackoff = new ExponentialSleepStrategy(initialDelayMs = initialDelayMs)),
        classOf[JobModel])
  }

  /**
    * If a base-directory was NOT explicitly provided in config, a default base directory is returned.
    */
  def getNonLoggedStorageBaseDir(config: Config, defaultStoreBaseDir: File) = {
    config.getNonLoggedStorePath match {
      case Some(nonLoggedStorePath) =>
        new File(nonLoggedStorePath)
      case None =>
        defaultStoreBaseDir
    }
  }

  /**
    * If a base-directory was NOT explicitly provided in config or via an environment variable
    * (see ShellCommandConfig.ENV_LOGGED_STORE_BASE_DIR), then a default base directory is returned.
    */
  def getLoggedStorageBaseDir(config: Config, defaultStoreBaseDir: File) = {
    val defaultLoggedStorageBaseDir = config.getLoggedStorePath match {
      case Some(durableStorePath) =>
        new File(durableStorePath)
      case None =>
        defaultStoreBaseDir
    }

    var loggedStorageBaseDir:File = null
    if(System.getenv(ShellCommandConfig.ENV_LOGGED_STORE_BASE_DIR) != null) {
      val jobNameAndId = (
        config.getName.getOrElse(throw new ConfigException("Missing required config: job.name")),
        config.getJobId
      )

      loggedStorageBaseDir = new File(System.getenv(ShellCommandConfig.ENV_LOGGED_STORE_BASE_DIR)
        + File.separator + jobNameAndId._1 + "-" + jobNameAndId._2)
    } else {
      if (config.getLoggedStorePath.isEmpty) {
        warn("No override was provided for logged store base directory. This disables local state re-use on " +
          "application restart. If you want to enable this feature, set LOGGED_STORE_BASE_DIR as an environment " +
          "variable in all machines running the Samza container or configure job.logged.store.base.dir for your application")
      }

      loggedStorageBaseDir = defaultLoggedStorageBaseDir
    }

    loggedStorageBaseDir
  }

  def apply(
    containerId: String,
    jobModel: JobModel,
    customReporters: Map[String, MetricsReporter] = Map[String, MetricsReporter](),
    taskFactory: TaskFactory[_],
    jobContext: JobContext,
    applicationContainerContextFactoryOption: Option[ApplicationContainerContextFactory[ApplicationContainerContext]],
    applicationTaskContextFactoryOption: Option[ApplicationTaskContextFactory[ApplicationTaskContext]],
    externalContextOption: Option[ExternalContext],
    classLoader: ClassLoader,
    localityManager: LocalityManager = null,
    startpointManager: StartpointManager = null,
    diagnosticsManager: Option[DiagnosticsManager] = Option.empty) = {
    val config = jobContext.getConfig
    val systemConfig = new SystemConfig(config)
    val containerModel = jobModel.getContainers.get(containerId)
    val containerName = "samza-container-%s" format containerId
    val jobName = config.getName.get
    val jobId = config.getJobId
    val maxChangeLogStreamPartitions = jobModel.maxChangeLogStreamPartitions

    val containerPID = ManagementFactory.getRuntimeMXBean().getName()

    info("Setting up Samza container: %s" format containerName)

    startupLog("Samza container PID: %s" format containerPID)
    println("Container PID: %s" format containerPID)
    startupLog("Using configuration: %s" format config)
    startupLog("Using container model: %s" format containerModel)

    val registry = new MetricsRegistryMap(containerName)
    val samzaContainerMetrics = new SamzaContainerMetrics(containerName, registry)
    val systemProducersMetrics = new SystemProducersMetrics(registry)
    val systemConsumersMetrics = new SystemConsumersMetrics(registry)
    val offsetManagerMetrics = new OffsetManagerMetrics(registry)
    val clock = if (config.getMetricsTimerEnabled) {
      new HighResolutionClock {
        override def nanoTime(): Long = System.nanoTime()
      }
    } else {
      new HighResolutionClock {
        override def nanoTime(): Long = 0L
      }
    }

    val inputSystemStreamPartitions = containerModel
      .getTasks
      .values
      .asScala
      .flatMap(_.getSystemStreamPartitions.asScala)
      .toSet

    val storageConfig = new StorageConfig(config)
    val sideInputStoresToSystemStreams = storageConfig.getStoreNames.asScala
      .map { storeName => (storeName, storageConfig.getSideInputs(storeName).asScala) }
      .filter { case (storeName, sideInputs) => sideInputs.nonEmpty }
      .map { case (storeName, sideInputs) => (storeName, sideInputs.map(StreamUtil.getSystemStreamFromNameOrId(config, _))) }
      .toMap

    val sideInputSystemStreams = sideInputStoresToSystemStreams.values.flatMap(sideInputs => sideInputs.toStream).toSet

    info("Got side input store system streams: %s" format sideInputSystemStreams)

    val inputSystemStreams = inputSystemStreamPartitions
      .map(_.getSystemStream)
      .toSet.diff(sideInputSystemStreams)

    val inputSystems = inputSystemStreams
      .map(_.getSystem)
      .toSet

    val systemNames = systemConfig.getSystemNames.asScala

    info("Got system names: %s" format systemNames)

    val serdeStreams = systemNames.foldLeft(Set[SystemStream]())(_ ++ config.getSerdeStreams(_))

    info("Got serde streams: %s" format serdeStreams)

    val systemFactories = systemNames.map(systemName => {
      val systemFactoryClassName = JavaOptionals.toRichOptional(systemConfig.getSystemFactory(systemName)).toOption
        .getOrElse(throw new SamzaException("A stream uses system %s, which is missing from the configuration." format systemName))
      (systemName, ReflectionUtil.getObj(classLoader, systemFactoryClassName, classOf[SystemFactory]))
    }).toMap
    info("Got system factories: %s" format systemFactories.keys)

    val systemAdmins = new SystemAdmins(config)
    info("Got system admins: %s" format systemAdmins.getSystemNames)

    val streamMetadataCache = new StreamMetadataCache(systemAdmins)
    val inputStreamMetadata = streamMetadataCache.getStreamMetadata(inputSystemStreams)

    info("Got input stream metadata: %s" format inputStreamMetadata)

    val consumers = inputSystems
      .map(systemName => {
        val systemFactory = systemFactories(systemName)

        try {
          (systemName, systemFactory.getConsumer(systemName, config, samzaContainerMetrics.registry))
        } catch {
          case e: Exception =>
            error("Failed to create a consumer for %s, so skipping." format systemName, e)
            (systemName, null)
        }
      })
      .filter(_._2 != null)
      .toMap

    info("Got system consumers: %s" format consumers.keys)

    val producers = systemFactories
      .map {
        case (systemName, systemFactory) =>
          try {
            (systemName, systemFactory.getProducer(systemName, config, samzaContainerMetrics.registry))
          } catch {
            case e: Exception =>
              error("Failed to create a producer for %s, so skipping." format systemName, e)
              (systemName, null)
          }
      }
      .filter(_._2 != null)

    info("Got system producers: %s" format producers.keys)

    val serdesFromFactories = config.getSerdeNames.map(serdeName => {
      val serdeClassName = config
        .getSerdeClass(serdeName)
        .getOrElse(SerializerConfig.getSerdeFactoryName(serdeName))
      val serde = ReflectionUtil.getObj(classLoader, serdeClassName, classOf[SerdeFactory[Object]])
        .getSerde(serdeName, config)
      (serdeName, serde)
    }).toMap
    info("Got serdes from factories: %s" format serdesFromFactories.keys)

    val serializableSerde = new SerializableSerde[Serde[Object]]()
    val serdesFromSerializedInstances = config.subset(SerializerConfig.SERIALIZER_PREFIX format "").asScala
        .filter { case (key, value) => key.endsWith(SerializerConfig.SERIALIZED_INSTANCE_SUFFIX) }
        .flatMap { case (key, value) =>
          val serdeName = key.replace(SerializerConfig.SERIALIZED_INSTANCE_SUFFIX, "")
          debug(s"Trying to deserialize serde instance for $serdeName")
          try {
            val bytes = Base64.getDecoder.decode(value)
            val serdeInstance = serializableSerde.fromBytes(bytes)
            debug(s"Returning serialized instance for $serdeName")
            Some((serdeName, serdeInstance))
          } catch {
            case e: Exception =>
              warn(s"Ignoring invalid serialized instance for $serdeName: $value", e)
              None
          }
        }
    info("Got serdes from serialized instances: %s" format serdesFromSerializedInstances.keys)

    val serdes = serdesFromFactories ++ serdesFromSerializedInstances

    /*
     * A Helper function to build a Map[String, Serde] (systemName -> Serde) for systems defined
     * in the config. This is useful to build both key and message serde maps.
     */
    val buildSystemSerdeMap = (getSerdeName: (String) => Option[String]) => {
      systemNames
        .filter(systemName => getSerdeName(systemName).isDefined)
        .flatMap(systemName => {
          val serdeName = getSerdeName(systemName).get
          val serde = serdes.getOrElse(serdeName,
            throw new SamzaException("buildSystemSerdeMap: No class defined for serde: %s." format serdeName))

          // this shouldn't happen since system level serdes can't be set programmatically using the high level
          // API, but adding this for safety.
          Option(serde)
            .filter(!_.isInstanceOf[NoOpSerde[Any]])
            .map(serde => (systemName, serde))
        }).toMap
    }

    /*
     * A Helper function to build a Map[SystemStream, Serde] for streams defined in the config.
     * This is useful to build both key and message serde maps.
     */
    val buildSystemStreamSerdeMap = (getSerdeName: (SystemStream) => Option[String]) => {
      (serdeStreams ++ inputSystemStreamPartitions)
        .filter(systemStream => getSerdeName(systemStream).isDefined)
        .flatMap(systemStream => {
          val serdeName = getSerdeName(systemStream).get
          val serde = serdes.getOrElse(serdeName,
            throw new SamzaException("buildSystemStreamSerdeMap: No serde found for name: %s." format serdeName))

          // respect explicitly set no-op serdes in high level API
          Option(serde)
            .filter(!_.isInstanceOf[NoOpSerde[Any]])
            .map(serde => (systemStream, serde))
        }).toMap
    }

    val systemKeySerdes = buildSystemSerdeMap(systemName =>
      JavaOptionals.toRichOptional(systemConfig.getSystemKeySerde(systemName)).toOption)

    debug("Got system key serdes: %s" format systemKeySerdes)

    val systemMessageSerdes = buildSystemSerdeMap(systemName =>
      JavaOptionals.toRichOptional(systemConfig.getSystemMsgSerde(systemName)).toOption)

    debug("Got system message serdes: %s" format systemMessageSerdes)

    val systemStreamKeySerdes = buildSystemStreamSerdeMap(systemStream => config.getStreamKeySerde(systemStream))

    debug("Got system stream key serdes: %s" format systemStreamKeySerdes)

    val systemStreamMessageSerdes = buildSystemStreamSerdeMap(systemStream => config.getStreamMsgSerde(systemStream))

    debug("Got system stream message serdes: %s" format systemStreamMessageSerdes)

    val changeLogSystemStreams = storageConfig
      .getStoreNames.asScala
      .filter(storageConfig.getChangelogStream(_).isPresent)
      .map(name => (name, storageConfig.getChangelogStream(name).get)).toMap
      .mapValues(StreamUtil.getSystemStreamFromNames(_))

    info("Got change log system streams: %s" format changeLogSystemStreams)

    /*
     * This keeps track of the changelog SSPs that are associated with the whole container. This is used so that we can
     * prefetch the metadata about the all of the changelog SSPs associated with the container whenever we need the
     * metadata about some of the changelog SSPs.
     * An example use case is when Samza writes offset files for stores ({@link TaskStorageManager}). Each task is
     * responsible for its own offset file, but if we can do prefetching, then most tasks will already have cached
     * metadata by the time they need the offset metadata.
     * Note: By using all changelog streams to build the sspsToPrefetch, any fetches done for persisted stores will
     * include the ssps for non-persisted stores, so this is slightly suboptimal. However, this does not increase the
     * actual number of calls to the {@link SystemAdmin}, and we can decouple this logic from the per-task objects (e.g.
     * {@link TaskStorageManager}).
     */
    val changelogSSPMetadataCache = new SSPMetadataCache(systemAdmins,
      Duration.ofSeconds(5),
      SystemClock.instance,
      getChangelogSSPsForContainer(containerModel, changeLogSystemStreams).asJava)

    val intermediateStreams = config
      .getStreamIds
      .filter(config.getIsIntermediateStream(_))
      .toList

    info("Got intermediate streams: %s" format intermediateStreams)

    val controlMessageKeySerdes = intermediateStreams
      .flatMap(streamId => {
        val systemStream = config.streamIdToSystemStream(streamId)
        systemStreamKeySerdes.get(systemStream)
                .orElse(systemKeySerdes.get(systemStream.getSystem))
                .map(serde => (systemStream, new StringSerde("UTF-8")))
      }).toMap

    val intermediateStreamMessageSerdes = intermediateStreams
      .flatMap(streamId => {
        val systemStream = config.streamIdToSystemStream(streamId)
        systemStreamMessageSerdes.get(systemStream)
                .orElse(systemMessageSerdes.get(systemStream.getSystem))
                .map(serde => (systemStream, new IntermediateMessageSerde(serde)))
      }).toMap

    val serdeManager = new SerdeManager(
      serdes = serdes,
      systemKeySerdes = systemKeySerdes,
      systemMessageSerdes = systemMessageSerdes,
      systemStreamKeySerdes = systemStreamKeySerdes,
      systemStreamMessageSerdes = systemStreamMessageSerdes,
      changeLogSystemStreams = changeLogSystemStreams.values.toSet,
      controlMessageKeySerdes = controlMessageKeySerdes,
      intermediateMessageSerdes = intermediateStreamMessageSerdes)

    info("Setting up JVM metrics.")

    val jvm = new JvmMetrics(samzaContainerMetrics.registry)

    info("Setting up message chooser.")

    val taskConfig = new TaskConfig(config)
    val chooserFactoryClassName = taskConfig.getMessageChooserClass

    val chooserFactory = ReflectionUtil.getObj(classLoader, chooserFactoryClassName, classOf[MessageChooserFactory])

    val chooser = DefaultChooser(inputStreamMetadata, chooserFactory, config, samzaContainerMetrics.registry, systemAdmins)

    info("Setting up metrics reporters.")

    val reporters =
      MetricsReporterLoader.getMetricsReporters(config, containerName, classLoader).asScala.toMap ++ customReporters

    info("Got metrics reporters: %s" format reporters.keys)

    val securityManager = config.getSecurityManagerFactory match {
      case Some(securityManagerFactoryClassName) =>
        ReflectionUtil.getObj(classLoader, securityManagerFactoryClassName, classOf[SecurityManagerFactory])
          .getSecurityManager(config)
      case _ => null
    }
    info("Got security manager: %s" format securityManager)

<<<<<<< HEAD
    val checkpointManager = taskConfig.getCheckpointManager(samzaContainerMetrics.registry).orElse(null)
=======
    val checkpointManager = config.getCheckpointManagerFactory()
      .filterNot(_.isEmpty)
      .map(ReflectionUtil.getObj(classLoader, _, classOf[CheckpointManagerFactory])
        .getCheckpointManager(config, samzaContainerMetrics.registry))
      .orNull
>>>>>>> 3b87fbd2
    info("Got checkpoint manager: %s" format checkpointManager)

    // create a map of consumers with callbacks to pass to the OffsetManager
    val checkpointListeners = consumers.filter(_._2.isInstanceOf[CheckpointListener])
      .map { case (system, consumer) => (system, consumer.asInstanceOf[CheckpointListener])}
    info("Got checkpointListeners : %s" format checkpointListeners)

    val offsetManager = OffsetManager(inputStreamMetadata, config, checkpointManager, startpointManager, systemAdmins, checkpointListeners, offsetManagerMetrics)
    info("Got offset manager: %s" format offsetManager)

    val dropDeserializationError = taskConfig.getDropDeserializationErrors
    val dropSerializationError = taskConfig.getDropSerializationErrors

    val pollIntervalMs = taskConfig.getPollIntervalMs

    val consumerMultiplexer = new SystemConsumers(
      chooser = chooser,
      consumers = consumers,
      systemAdmins = systemAdmins,
      serdeManager = serdeManager,
      metrics = systemConsumersMetrics,
      dropDeserializationError = dropDeserializationError,
      pollIntervalMs = pollIntervalMs,
      clock = () => clock.nanoTime())

    val producerMultiplexer = new SystemProducers(
      producers = producers,
      serdeManager = serdeManager,
      metrics = systemProducersMetrics,
      dropSerializationError = dropSerializationError)

    val storageEngineFactories = storageConfig
      .getStoreNames.asScala
      .map(storeName => {
        val storageFactoryClassName =
          JavaOptionals.toRichOptional(storageConfig.getStorageFactoryClassName(storeName)).toOption
          .getOrElse(throw new SamzaException("Missing storage factory for %s." format storeName))
        (storeName,
          ReflectionUtil.getObj(classLoader, storageFactoryClassName, classOf[StorageEngineFactory[Object, Object]]))
      }).toMap

    info("Got storage engines: %s" format storageEngineFactories.keys)

    val threadPoolSize = config.getThreadPoolSize
    info("Got thread pool size: " + threadPoolSize)

    val taskThreadPool = if (threadPoolSize > 0) {
      Executors.newFixedThreadPool(threadPoolSize,
        new ThreadFactoryBuilder().setNameFormat("Samza Container Thread-%d").build())
    } else {
      null
    }


    val finalTaskFactory = TaskFactoryUtil.finalizeTaskFactory(
      taskFactory,
      taskThreadPool)

    val taskModels = containerModel.getTasks.values.asScala
    val containerContext = new ContainerContextImpl(containerModel, samzaContainerMetrics.registry)
    val applicationContainerContextOption = applicationContainerContextFactoryOption
      .map(_.create(externalContextOption.orNull, jobContext, containerContext))

    val storeWatchPaths = new util.HashSet[Path]()

    val timerExecutor = Executors.newSingleThreadScheduledExecutor

    var taskStorageManagers : Map[TaskName, TaskStorageManager] = Map()

    val taskInstanceMetrics: Map[TaskName, TaskInstanceMetrics] = taskModels.map(taskModel => {
      (taskModel.getTaskName, new TaskInstanceMetrics("TaskName-%s" format taskModel.getTaskName))
    }).toMap

    val taskCollectors : Map[TaskName, TaskInstanceCollector] = taskModels.map(taskModel => {
      (taskModel.getTaskName, new TaskInstanceCollector(producerMultiplexer, taskInstanceMetrics.get(taskModel.getTaskName).get))
    }).toMap

    val defaultStoreBaseDir = new File(System.getProperty("user.dir"), "state")
    info("Got default storage engine base directory: %s" format defaultStoreBaseDir)

    val nonLoggedStorageBaseDir = getNonLoggedStorageBaseDir(config, defaultStoreBaseDir)
    info("Got base directory for non logged data stores: %s" format nonLoggedStorageBaseDir)

    val loggedStorageBaseDir = getLoggedStorageBaseDir(config, defaultStoreBaseDir)
    info("Got base directory for logged data stores: %s" format loggedStorageBaseDir)

    val containerStorageManager = new ContainerStorageManager(containerModel,
      streamMetadataCache,
      systemAdmins,
      changeLogSystemStreams.asJava,
      sideInputStoresToSystemStreams.mapValues(systemStreamSet => systemStreamSet.toSet.asJava).asJava,
      storageEngineFactories.asJava,
      systemFactories.asJava,
      serdes.asJava,
      config,
      taskInstanceMetrics.asJava,
      samzaContainerMetrics,
      jobContext,
      containerContext,
      taskCollectors.asJava,
      loggedStorageBaseDir,
      nonLoggedStorageBaseDir,
      maxChangeLogStreamPartitions,
      serdeManager,
      new SystemClock,
      classLoader)

    storeWatchPaths.addAll(containerStorageManager.getStoreDirectoryPaths)

    // Create taskInstances
    val taskInstances: Map[TaskName, TaskInstance] = taskModels
      .filter(taskModel => taskModel.getTaskMode.eq(TaskMode.Active)).map(taskModel => {
      debug("Setting up task instance: %s" format taskModel)

      val taskName = taskModel.getTaskName

      val task = finalTaskFactory match {
        case tf: AsyncStreamTaskFactory => tf.asInstanceOf[AsyncStreamTaskFactory].createInstance()
        case tf: StreamTaskFactory => tf.asInstanceOf[StreamTaskFactory].createInstance()
      }

      val taskSSPs = taskModel.getSystemStreamPartitions.asScala.toSet
      info("Got task SSPs: %s" format taskSSPs)

      val sideInputStoresToSSPs = sideInputStoresToSystemStreams.mapValues(sideInputSystemStreams =>
        taskSSPs.filter(ssp => sideInputSystemStreams.contains(ssp.getSystemStream)).asJava)

      val taskSideInputSSPs = sideInputStoresToSSPs.values.flatMap(_.asScala).toSet
      info ("Got task side input SSPs: %s" format taskSideInputSSPs)

      val storageManager = new TaskStorageManager(
        taskName = taskName,
        containerStorageManager = containerStorageManager,
        changeLogSystemStreams = changeLogSystemStreams,
        sspMetadataCache = changelogSSPMetadataCache,
        loggedStoreBaseDir = loggedStorageBaseDir,
        partition = taskModel.getChangelogPartition)

      val tableManager = new TableManager(config, classLoader)

      info("Got table manager")

      def createTaskInstance(task: Any): TaskInstance = new TaskInstance(
          task = task,
          taskModel = taskModel,
          metrics = taskInstanceMetrics.get(taskName).get,
          systemAdmins = systemAdmins,
          consumerMultiplexer = consumerMultiplexer,
          collector = taskCollectors.get(taskName).get,
          offsetManager = offsetManager,
          storageManager = storageManager,
          tableManager = tableManager,
          systemStreamPartitions = taskSSPs -- taskSideInputSSPs,
          exceptionHandler = TaskInstanceExceptionHandler(taskInstanceMetrics.get(taskName).get, taskConfig),
          jobModel = jobModel,
          streamMetadataCache = streamMetadataCache,
          timerExecutor = timerExecutor,
          jobContext = jobContext,
          containerContext = containerContext,
          applicationContainerContextOption = applicationContainerContextOption,
          applicationTaskContextFactoryOption = applicationTaskContextFactoryOption,
          externalContextOption = externalContextOption)

      val taskInstance = createTaskInstance(task)

      taskStorageManagers += taskInstance.taskName -> storageManager
      (taskName, taskInstance)
    }).toMap

    val maxThrottlingDelayMs = config.getLong("container.disk.quota.delay.max.ms", TimeUnit.SECONDS.toMillis(1))

    val runLoop = RunLoopFactory.createRunLoop(
      taskInstances,
      consumerMultiplexer,
      taskThreadPool,
      maxThrottlingDelayMs,
      samzaContainerMetrics,
      taskConfig,
      clock)

    val memoryStatisticsMonitor : SystemStatisticsMonitor = new StatisticsMonitorImpl()
    memoryStatisticsMonitor.registerListener(new SystemStatisticsMonitor.Listener {
      override def onUpdate(sample: SystemMemoryStatistics): Unit = {
        val physicalMemoryBytes : Long = sample.getPhysicalMemoryBytes
        val physicalMemoryMb : Double = physicalMemoryBytes / (1024.0 * 1024.0)
        logger.debug("Container physical memory utilization (mb): " + physicalMemoryMb)
        samzaContainerMetrics.physicalMemoryMb.set(physicalMemoryMb)
      }
    })

    val diskQuotaBytes = config.getLong("container.disk.quota.bytes", Long.MaxValue)
    samzaContainerMetrics.diskQuotaBytes.set(diskQuotaBytes)

    val diskQuotaPolicyFactoryString = config.get("container.disk.quota.policy.factory",
      classOf[NoThrottlingDiskQuotaPolicyFactory].getName)
    val diskQuotaPolicyFactory =
      ReflectionUtil.getObj(classLoader, diskQuotaPolicyFactoryString, classOf[DiskQuotaPolicyFactory])
    val diskQuotaPolicy = diskQuotaPolicyFactory.create(config)

    var diskSpaceMonitor: DiskSpaceMonitor = null
    val diskPollMillis = config.getInt(DISK_POLL_INTERVAL_KEY, 0)
    if (diskPollMillis != 0) {
      diskSpaceMonitor = new PollingScanDiskSpaceMonitor(storeWatchPaths, diskPollMillis)
      diskSpaceMonitor.registerListener(new Listener {
        override def onUpdate(diskUsageBytes: Long): Unit = {
          val newWorkRate = diskQuotaPolicy.apply(1.0 - (diskUsageBytes.toDouble / diskQuotaBytes))
          runLoop.asInstanceOf[Throttleable].setWorkFactor(newWorkRate)
          samzaContainerMetrics.executorWorkFactor.set(runLoop.asInstanceOf[Throttleable].getWorkFactor)
          samzaContainerMetrics.diskUsageBytes.set(diskUsageBytes)
        }
      })

      info("Initialized disk space monitor watch paths to: %s" format storeWatchPaths)
    } else {
      info(s"Disk quotas disabled because polling interval is not set ($DISK_POLL_INTERVAL_KEY)")
    }
    info("Samza container setup complete.")

    new SamzaContainer(
      config = config,
      taskInstances = taskInstances,
      taskInstanceMetrics = taskInstanceMetrics,
      runLoop = runLoop,
      systemAdmins = systemAdmins,
      consumerMultiplexer = consumerMultiplexer,
      producerMultiplexer = producerMultiplexer,
      localityManager = localityManager,
      offsetManager = offsetManager,
      securityManager = securityManager,
      metrics = samzaContainerMetrics,
      reporters = reporters,
      jvm = jvm,
      diskSpaceMonitor = diskSpaceMonitor,
      hostStatisticsMonitor = memoryStatisticsMonitor,
      taskThreadPool = taskThreadPool,
      timerExecutor = timerExecutor,
      containerContext = containerContext,
      applicationContainerContextOption = applicationContainerContextOption,
      externalContextOption = externalContextOption,
      containerStorageManager = containerStorageManager,
      diagnosticsManager = diagnosticsManager)
  }

  /**
    * Builds the set of SSPs for all changelogs on this container.
    */
  @VisibleForTesting
  private[container] def getChangelogSSPsForContainer(containerModel: ContainerModel,
    changeLogSystemStreams: Map[String, SystemStream]): Set[SystemStreamPartition] = {
    containerModel.getTasks.values().asScala
      .map(taskModel => taskModel.getChangelogPartition)
      .flatMap(changelogPartition => changeLogSystemStreams.map { case (_, systemStream) =>
        new SystemStreamPartition(systemStream, changelogPartition) })
      .toSet
  }
}

class SamzaContainer(
  config: Config,
  taskInstances: Map[TaskName, TaskInstance],
  taskInstanceMetrics: Map[TaskName, TaskInstanceMetrics],
  runLoop: Runnable,
  systemAdmins: SystemAdmins,
  consumerMultiplexer: SystemConsumers,
  producerMultiplexer: SystemProducers,
  metrics: SamzaContainerMetrics,
  diskSpaceMonitor: DiskSpaceMonitor = null,
  hostStatisticsMonitor: SystemStatisticsMonitor = null,
  offsetManager: OffsetManager = new OffsetManager,
  localityManager: LocalityManager = null,
  securityManager: SecurityManager = null,
  reporters: Map[String, MetricsReporter] = Map(),
  jvm: JvmMetrics = null,
  taskThreadPool: ExecutorService = null,
  timerExecutor: ScheduledExecutorService = Executors.newSingleThreadScheduledExecutor,
  containerContext: ContainerContext,
  applicationContainerContextOption: Option[ApplicationContainerContext],
  externalContextOption: Option[ExternalContext],
  containerStorageManager: ContainerStorageManager,
  diagnosticsManager: Option[DiagnosticsManager] = Option.empty) extends Runnable with Logging {

<<<<<<< HEAD
  private val taskConfig = new TaskConfig(config)
  val shutdownMs: Long = taskConfig.getShutdownMs
=======
  val shutdownMs = new TaskConfigJava(config).getShutdownMs
>>>>>>> 3b87fbd2
  var shutdownHookThread: Thread = null
  var jmxServer: JmxServer = null

  @volatile private var status = SamzaContainerStatus.NOT_STARTED
  private var exceptionSeen: Throwable = null
  private var containerListener: SamzaContainerListener = null

  def getStatus(): SamzaContainerStatus = status

  def getTaskInstances() = taskInstances

  def setContainerListener(listener: SamzaContainerListener): Unit = {
    containerListener = listener
  }

  def hasStopped(): Boolean = status == SamzaContainerStatus.STOPPED || status == SamzaContainerStatus.FAILED

  def run {
    try {
      info("Starting container.")

      if (containerListener != null) {
        containerListener.beforeStart()
      }

      val startTime = System.nanoTime()
      status = SamzaContainerStatus.STARTING
      if (config.getJMXEnabled) {
        jmxServer = new JmxServer()
      }
      applicationContainerContextOption.foreach(_.start)

      startMetrics
      startDiagnostics
      startAdmins
      startOffsetManager
      storeContainerLocality
      startStores
      startTableManager
      startDiskSpaceMonitor
      startHostStatisticsMonitor
      startProducers
      startTask
      startConsumers
      startSecurityManger

      addShutdownHook
      info("Entering run loop.")
      status = SamzaContainerStatus.STARTED
      if (containerListener != null) {
        containerListener.afterStart()
      }
      metrics.containerStartupTime.update(System.nanoTime() - startTime)
      if (taskInstances.size > 0)
        runLoop.run
      else
        Thread.sleep(Long.MaxValue)
    } catch {
      case e: Throwable =>
        if (status.equals(SamzaContainerStatus.STARTED)) {
          error("Caught exception/error in run loop.", e)
        } else {
          error("Caught exception/error while initializing container.", e)
        }
        status = SamzaContainerStatus.FAILED
        exceptionSeen = e
    }

    try {
      info("Shutting down SamzaContainer.")
      removeShutdownHook
      if (jmxServer != null) {
        jmxServer.stop
      }

      shutdownConsumers
      shutdownTask
      shutdownTableManager
      shutdownStores
      shutdownDiskSpaceMonitor
      shutdownHostStatisticsMonitor
      shutdownProducers
      shutdownOffsetManager
      shutdownDiagnostics
      shutdownMetrics
      shutdownSecurityManger
      shutdownAdmins

      applicationContainerContextOption.foreach(_.stop)

      if (!status.equals(SamzaContainerStatus.FAILED)) {
        status = SamzaContainerStatus.STOPPED
      }

      info("Shutdown complete.")
    } catch {
      case e: Throwable =>
        error("Caught exception/error while shutting down container.", e)
        if (exceptionSeen == null) {
          exceptionSeen = e
        }
        status = SamzaContainerStatus.FAILED
    }

    status match {
      case SamzaContainerStatus.STOPPED =>
        if (containerListener != null) {
          containerListener.afterStop()
        }
      case SamzaContainerStatus.FAILED =>
        if (containerListener != null) {
          containerListener.afterFailure(exceptionSeen)
        }
    }
  }

  /**
   * <p>
   *   Asynchronously shuts down this [[SamzaContainer]]
   * </p>
   * <br>
   * <b>Implementation</b>: Stops the [[RunLoop]], which will eventually transition the container from
   * [[SamzaContainerStatus.STARTED]] to either [[SamzaContainerStatus.STOPPED]] or [[SamzaContainerStatus.FAILED]]].
   * Based on the final `status`, [[SamzaContainerListener#afterStop()]] or
    * [[SamzaContainerListener#afterFailure(Throwable]] will be invoked respectively.
   *
   * @throws SamzaException, Thrown when the container has already been stopped or failed
   */
  def shutdown(): Unit = {
    if (status == SamzaContainerStatus.FAILED || status == SamzaContainerStatus.STOPPED) {
      warn("Shutdown is no-op since the container is already in state: " + status)
      return
    }

    shutdownRunLoop()
  }

  // Shutdown Runloop
  def shutdownRunLoop() = {
    runLoop.asInstanceOf[RunLoop].shutdown
  }

  def startDiskSpaceMonitor: Unit = {
    if (diskSpaceMonitor != null) {
      info("Starting disk space monitor")
      diskSpaceMonitor.start()
    }
  }

  def startHostStatisticsMonitor: Unit = {
    if (hostStatisticsMonitor != null) {
      info("Starting host statistics monitor")
      hostStatisticsMonitor.start()
    }
  }

  def startMetrics {
    info("Registering task instance metrics.")
    reporters.values.foreach(reporter =>
      taskInstanceMetrics.values.foreach(taskMetrics => reporter.register(taskMetrics.source, taskMetrics.registry)))

    info("Starting JVM metrics.")

    if (jvm != null) {
      jvm.start
    }

    info("Starting metrics reporters.")

    reporters.values.foreach(reporter => {
      reporter.register(metrics.source, metrics.registry)
      reporter.start
    })
  }

  def startDiagnostics {
    if (diagnosticsManager.isDefined) {
      info("Starting diagnostics manager.")
      diagnosticsManager.get.start()
    }
  }

  def startOffsetManager {
    info("Registering task instances with offsets.")

    taskInstances.values.foreach(_.registerOffsets)

    info("Starting offset manager.")

    offsetManager.start
  }

  def storeContainerLocality {
    val isHostAffinityEnabled: Boolean = new ClusterManagerConfig(config).getHostAffinityEnabled
    if (isHostAffinityEnabled && localityManager != null) {
      val containerId = containerContext.getContainerModel.getId
      val containerName = "SamzaContainer-" + containerId
      info("Registering %s with metadata store" format containerName)
      try {
        val hostInet = Util.getLocalHost
        info("Writing container locality to metadata store")
        localityManager.writeContainerToHostMapping(containerId, hostInet.getHostName)
      } catch {
        case uhe: UnknownHostException =>
          warn("Received UnknownHostException when persisting locality info for container: " +
            "%s" format (containerId), uhe)  //No-op
        case unknownException: Throwable =>
          warn("Received an exception when persisting locality info for container %s: " +
            "%s" format (containerId), unknownException)
      } finally {
        info("Shutting down locality manager.")
        localityManager.close()
      }
    }
  }

  def startStores {
    info("Starting container storage manager.")
    containerStorageManager.start()
  }

  def startTableManager: Unit = {
    taskInstances.values.foreach(taskInstance => {
      info("Starting table manager in task instance %s" format taskInstance.taskName)
      taskInstance.startTableManager
    })
  }

  def startTask {
    info("Initializing stream tasks.")

    taskInstances.values.foreach(_.initTask)
  }

  def startAdmins {
    info("Starting admin multiplexer.")

    systemAdmins.start
  }

  def startProducers {
    info("Registering task instances with producers.")

    taskInstances.values.foreach(_.registerProducers)

    info("Starting producer multiplexer.")

    producerMultiplexer.start
  }

  def startConsumers {
    info("Registering task instances with consumers.")

    taskInstances.values.foreach(_.registerConsumers)

    if (taskInstances.size > 0) {
      info("Starting consumer multiplexer.")
      consumerMultiplexer.start
    }
  }

  def startSecurityManger {
    if (securityManager != null) {
      info("Starting security manager.")

      securityManager.start
    }
  }

  def addShutdownHook {
    val runLoopThread = Thread.currentThread()
    shutdownHookThread = new Thread("Samza Container Shutdown Hook Thread") {
      override def run() = {
        info("Shutting down, will wait up to %s ms." format shutdownMs)
        shutdownRunLoop()  //TODO: Pull out shutdown hook to LocalContainerRunner or SP
        try {
          runLoopThread.join(shutdownMs)
        } catch {
          case e: Throwable => // Ignore to avoid deadlock with uncaughtExceptionHandler. See SAMZA-1220
            error("Did not shut down within %s ms, exiting." format shutdownMs, e)
        }
        if (!runLoopThread.isAlive) {
          info("Shutdown complete")
        } else {
          error("Did not shut down within %s ms, exiting." format shutdownMs)
          ThreadUtil.logThreadDump("Thread dump from Samza Container Shutdown Hook.")
        }
      }
    }
    Runtime.getRuntime().addShutdownHook(shutdownHookThread)
  }

  def removeShutdownHook = {
    try {
      if (shutdownHookThread != null) {
        Runtime.getRuntime.removeShutdownHook(shutdownHookThread)
      }
    } catch {
      case e: IllegalStateException => {
        // Thrown when then JVM is already shutting down, so safe to ignore.
      }
    }
  }

  def shutdownConsumers {
    info("Shutting down consumer multiplexer.")

    consumerMultiplexer.stop
  }

  def shutdownAdmins {
    info("Shutting down admin multiplexer.")

    systemAdmins.stop
  }

  def shutdownProducers {
    info("Shutting down producer multiplexer.")

    producerMultiplexer.stop
  }

  def shutdownTask {
    info("Shutting down task instance stream tasks.")

    if (taskThreadPool != null) {
      info("Shutting down task thread pool")
      try {
        taskThreadPool.shutdown()
        if(taskThreadPool.awaitTermination(shutdownMs, TimeUnit.MILLISECONDS)) {
          taskThreadPool.shutdownNow()
        }
      } catch {
        case e: Exception => error(e.getMessage, e)
      }
    }

    if (timerExecutor != null) {
      info("Shutting down timer executor")
      try {
        timerExecutor.shutdown()
        if (timerExecutor.awaitTermination(shutdownMs, TimeUnit.MILLISECONDS)) {
          timerExecutor.shutdownNow()
        }
      } catch {
        case e: Exception => error("Ignoring exception shutting down timer executor", e)
      }
    }

    taskInstances.values.foreach(_.shutdownTask)
  }

  def shutdownStores {
    info("Shutting down container storage manager.")
    containerStorageManager.shutdown()
  }

  def shutdownTableManager: Unit = {
    info("Shutting down task instance table manager.")

    taskInstances.values.foreach(_.shutdownTableManager)
  }

  def shutdownOffsetManager {
    info("Shutting down offset manager.")

    offsetManager.stop
  }

  def shutdownDiagnostics {
    if (diagnosticsManager.isDefined) {
      info("Shutting down diagnostics manager.")
      diagnosticsManager.get.stop()
    }
  }

  def shutdownMetrics {
    info("Shutting down metrics reporters.")

    reporters.values.foreach(_.stop)

    if (jvm != null) {
      info("Shutting down JVM metrics.")

      jvm.stop
    }
  }

  def shutdownSecurityManger: Unit = {
    if (securityManager != null) {
      info("Shutting down security manager.")

      securityManager.stop
    }
  }

  def shutdownDiskSpaceMonitor: Unit = {
    if (diskSpaceMonitor != null) {
      info("Shutting down disk space monitor.")
      diskSpaceMonitor.stop()
    }
  }

  def shutdownHostStatisticsMonitor: Unit = {
    if (hostStatisticsMonitor != null) {
      info("Shutting down host statistics monitor.")
      hostStatisticsMonitor.stop()
    }
  }
}<|MERGE_RESOLUTION|>--- conflicted
+++ resolved
@@ -21,7 +21,6 @@
 
 import java.io.File
 import java.lang.management.ManagementFactory
-import java.lang.reflect.InvocationTargetException
 import java.net.{URL, UnknownHostException}
 import java.nio.file.Path
 import java.time.Duration
@@ -49,7 +48,7 @@
 import org.apache.samza.startpoint.StartpointManager
 import org.apache.samza.storage._
 import org.apache.samza.system._
-import org.apache.samza.system.chooser.{DefaultChooser, MessageChooserFactory, RoundRobinChooserFactory}
+import org.apache.samza.system.chooser.{DefaultChooser, MessageChooserFactory}
 import org.apache.samza.table.TableManager
 import org.apache.samza.task._
 import org.apache.samza.util.ScalaJavaUtil.JavaOptionals
@@ -424,15 +423,7 @@
     }
     info("Got security manager: %s" format securityManager)
 
-<<<<<<< HEAD
-    val checkpointManager = taskConfig.getCheckpointManager(samzaContainerMetrics.registry).orElse(null)
-=======
-    val checkpointManager = config.getCheckpointManagerFactory()
-      .filterNot(_.isEmpty)
-      .map(ReflectionUtil.getObj(classLoader, _, classOf[CheckpointManagerFactory])
-        .getCheckpointManager(config, samzaContainerMetrics.registry))
-      .orNull
->>>>>>> 3b87fbd2
+    val checkpointManager = taskConfig.getCheckpointManager(samzaContainerMetrics.registry, classLoader).orElse(null)
     info("Got checkpoint manager: %s" format checkpointManager)
 
     // create a map of consumers with callbacks to pass to the OffsetManager
@@ -714,12 +705,8 @@
   containerStorageManager: ContainerStorageManager,
   diagnosticsManager: Option[DiagnosticsManager] = Option.empty) extends Runnable with Logging {
 
-<<<<<<< HEAD
   private val taskConfig = new TaskConfig(config)
   val shutdownMs: Long = taskConfig.getShutdownMs
-=======
-  val shutdownMs = new TaskConfigJava(config).getShutdownMs
->>>>>>> 3b87fbd2
   var shutdownHookThread: Thread = null
   var jmxServer: JmxServer = null
 
