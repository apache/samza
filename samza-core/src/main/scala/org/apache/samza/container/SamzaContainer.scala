--- conflicted
+++ resolved
@@ -26,11 +26,7 @@
 import java.nio.file.Path
 import java.time.Duration
 import java.util
-<<<<<<< HEAD
 import java.util.{Base64, Collections}
-=======
-import java.util.{Base64}
->>>>>>> 552767f7
 import java.util.concurrent.{ExecutorService, Executors, ScheduledExecutorService, TimeUnit}
 
 import com.google.common.annotations.VisibleForTesting
@@ -532,12 +528,6 @@
     val timerExecutor = Executors.newSingleThreadScheduledExecutor
 
     var taskStorageManagers : Map[TaskName, TaskStorageManager] = Map()
-<<<<<<< HEAD
-
-    val taskInstanceMetrics: Map[TaskName, TaskInstanceMetrics] = taskModels.map(taskModel => {
-      (taskModel.getTaskName, new TaskInstanceMetrics("TaskName-%s" format taskModel.getTaskName))
-    }).toMap
-=======
 
     val taskInstanceMetrics: Map[TaskName, TaskInstanceMetrics] = taskModels.map(taskModel => {
       (taskModel.getTaskName, new TaskInstanceMetrics("TaskName-%s" format taskModel.getTaskName))
@@ -566,35 +556,6 @@
 
     storeWatchPaths.addAll(containerStorageManager.getStoreDirectoryPaths)
 
-    // Create taskInstances
-    val taskInstances: Map[TaskName, TaskInstance] = taskModels.map(taskModel => {
-      debug("Setting up task instance: %s" format taskModel)
->>>>>>> 552767f7
-
-    val taskCollectors : Map[TaskName, TaskInstanceCollector] = taskModels.map(taskModel => {
-      (taskModel.getTaskName, new TaskInstanceCollector(producerMultiplexer, taskInstanceMetrics.get(taskModel.getTaskName).get))
-    }).toMap
-
-    val defaultStoreBaseDir = new File(System.getProperty("user.dir"), "state")
-    info("Got default storage engine base directory: %s" format defaultStoreBaseDir)
-
-<<<<<<< HEAD
-    val nonLoggedStorageBaseDir = getNonLoggedStorageBaseDir(config, defaultStoreBaseDir)
-    info("Got base directory for non logged data stores: %s" format nonLoggedStorageBaseDir)
-
-    val loggedStorageBaseDir = getLoggedStorageBaseDir(config, defaultStoreBaseDir)
-    info("Got base directory for logged data stores: %s" format loggedStorageBaseDir)
-
-    val sideInputStorageEngineFactories = storageEngineFactories.filterKeys(storeName => sideInputStoresToSystemStreams.contains(storeName))
-    val nonSideInputStorageEngineFactories = (storageEngineFactories.toSet diff sideInputStorageEngineFactories.toSet).toMap
-
-    val containerStorageManager = new ContainerStorageManager(containerModel, streamMetadataCache, systemAdmins,
-      changeLogSystemStreams.asJava, nonSideInputStorageEngineFactories.asJava, systemFactories.asJava, serdes.asJava, config,
-      taskInstanceMetrics.asJava, samzaContainerMetrics, jobContext, containerContext, taskCollectors.asJava,
-      loggedStorageBaseDir, nonLoggedStorageBaseDir, maxChangeLogStreamPartitions, new SystemClock)
-
-    storeWatchPaths.addAll(containerStorageManager.getStoreDirectoryPaths)
-
     // Create taskInstances for active tasks
     val activeTaskInstances: Map[TaskName, TaskInstance] = containerModel.getTasks.values.asScala.
       filter(_.getTaskMode == TaskMode.Active).map(taskModel => {
@@ -607,8 +568,6 @@
         case tf: StreamTaskFactory => tf.asInstanceOf[StreamTaskFactory].createInstance()
       }
 
-=======
->>>>>>> 552767f7
       val sideInputStores = sideInputStorageEngineFactories.map {
           case (storeName, storageEngineFactory) =>
             val changeLogSystemStreamPartition = if (changeLogSystemStreams.contains(storeName)) {
@@ -725,7 +684,6 @@
       (taskName, taskInstance)
     }).toMap
 
-<<<<<<< HEAD
     // Create taskInstances for standby tasks
     val standbyTaskInstances: Map[TaskName, TaskInstance] = containerModel.getTasks.values.asScala.
       filter(_.getTaskMode == TaskMode.Standby).map(taskModel => {
@@ -830,8 +788,6 @@
       (taskName, taskInstance)
     }).toMap
 
-=======
->>>>>>> 552767f7
     val maxThrottlingDelayMs = config.getLong("container.disk.quota.delay.max.ms", TimeUnit.SECONDS.toMillis(1))
 
     val runLoop = RunLoopFactory.createRunLoop(
