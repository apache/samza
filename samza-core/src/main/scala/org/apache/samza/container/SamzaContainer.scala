--- conflicted
+++ resolved
@@ -1198,18 +1198,4 @@
       hostStatisticsMonitor.stop()
     }
   }
-<<<<<<< HEAD
-}
-
-/**
- * Exception thrown when the SamzaContainer tries to transition to an illegal state.
- * [[SamzaContainerStatus]] has more details on the state transitions.
- *
- * @param s String, Message associated with the exception
- * @param t Throwable, Wrapped error/exception thrown, if any.
- */
-class IllegalContainerStateException(s: String, t: Throwable) extends SamzaException(s, t) {
-  def this(s: String) = this(s, null)
-=======
->>>>>>> 6e5e1621
 }