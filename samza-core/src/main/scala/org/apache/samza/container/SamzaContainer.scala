/*
 * Licensed to the Apache Software Foundation (ASF) under one
 * or more contributor license agreements.  See the NOTICE file
 * distributed with this work for additional information
 * regarding copyright ownership.  The ASF licenses this file
 * to you under the Apache License, Version 2.0 (the
 * "License"); you may not use this file except in compliance
 * with the License.  You may obtain a copy of the License at
 *
 *   http://www.apache.org/licenses/LICENSE-2.0
 *
 * Unless required by applicable law or agreed to in writing,
 * software distributed under the License is distributed on an
 * "AS IS" BASIS, WITHOUT WARRANTIES OR CONDITIONS OF ANY
 * KIND, either express or implied.  See the License for the
 * specific language governing permissions and limitations
 * under the License.
 */

package org.apache.samza.container

import java.io.File
import java.lang.management.ManagementFactory
import java.lang.reflect.InvocationTargetException
import java.net.{URL, UnknownHostException}
import java.nio.file.Path
import java.time.Duration
import java.util
import java.util.Base64
import java.util.concurrent.{ExecutorService, Executors, ScheduledExecutorService, TimeUnit}

import com.google.common.annotations.VisibleForTesting
import com.google.common.util.concurrent.ThreadFactoryBuilder
import org.apache.samza.checkpoint.{CheckpointListener, CheckpointManagerFactory, OffsetManager, OffsetManagerMetrics}
import org.apache.samza.config.JobConfig.Config2Job
import org.apache.samza.config.MetricsConfig.Config2Metrics
import org.apache.samza.config.SerializerConfig.Config2Serializer
import org.apache.samza.config.StorageConfig.Config2Storage
import org.apache.samza.config.StreamConfig.Config2Stream
import org.apache.samza.config.SystemConfig.Config2System
import org.apache.samza.config.TaskConfig.Config2Task
import org.apache.samza.config._
import org.apache.samza.container.disk.DiskSpaceMonitor.Listener
import org.apache.samza.container.disk.{DiskQuotaPolicyFactory, DiskSpaceMonitor, NoThrottlingDiskQuotaPolicyFactory, PollingScanDiskSpaceMonitor}
import org.apache.samza.container.host.{StatisticsMonitorImpl, SystemMemoryStatistics, SystemStatisticsMonitor}
import org.apache.samza.context._
import org.apache.samza.job.model.{ContainerModel, JobModel}
import org.apache.samza.metrics.{JmxServer, JvmMetrics, MetricsRegistryMap, MetricsReporter}
import org.apache.samza.serializers._
import org.apache.samza.serializers.model.SamzaObjectMapper
import org.apache.samza.storage._
import org.apache.samza.system._
import org.apache.samza.system.chooser.{DefaultChooser, MessageChooserFactory, RoundRobinChooserFactory}
import org.apache.samza.table.TableManager
import org.apache.samza.table.utils.SerdeUtils
import org.apache.samza.task._
import org.apache.samza.util.{Util, _}
import org.apache.samza.{SamzaContainerStatus, SamzaException}

import scala.collection.JavaConverters._

object SamzaContainer extends Logging {
  val DEFAULT_READ_JOBMODEL_DELAY_MS = 100
  val DISK_POLL_INTERVAL_KEY = "container.disk.poll.interval.ms"

  /**
   * Fetches config, task:SSP assignments, and task:changelog partition
   * assignments, and returns objects to be used for SamzaContainer's
   * constructor.
   */
  def readJobModel(url: String, initialDelayMs: Int = scala.util.Random.nextInt(DEFAULT_READ_JOBMODEL_DELAY_MS) + 1) = {
    info("Fetching configuration from: %s" format url)
    SamzaObjectMapper
      .getObjectMapper
      .readValue(
        HttpUtil.read(
          url = new URL(url),
          retryBackoff = new ExponentialSleepStrategy(initialDelayMs = initialDelayMs)),
        classOf[JobModel])
  }

  // TODO: SAMZA-1701 SamzaContainer should not contain any logic related to store directories
  def getNonLoggedStorageBaseDir(config: Config, defaultStoreBaseDir: File) = {
    config.getNonLoggedStorePath match {
      case Some(nonLoggedStorePath) =>
        new File(nonLoggedStorePath)
      case None =>
        defaultStoreBaseDir
    }
  }

  // TODO: SAMZA-1701 SamzaContainer should not contain any logic related to store directories
  def getLoggedStorageBaseDir(config: Config, defaultStoreBaseDir: File) = {
    val defaultLoggedStorageBaseDir = config.getLoggedStorePath match {
      case Some(durableStorePath) =>
        new File(durableStorePath)
      case None =>
        defaultStoreBaseDir
    }

    var loggedStorageBaseDir:File = null
    if(System.getenv(ShellCommandConfig.ENV_LOGGED_STORE_BASE_DIR) != null) {
      val jobNameAndId = (
        config.getName.getOrElse(throw new ConfigException("Missing required config: job.name")),
        config.getJobId.getOrElse("1")
      )

      loggedStorageBaseDir = new File(System.getenv(ShellCommandConfig.ENV_LOGGED_STORE_BASE_DIR)
        + File.separator + jobNameAndId._1 + "-" + jobNameAndId._2)
    } else {
      if (config.getLoggedStorePath.isEmpty) {
        warn("No override was provided for logged store base directory. This disables local state re-use on " +
          "application restart. If you want to enable this feature, set LOGGED_STORE_BASE_DIR as an environment " +
          "variable in all machines running the Samza container or configure job.logged.store.base.dir for your application")
      }

      loggedStorageBaseDir = defaultLoggedStorageBaseDir
    }

    loggedStorageBaseDir
  }

  def apply(
    containerId: String,
    jobModel: JobModel,
    config: Config,
    customReporters: Map[String, MetricsReporter] = Map[String, MetricsReporter](),
    taskFactory: TaskFactory[_],
    samzaContainerContextProvider: SamzaContainerContextProvider,
    applicationDefinedContainerContextFactory: Option[ApplicationDefinedContainerContextFactory[ApplicationDefinedContainerContext]],
    applicationDefinedTaskContextFactory: Option[ApplicationDefinedTaskContextFactory[ApplicationDefinedTaskContext]]
  ) = {
    val containerModel = jobModel.getContainers.get(containerId)
    val containerName = "samza-container-%s" format containerId
    val maxChangeLogStreamPartitions = jobModel.maxChangeLogStreamPartitions

    val containerPID = ManagementFactory.getRuntimeMXBean().getName()

    info("Setting up Samza container: %s" format containerName)

    startupLog("Samza container PID: %s" format containerPID)
    println("Container PID: %s" format containerPID)
    startupLog("Using configuration: %s" format config)
    startupLog("Using container model: %s" format containerModel)

    val registry = new MetricsRegistryMap(containerName)
    val samzaContainerMetrics = new SamzaContainerMetrics(containerName, registry)
    val systemProducersMetrics = new SystemProducersMetrics(registry)
    val systemConsumersMetrics = new SystemConsumersMetrics(registry)
    val offsetManagerMetrics = new OffsetManagerMetrics(registry)
    val clock = if (config.getMetricsTimerEnabled) {
      new HighResolutionClock {
        override def nanoTime(): Long = System.nanoTime()
      }
    } else {
      new HighResolutionClock {
        override def nanoTime(): Long = 0L
      }
    }

    val inputSystemStreamPartitions = containerModel
      .getTasks
      .values
      .asScala
      .flatMap(_.getSystemStreamPartitions.asScala)
      .toSet

    val inputSystemStreams = inputSystemStreamPartitions
      .map(_.getSystemStream)
      .toSet

    val inputSystems = inputSystemStreams
      .map(_.getSystem)
      .toSet

    val systemNames = config.getSystemNames

    info("Got system names: %s" format systemNames)

    val serdeStreams = systemNames.foldLeft(Set[SystemStream]())(_ ++ config.getSerdeStreams(_))

    info("Got serde streams: %s" format serdeStreams)

    val systemFactories = systemNames.map(systemName => {
      val systemFactoryClassName = config
        .getSystemFactory(systemName)
        .getOrElse(throw new SamzaException("A stream uses system %s, which is missing from the configuration." format systemName))
      (systemName, Util.getObj(systemFactoryClassName, classOf[SystemFactory]))
    }).toMap
    info("Got system factories: %s" format systemFactories.keys)

    val systemAdmins = new SystemAdmins(config)
    info("Got system admins: %s" format systemAdmins.getSystemNames)

    val streamMetadataCache = new StreamMetadataCache(systemAdmins)
    val inputStreamMetadata = streamMetadataCache.getStreamMetadata(inputSystemStreams)

    info("Got input stream metadata: %s" format inputStreamMetadata)

    val consumers = inputSystems
      .map(systemName => {
        val systemFactory = systemFactories(systemName)

        try {
          (systemName, systemFactory.getConsumer(systemName, config, samzaContainerMetrics.registry))
        } catch {
          case e: Exception =>
            error("Failed to create a consumer for %s, so skipping." format systemName, e)
            (systemName, null)
        }
      })
      .filter(_._2 != null)
      .toMap

    info("Got system consumers: %s" format consumers.keys)

    val producers = systemFactories
      .map {
        case (systemName, systemFactory) =>
          try {
            (systemName, systemFactory.getProducer(systemName, config, samzaContainerMetrics.registry))
          } catch {
            case e: Exception =>
              error("Failed to create a producer for %s, so skipping." format systemName, e)
              (systemName, null)
          }
      }
      .filter(_._2 != null)

    info("Got system producers: %s" format producers.keys)

    val serdesFromFactories = config.getSerdeNames.map(serdeName => {
      val serdeClassName = config
        .getSerdeClass(serdeName)
        .getOrElse(SerializerConfig.getSerdeFactoryName(serdeName))

      val serde = Util.getObj(serdeClassName, classOf[SerdeFactory[Object]])
        .getSerde(serdeName, config)

      (serdeName, serde)
    }).toMap
    info("Got serdes from factories: %s" format serdesFromFactories.keys)

    val serializableSerde = new SerializableSerde[Serde[Object]]()
    val serdesFromSerializedInstances = config.subset(SerializerConfig.SERIALIZER_PREFIX format "").asScala
        .filter { case (key, value) => key.endsWith(SerializerConfig.SERIALIZED_INSTANCE_SUFFIX) }
        .flatMap { case (key, value) =>
          val serdeName = key.replace(SerializerConfig.SERIALIZED_INSTANCE_SUFFIX, "")
          debug(s"Trying to deserialize serde instance for $serdeName")
          try {
            val bytes = Base64.getDecoder.decode(value)
            val serdeInstance = serializableSerde.fromBytes(bytes)
            debug(s"Returning serialized instance for $serdeName")
            Some((serdeName, serdeInstance))
          } catch {
            case e: Exception =>
              warn(s"Ignoring invalid serialized instance for $serdeName: $value", e)
              None
          }
        }
    info("Got serdes from serialized instances: %s" format serdesFromSerializedInstances.keys)

    val serdes = serdesFromFactories ++ serdesFromSerializedInstances

    /*
     * A Helper function to build a Map[String, Serde] (systemName -> Serde) for systems defined
     * in the config. This is useful to build both key and message serde maps.
     */
    val buildSystemSerdeMap = (getSerdeName: (String) => Option[String]) => {
      systemNames
        .filter(systemName => getSerdeName(systemName).isDefined)
        .flatMap(systemName => {
          val serdeName = getSerdeName(systemName).get
          val serde = serdes.getOrElse(serdeName,
            throw new SamzaException("buildSystemSerdeMap: No class defined for serde: %s." format serdeName))

          // this shouldn't happen since system level serdes can't be set programmatically using the high level
          // API, but adding this for safety.
          Option(serde)
            .filter(!_.isInstanceOf[NoOpSerde[Any]])
            .map(serde => (systemName, serde))
        }).toMap
    }

    /*
     * A Helper function to build a Map[SystemStream, Serde] for streams defined in the config.
     * This is useful to build both key and message serde maps.
     */
    val buildSystemStreamSerdeMap = (getSerdeName: (SystemStream) => Option[String]) => {
      (serdeStreams ++ inputSystemStreamPartitions)
        .filter(systemStream => getSerdeName(systemStream).isDefined)
        .flatMap(systemStream => {
          val serdeName = getSerdeName(systemStream).get
          val serde = serdes.getOrElse(serdeName,
            throw new SamzaException("buildSystemStreamSerdeMap: No serde found for name: %s." format serdeName))

          // respect explicitly set no-op serdes in high level API
          Option(serde)
            .filter(!_.isInstanceOf[NoOpSerde[Any]])
            .map(serde => (systemStream, serde))
        }).toMap
    }

    val systemKeySerdes = buildSystemSerdeMap(systemName => config.getSystemKeySerde(systemName))

    debug("Got system key serdes: %s" format systemKeySerdes)

    val systemMessageSerdes = buildSystemSerdeMap(systemName => config.getSystemMsgSerde(systemName))

    debug("Got system message serdes: %s" format systemMessageSerdes)

    val systemStreamKeySerdes = buildSystemStreamSerdeMap(systemStream => config.getStreamKeySerde(systemStream))

    debug("Got system stream key serdes: %s" format systemStreamKeySerdes)

    val systemStreamMessageSerdes = buildSystemStreamSerdeMap(systemStream => config.getStreamMsgSerde(systemStream))

    debug("Got system stream message serdes: %s" format systemStreamMessageSerdes)

    val changeLogSystemStreams = config
      .getStoreNames
      .filter(config.getChangelogStream(_).isDefined)
      .map(name => (name, config.getChangelogStream(name).get)).toMap
      .mapValues(StreamUtil.getSystemStreamFromNames(_))

    info("Got change log system streams: %s" format changeLogSystemStreams)

    /*
     * This keeps track of the changelog SSPs that are associated with the whole container. This is used so that we can
     * prefetch the metadata about the all of the changelog SSPs associated with the container whenever we need the
     * metadata about some of the changelog SSPs.
     * An example use case is when Samza writes offset files for stores ({@link TaskStorageManager}). Each task is
     * responsible for its own offset file, but if we can do prefetching, then most tasks will already have cached
     * metadata by the time they need the offset metadata.
     * Note: By using all changelog streams to build the sspsToPrefetch, any fetches done for persisted stores will
     * include the ssps for non-persisted stores, so this is slightly suboptimal. However, this does not increase the
     * actual number of calls to the {@link SystemAdmin}, and we can decouple this logic from the per-task objects (e.g.
     * {@link TaskStorageManager}).
     */
    val changelogSSPMetadataCache = new SSPMetadataCache(systemAdmins,
      Duration.ofSeconds(5),
      SystemClock.instance,
      getChangelogSSPsForContainer(containerModel, changeLogSystemStreams).asJava)

    val intermediateStreams = config
      .getStreamIds
      .filter(config.getIsIntermediateStream(_))
      .toList

    info("Got intermediate streams: %s" format intermediateStreams)

    val sideInputStoresToSystemStreams = config.getStoreNames
      .map { storeName => (storeName, config.getSideInputs(storeName)) }
      .filter { case (storeName, sideInputs) => sideInputs.nonEmpty }
      .map { case (storeName, sideInputs) => (storeName, sideInputs.map(StreamUtil.getSystemStreamFromNameOrId(config, _))) }
      .toMap

    info("Got side input store system streams: %s" format sideInputStoresToSystemStreams)

    val controlMessageKeySerdes = intermediateStreams
      .flatMap(streamId => {
        val systemStream = config.streamIdToSystemStream(streamId)
        systemStreamKeySerdes.get(systemStream)
                .orElse(systemKeySerdes.get(systemStream.getSystem))
                .map(serde => (systemStream, new StringSerde("UTF-8")))
      }).toMap

    val intermediateStreamMessageSerdes = intermediateStreams
      .flatMap(streamId => {
        val systemStream = config.streamIdToSystemStream(streamId)
        systemStreamMessageSerdes.get(systemStream)
                .orElse(systemMessageSerdes.get(systemStream.getSystem))
                .map(serde => (systemStream, new IntermediateMessageSerde(serde)))
      }).toMap

    val serdeManager = new SerdeManager(
      serdes = serdes,
      systemKeySerdes = systemKeySerdes,
      systemMessageSerdes = systemMessageSerdes,
      systemStreamKeySerdes = systemStreamKeySerdes,
      systemStreamMessageSerdes = systemStreamMessageSerdes,
      changeLogSystemStreams = changeLogSystemStreams.values.toSet,
      controlMessageKeySerdes = controlMessageKeySerdes,
      intermediateMessageSerdes = intermediateStreamMessageSerdes)

    info("Setting up JVM metrics.")

    val jvm = new JvmMetrics(samzaContainerMetrics.registry)

    info("Setting up message chooser.")

    val chooserFactoryClassName = config.getMessageChooserClass.getOrElse(classOf[RoundRobinChooserFactory].getName)

    val chooserFactory = Util.getObj(chooserFactoryClassName, classOf[MessageChooserFactory])

    val chooser = DefaultChooser(inputStreamMetadata, chooserFactory, config, samzaContainerMetrics.registry, systemAdmins)

    info("Setting up metrics reporters.")

    val reporters = MetricsReporterLoader.getMetricsReporters(config, containerName).asScala.toMap ++ customReporters

    info("Got metrics reporters: %s" format reporters.keys)

    val securityManager = config.getSecurityManagerFactory match {
      case Some(securityManagerFactoryClassName) =>
        Util
          .getObj(securityManagerFactoryClassName, classOf[SecurityManagerFactory])
          .getSecurityManager(config)
      case _ => null
    }
    info("Got security manager: %s" format securityManager)

    val checkpointManager = config.getCheckpointManagerFactory()
      .filterNot(_.isEmpty)
      .map(Util.getObj(_, classOf[CheckpointManagerFactory])
        .getCheckpointManager(config, samzaContainerMetrics.registry))
      .orNull
    info("Got checkpoint manager: %s" format checkpointManager)

    // create a map of consumers with callbacks to pass to the OffsetManager
    val checkpointListeners = consumers.filter(_._2.isInstanceOf[CheckpointListener])
      .map { case (system, consumer) => (system, consumer.asInstanceOf[CheckpointListener])}
    info("Got checkpointListeners : %s" format checkpointListeners)

    val offsetManager = OffsetManager(inputStreamMetadata, config, checkpointManager, systemAdmins, checkpointListeners, offsetManagerMetrics)
    info("Got offset manager: %s" format offsetManager)

    val dropDeserializationError = config.getDropDeserialization match {
      case Some(dropError) => dropError.toBoolean
      case _ => false
    }

    val dropSerializationError = config.getDropSerialization match {
      case Some(dropError) => dropError.toBoolean
      case _ => false
    }

    val pollIntervalMs = config
      .getPollIntervalMs
      .getOrElse(SystemConsumers.DEFAULT_POLL_INTERVAL_MS.toString)
      .toInt

    val consumerMultiplexer = new SystemConsumers(
      chooser = chooser,
      consumers = consumers,
      serdeManager = serdeManager,
      metrics = systemConsumersMetrics,
      dropDeserializationError = dropDeserializationError,
      pollIntervalMs = pollIntervalMs,
      clock = () => clock.nanoTime())

    val producerMultiplexer = new SystemProducers(
      producers = producers,
      serdeManager = serdeManager,
      metrics = systemProducersMetrics,
      dropSerializationError = dropSerializationError)

    val storageEngineFactories = config
      .getStoreNames
      .map(storeName => {
        val storageFactoryClassName = config
          .getStorageFactoryClassName(storeName)
          .getOrElse(throw new SamzaException("Missing storage factory for %s." format storeName))
        (storeName, Util.getObj(storageFactoryClassName, classOf[StorageEngineFactory[Object, Object]]))
      }).toMap

    info("Got storage engines: %s" format storageEngineFactories.keys)

    val singleThreadMode = config.getSingleThreadMode
    info("Got single thread mode: " + singleThreadMode)

    val threadPoolSize = config.getThreadPoolSize
    info("Got thread pool size: " + threadPoolSize)


    val taskThreadPool = if (!singleThreadMode && threadPoolSize > 0) {
      Executors.newFixedThreadPool(threadPoolSize,
        new ThreadFactoryBuilder().setNameFormat("Samza Container Thread-%d").build())
    } else {
      null
    }


    val finalTaskFactory = TaskFactoryUtil.finalizeTaskFactory(
      taskFactory,
      singleThreadMode,
      taskThreadPool)

    // Wire up all task-instance-level (unshared) objects.
    val taskNames = containerModel
      .getTasks
      .values
      .asScala
      .map(_.getTaskName)
      .toSet

    val containerContext = new ContainerContextImpl(containerId, taskNames.asJava, samzaContainerMetrics.registry)
    val samzaContainerContext = samzaContainerContextProvider.build(containerContext)
    val applicationDefinedContainerContext = applicationDefinedContainerContextFactory
      .map(_.create(samzaContainerContext))
    val samzaContextProvider = new SamzaContextProvider(samzaContainerContext)
    val contextProvider = new ContextProvider(samzaContainerContext, applicationDefinedContainerContext.orNull)

    val storeWatchPaths = new util.HashSet[Path]()

    val timerExecutor = Executors.newSingleThreadScheduledExecutor

    val taskInstances: Map[TaskName, TaskInstance] = containerModel.getTasks.values.asScala.map(taskModel => {
      debug("Setting up task instance: %s" format taskModel)

      val taskName = taskModel.getTaskName

      val task = finalTaskFactory match {
        case tf: AsyncStreamTaskFactory => tf.asInstanceOf[AsyncStreamTaskFactory].createInstance()
        case tf: StreamTaskFactory => tf.asInstanceOf[StreamTaskFactory].createInstance()
      }

      val taskInstanceMetrics = new TaskInstanceMetrics("TaskName-%s" format taskName)

      val collector = new TaskInstanceCollector(producerMultiplexer, taskInstanceMetrics)

      val storeConsumers = changeLogSystemStreams
        .map {
          case (storeName, changeLogSystemStream) =>
            val systemConsumer = systemFactories
              .getOrElse(changeLogSystemStream.getSystem,
                throw new SamzaException("Changelog system %s for store %s does not " +
                  "exist in the config." format (changeLogSystemStream, storeName)))
              .getConsumer(changeLogSystemStream.getSystem, config, taskInstanceMetrics.registry)
            samzaContainerMetrics.addStoreRestorationGauge(taskName, storeName)
            (storeName, systemConsumer)
        }

      info("Got store consumers: %s" format storeConsumers)

      val defaultStoreBaseDir = new File(System.getProperty("user.dir"), "state")
      info("Got default storage engine base directory: %s" format defaultStoreBaseDir)

      val nonLoggedStorageBaseDir = getNonLoggedStorageBaseDir(config, defaultStoreBaseDir)
      info("Got base directory for non logged data stores: %s" format nonLoggedStorageBaseDir)

      val loggedStorageBaseDir = getLoggedStorageBaseDir(config, defaultStoreBaseDir)
      info("Got base directory for logged data stores: %s" format loggedStorageBaseDir)

      val taskStores = storageEngineFactories
        .map {
          case (storeName, storageEngineFactory) =>
            val changeLogSystemStreamPartition = if (changeLogSystemStreams.contains(storeName)) {
              new SystemStreamPartition(changeLogSystemStreams(storeName), taskModel.getChangelogPartition)
            } else {
              null
            }

            val keySerde = config.getStorageKeySerde(storeName) match {
              case Some(keySerde) => serdes.getOrElse(keySerde,
                throw new SamzaException("StorageKeySerde: No class defined for serde: %s." format keySerde))
              case _ => null
            }

            val msgSerde = config.getStorageMsgSerde(storeName) match {
              case Some(msgSerde) => serdes.getOrElse(msgSerde,
                throw new SamzaException("StorageMsgSerde: No class defined for serde: %s." format msgSerde))
              case _ => null
            }

            val storeDir = if (changeLogSystemStreamPartition != null) {
              TaskStorageManager.getStorePartitionDir(loggedStorageBaseDir, storeName, taskName)
            } else {
              TaskStorageManager.getStorePartitionDir(nonLoggedStorageBaseDir, storeName, taskName)
            }

            storeWatchPaths.add(storeDir.toPath)

            val storageEngine = storageEngineFactory.getStorageEngine(
              storeName,
              storeDir,
              keySerde,
              msgSerde,
              collector,
              taskInstanceMetrics.registry,
              changeLogSystemStreamPartition,
              samzaContainerContext)
            (storeName, storageEngine)
        }

      info("Got task stores: %s" format taskStores)

      val taskSSPs = taskModel.getSystemStreamPartitions.asScala.toSet
      info("Got task SSPs: %s" format taskSSPs)

      val (sideInputStores, nonSideInputStores) =
        taskStores.partition { case (storeName, _) => sideInputStoresToSystemStreams.contains(storeName)}

      val sideInputStoresToSSPs = sideInputStoresToSystemStreams.mapValues(sideInputSystemStreams =>
        taskSSPs.filter(ssp => sideInputSystemStreams.contains(ssp.getSystemStream)).asJava)

      val taskSideInputSSPs = sideInputStoresToSSPs.values.flatMap(_.asScala).toSet

      info ("Got task side input SSPs: %s" format taskSideInputSSPs)

      val sideInputStoresToProcessor = sideInputStores.keys.map(storeName => {
          // serialized instances takes precedence over the factory configuration.
          config.getSideInputsProcessorSerializedInstance(storeName).map(serializedInstance =>
              (storeName, SerdeUtils.deserialize("Side Inputs Processor", serializedInstance)))
            .orElse(config.getSideInputsProcessorFactory(storeName).map(factoryClassName =>
              (storeName, Util.getObj(factoryClassName, classOf[SideInputsProcessorFactory])
                .getSideInputsProcessor(config, taskInstanceMetrics.registry))))
            .get
        }).toMap

      val storageManager = new TaskStorageManager(
        taskName = taskName,
        taskStores = nonSideInputStores,
        storeConsumers = storeConsumers,
        changeLogSystemStreams = changeLogSystemStreams,
        maxChangeLogStreamPartitions,
        streamMetadataCache = streamMetadataCache,
        sspMetadataCache = changelogSSPMetadataCache,
        nonLoggedStoreBaseDir = nonLoggedStorageBaseDir,
        loggedStoreBaseDir = loggedStorageBaseDir,
        partition = taskModel.getChangelogPartition,
        systemAdmins = systemAdmins,
        new StorageConfig(config).getChangeLogDeleteRetentionsInMs,
        new SystemClock)

      var sideInputStorageManager: TaskSideInputStorageManager = null
      if (sideInputStores.nonEmpty) {
        sideInputStorageManager = new TaskSideInputStorageManager(
          taskName,
          streamMetadataCache,
          loggedStorageBaseDir.getPath,
          sideInputStores.asJava,
          sideInputStoresToProcessor.asJava,
          sideInputStoresToSSPs.asJava,
          systemAdmins,
          config,
          new SystemClock)
      }

      val tableManager = new TableManager(config, serdes.asJava)

      info("Got table manager")

      def createTaskInstance(task: Any): TaskInstance = new TaskInstance(
          task = task,
          taskName = taskName,
          config = config,
          metrics = taskInstanceMetrics,
          systemAdmins = systemAdmins,
          consumerMultiplexer = consumerMultiplexer,
          collector = collector,
          offsetManager = offsetManager,
          storageManager = storageManager,
          tableManager = tableManager,
          reporters = reporters,
          systemStreamPartitions = taskSSPs,
          exceptionHandler = TaskInstanceExceptionHandler(taskInstanceMetrics, config),
          jobModel = jobModel,
          streamMetadataCache = streamMetadataCache,
          timerExecutor = timerExecutor,
          sideInputSSPs = taskSideInputSSPs,
          sideInputStorageManager = sideInputStorageManager,
          samzaContextProvider = samzaContextProvider,
          applicationDefinedTaskContextFactory = applicationDefinedTaskContextFactory,
          contextProvider = contextProvider)

      val taskInstance = createTaskInstance(task)

      (taskName, taskInstance)
    }).toMap

    val maxThrottlingDelayMs = config.getLong("container.disk.quota.delay.max.ms", TimeUnit.SECONDS.toMillis(1))

    val runLoop = RunLoopFactory.createRunLoop(
      taskInstances,
      consumerMultiplexer,
      taskThreadPool,
      maxThrottlingDelayMs,
      samzaContainerMetrics,
      config,
      clock)

    val memoryStatisticsMonitor : SystemStatisticsMonitor = new StatisticsMonitorImpl()
    memoryStatisticsMonitor.registerListener(new SystemStatisticsMonitor.Listener {
      override def onUpdate(sample: SystemMemoryStatistics): Unit = {
        val physicalMemoryBytes : Long = sample.getPhysicalMemoryBytes
        val physicalMemoryMb : Double = physicalMemoryBytes / (1024.0 * 1024.0)
        logger.debug("Container physical memory utilization (mb): " + physicalMemoryMb)
        samzaContainerMetrics.physicalMemoryMb.set(physicalMemoryMb)
      }
    })

    val diskQuotaBytes = config.getLong("container.disk.quota.bytes", Long.MaxValue)
    samzaContainerMetrics.diskQuotaBytes.set(diskQuotaBytes)

    val diskQuotaPolicyFactoryString = config.get("container.disk.quota.policy.factory",
      classOf[NoThrottlingDiskQuotaPolicyFactory].getName)
    val diskQuotaPolicyFactory = Util.getObj(diskQuotaPolicyFactoryString, classOf[DiskQuotaPolicyFactory])
    val diskQuotaPolicy = diskQuotaPolicyFactory.create(config)

    var diskSpaceMonitor: DiskSpaceMonitor = null
    val diskPollMillis = config.getInt(DISK_POLL_INTERVAL_KEY, 0)
    if (diskPollMillis != 0) {
      diskSpaceMonitor = new PollingScanDiskSpaceMonitor(storeWatchPaths, diskPollMillis)
      diskSpaceMonitor.registerListener(new Listener {
        override def onUpdate(diskUsageBytes: Long): Unit = {
          val newWorkRate = diskQuotaPolicy.apply(1.0 - (diskUsageBytes.toDouble / diskQuotaBytes))
          runLoop.asInstanceOf[Throttleable].setWorkFactor(newWorkRate)
          samzaContainerMetrics.executorWorkFactor.set(runLoop.asInstanceOf[Throttleable].getWorkFactor)
          samzaContainerMetrics.diskUsageBytes.set(diskUsageBytes)
        }
      })

      info("Initialized disk space monitor watch paths to: %s" format storeWatchPaths)
    } else {
      info(s"Disk quotas disabled because polling interval is not set ($DISK_POLL_INTERVAL_KEY)")
    }
    info("Samza container setup complete.")

    new SamzaContainer(
      containerId = containerId,
      config = config,
      taskInstances = taskInstances,
      runLoop = runLoop,
      systemAdmins = systemAdmins,
      consumerMultiplexer = consumerMultiplexer,
      producerMultiplexer = producerMultiplexer,
      offsetManager = offsetManager,
      securityManager = securityManager,
      metrics = samzaContainerMetrics,
      reporters = reporters,
      jvm = jvm,
      diskSpaceMonitor = diskSpaceMonitor,
      hostStatisticsMonitor = memoryStatisticsMonitor,
      taskThreadPool = taskThreadPool,
      timerExecutor = timerExecutor,
      applicationDefinedContainerContext = applicationDefinedContainerContext)
  }

  /**
    * Builds the set of SSPs for all changelogs on this container.
    */
  @VisibleForTesting
  private[container] def getChangelogSSPsForContainer(containerModel: ContainerModel,
    changeLogSystemStreams: Map[String, SystemStream]): Set[SystemStreamPartition] = {
    containerModel.getTasks.values().asScala
      .map(taskModel => taskModel.getChangelogPartition)
      .flatMap(changelogPartition => changeLogSystemStreams.map { case (_, systemStream) =>
        new SystemStreamPartition(systemStream, changelogPartition) })
      .toSet
  }
}

class SamzaContainer(
  containerId: String,
  config: Config,
  taskInstances: Map[TaskName, TaskInstance],
  runLoop: Runnable,
  systemAdmins: SystemAdmins,
  consumerMultiplexer: SystemConsumers,
  producerMultiplexer: SystemProducers,
  metrics: SamzaContainerMetrics,
  diskSpaceMonitor: DiskSpaceMonitor = null,
  hostStatisticsMonitor: SystemStatisticsMonitor = null,
  offsetManager: OffsetManager = new OffsetManager,
  localityManager: LocalityManager = null,
  securityManager: SecurityManager = null,
  reporters: Map[String, MetricsReporter] = Map(),
  jvm: JvmMetrics = null,
  taskThreadPool: ExecutorService = null,
  timerExecutor: ScheduledExecutorService = Executors.newSingleThreadScheduledExecutor,
  applicationDefinedContainerContext: Option[ApplicationDefinedContainerContext]) extends Runnable with Logging {

  val shutdownMs = config.getShutdownMs.getOrElse(TaskConfigJava.DEFAULT_TASK_SHUTDOWN_MS)
  var shutdownHookThread: Thread = null
  var jmxServer: JmxServer = null
  val isAutoCommitEnabled = config.isAutoCommitEnabled

  @volatile private var status = SamzaContainerStatus.NOT_STARTED
  private var exceptionSeen: Throwable = null
  private var containerListener: SamzaContainerListener = null

  def getStatus(): SamzaContainerStatus = status

  def getTaskInstances() = taskInstances

  def setContainerListener(listener: SamzaContainerListener): Unit = {
    containerListener = listener
  }

  def hasStopped(): Boolean = status == SamzaContainerStatus.STOPPED || status == SamzaContainerStatus.FAILED

  def run {
    try {
      info("Starting container.")

      if (containerListener != null) {
        containerListener.beforeStart()
      }

      val startTime = System.nanoTime()
      status = SamzaContainerStatus.STARTING

      jmxServer = new JmxServer()
      applicationDefinedContainerContext.foreach(_.start)

      startMetrics
      startDiagnostics
      startAdmins
      startOffsetManager
      storeContainerLocality
      startStores
      startTableManager
      startDiskSpaceMonitor
      startHostStatisticsMonitor
      startProducers
      startTask
      startConsumers
      startSecurityManger

      addShutdownHook
      info("Entering run loop.")
      status = SamzaContainerStatus.STARTED
      if (containerListener != null) {
        containerListener.afterStart()
      }
      metrics.containerStartupTime.update(System.nanoTime() - startTime)
      runLoop.run
    } catch {
      case e: Throwable =>
        if (status.equals(SamzaContainerStatus.STARTED)) {
          error("Caught exception/error in run loop.", e)
        } else {
          error("Caught exception/error while initializing container.", e)
        }
        status = SamzaContainerStatus.FAILED
        exceptionSeen = e
    }

    try {
      info("Shutting down.")
      removeShutdownHook

      jmxServer.stop

      shutdownConsumers
      shutdownTask
      shutdownTableManager
      shutdownStores
      shutdownDiskSpaceMonitor
      shutdownHostStatisticsMonitor
      shutdownProducers
      shutdownOffsetManager
      shutdownMetrics
      shutdownSecurityManger
      shutdownAdmins

      applicationDefinedContainerContext.foreach(_.stop)

      if (!status.equals(SamzaContainerStatus.FAILED)) {
        status = SamzaContainerStatus.STOPPED
      }

      info("Shutdown complete.")
    } catch {
      case e: Throwable =>
        error("Caught exception/error while shutting down container.", e)
        if (exceptionSeen == null) {
          exceptionSeen = e
        }
        status = SamzaContainerStatus.FAILED
    }

    status match {
      case SamzaContainerStatus.STOPPED =>
        if (containerListener != null) {
          containerListener.afterStop()
        }
      case SamzaContainerStatus.FAILED =>
        if (containerListener != null) {
          containerListener.afterFailure(exceptionSeen)
        }
    }
  }

  /**
   * <p>
   *   Asynchronously shuts down this [[SamzaContainer]]
   * </p>
   * <br>
   * <b>Implementation</b>: Stops the [[RunLoop]], which will eventually transition the container from
   * [[SamzaContainerStatus.STARTED]] to either [[SamzaContainerStatus.STOPPED]] or [[SamzaContainerStatus.FAILED]]].
   * Based on the final `status`, [[SamzaContainerListener#afterStop()]] or
    * [[SamzaContainerListener#afterFailure(Throwable]] will be invoked respectively.
   *
   * @throws SamzaException, Thrown when the container has already been stopped or failed
   */
  def shutdown(): Unit = {
    if (status == SamzaContainerStatus.STOPPED || status == SamzaContainerStatus.FAILED) {
      throw new IllegalContainerStateException("Cannot shutdown a container with status " + status)
    }
    shutdownRunLoop()
  }

  // Shutdown Runloop
  def shutdownRunLoop() = {
    runLoop match {
      case runLoop: RunLoop => runLoop.shutdown
      case asyncRunLoop: AsyncRunLoop => asyncRunLoop.shutdown()
    }
  }

  def startDiskSpaceMonitor: Unit = {
    if (diskSpaceMonitor != null) {
      info("Starting disk space monitor")
      diskSpaceMonitor.start()
    }
  }

  def startHostStatisticsMonitor: Unit = {
    if (hostStatisticsMonitor != null) {
      info("Starting host statistics monitor")
      hostStatisticsMonitor.start()
    }
  }

  def startMetrics {
    info("Registering task instances with metrics.")

    taskInstances.values.foreach(_.registerMetrics)

    info("Starting JVM metrics.")

    if (jvm != null) {
      jvm.start
    }

    info("Starting metrics reporters.")

    reporters.values.foreach(reporter => {
      reporter.register(metrics.source, metrics.registry)
      reporter.start
    })
  }

  def startDiagnostics {
    if (config.getDiagnosticsEnabled) {
      info("Starting diagnostics.")

      try {
        val diagnosticsAppender = Class.forName(config.getDiagnosticsAppenderClass).
          getDeclaredConstructor(classOf[SamzaContainerMetrics]).newInstance(this.metrics);
      }
      catch {
        case e@(_: ClassNotFoundException | _: InstantiationException | _: InvocationTargetException) => {
          error("Failed to instantiate diagnostic appender", e)
          throw new ConfigException("Failed to instantiate diagnostic appender class " +
            config.getDiagnosticsAppenderClass, e)
        }
      }
    }
  }

  def startOffsetManager {
    info("Registering task instances with offsets.")

    taskInstances.values.foreach(_.registerOffsets)

    info("Starting offset manager.")

    offsetManager.start
  }

<<<<<<< HEAD
  def startLocalityManager {
    if(localityManager != null) {
      val containerName = "SamzaContainer-" + containerId
=======
  def storeContainerLocality {
    val isHostAffinityEnabled: Boolean = new ClusterManagerConfig(containerContext.config).getHostAffinityEnabled
    if (isHostAffinityEnabled) {
      val localityManager: LocalityManager = new LocalityManager(containerContext.config, containerContext.metricsRegistry)
      val containerName = "SamzaContainer-" + String.valueOf(containerContext.id)
>>>>>>> 7c774f3c
      info("Registering %s with metadata store" format containerName)
      try {
        val hostInet = Util.getLocalHost
        val jmxUrl = if (jmxServer != null) jmxServer.getJmxUrl else ""
        val jmxTunnelingUrl = if (jmxServer != null) jmxServer.getTunnelingJmxUrl else ""
        info("Writing container locality and JMX address to metadata store")
        localityManager.writeContainerToHostMapping(containerId, hostInet.getHostName)
      } catch {
        case uhe: UnknownHostException =>
          warn("Received UnknownHostException when persisting locality info for container %s: " +
            "%s" format (containerId, uhe.getMessage))  //No-op
        case unknownException: Throwable =>
          warn("Received an exception when persisting locality info for container %s: " +
<<<<<<< HEAD
            "%s" format (containerId, unknownException.getMessage))
=======
            "%s" format (containerContext.id, unknownException.getMessage))
      } finally {
        info("Shutting down locality manager.")
        localityManager.close()
>>>>>>> 7c774f3c
      }
    }
  }

  def startStores {
    taskInstances.values.foreach(taskInstance => {
      val startTime = System.currentTimeMillis()
      info("Starting stores in task instance %s" format taskInstance.taskName)
      taskInstance.startStores
      // Measuring the time to restore the stores
      val timeToRestore = System.currentTimeMillis() - startTime
      val taskGauge = metrics.taskStoreRestorationMetrics.asScala.getOrElse(taskInstance.taskName, null)
      if (taskGauge != null) {
        taskGauge.set(timeToRestore)
      }
    })
  }

  def startTableManager: Unit = {
    taskInstances.values.foreach(taskInstance => {
      info("Starting table manager in task instance %s" format taskInstance.taskName)
      taskInstance.startTableManager
    })
  }

  def startTask {
    info("Initializing stream tasks.")

    taskInstances.values.foreach(_.initTask)
    taskInstances.values.foreach(_.startContext)
  }

  def startAdmins {
    info("Starting admin multiplexer.")

    systemAdmins.start
  }


  def startProducers {
    info("Registering task instances with producers.")

    taskInstances.values.foreach(_.registerProducers)

    info("Starting producer multiplexer.")

    producerMultiplexer.start
  }

  def startConsumers {
    info("Registering task instances with consumers.")

    taskInstances.values.foreach(_.registerConsumers)

    info("Starting consumer multiplexer.")

    consumerMultiplexer.start
  }

  def startSecurityManger {
    if (securityManager != null) {
      info("Starting security manager.")

      securityManager.start
    }
  }

  def addShutdownHook {
    val runLoopThread = Thread.currentThread()
    shutdownHookThread = new Thread("Samza Container Shutdown Hook Thread") {
      override def run() = {
        info("Shutting down, will wait up to %s ms." format shutdownMs)
        shutdownRunLoop()  //TODO: Pull out shutdown hook to LocalContainerRunner or SP
        try {
          runLoopThread.join(shutdownMs)
        } catch {
          case e: Throwable => // Ignore to avoid deadlock with uncaughtExceptionHandler. See SAMZA-1220
            error("Did not shut down within %s ms, exiting." format shutdownMs, e)
        }
        if (!runLoopThread.isAlive) {
          info("Shutdown complete")
        } else {
          error("Did not shut down within %s ms, exiting." format shutdownMs)
          Util.logThreadDump("Thread dump from Samza Container Shutdown Hook.")
        }
      }
    }
    Runtime.getRuntime().addShutdownHook(shutdownHookThread)
  }

  def removeShutdownHook = {
    try {
      if (shutdownHookThread != null) {
        Runtime.getRuntime.removeShutdownHook(shutdownHookThread)
      }
    } catch {
      case e: IllegalStateException => {
        // Thrown when then JVM is already shutting down, so safe to ignore.
      }
    }
  }

  def shutdownConsumers {
    info("Shutting down consumer multiplexer.")

    consumerMultiplexer.stop
  }

  def shutdownAdmins {
    info("Shutting down admin multiplexer.")

    systemAdmins.stop
  }

  def shutdownProducers {
    info("Shutting down producer multiplexer.")

    producerMultiplexer.stop
  }

  def shutdownTask {
    info("Shutting down task instance stream tasks.")

    if (taskThreadPool != null) {
      info("Shutting down task thread pool")
      try {
        taskThreadPool.shutdown()
        if(taskThreadPool.awaitTermination(shutdownMs, TimeUnit.MILLISECONDS)) {
          taskThreadPool.shutdownNow()
        }
      } catch {
        case e: Exception => error(e.getMessage, e)
      }
    }

    if (timerExecutor != null) {
      info("Shutting down timer executor")
      try {
        timerExecutor.shutdown()
        if (timerExecutor.awaitTermination(shutdownMs, TimeUnit.MILLISECONDS)) {
          timerExecutor.shutdownNow()
        }
      } catch {
        case e: Exception => error("Ignoring exception shutting down timer executor", e)
      }
    }

    if (isAutoCommitEnabled) {
      info("Committing offsets for all task instances")
      taskInstances.values.foreach(_.commit)
    }

    taskInstances.values.foreach(_.shutdownTask)
    taskInstances.values.foreach(_.shutdownContext)
  }

  def shutdownStores {
    info("Shutting down task instance stores.")

    taskInstances.values.foreach(_.shutdownStores)
  }

  def shutdownTableManager: Unit = {
    info("Shutting down task instance table manager.")

    taskInstances.values.foreach(_.shutdownTableManager)
  }

  def shutdownOffsetManager {
    info("Shutting down offset manager.")

    offsetManager.stop
  }

  def shutdownMetrics {
    info("Shutting down metrics reporters.")

    reporters.values.foreach(_.stop)

    if (jvm != null) {
      info("Shutting down JVM metrics.")

      jvm.stop
    }
  }

  def shutdownSecurityManger: Unit = {
    if (securityManager != null) {
      info("Shutting down security manager.")

      securityManager.stop
    }
  }

  def shutdownDiskSpaceMonitor: Unit = {
    if (diskSpaceMonitor != null) {
      info("Shutting down disk space monitor.")
      diskSpaceMonitor.stop()
    }
  }

  def shutdownHostStatisticsMonitor: Unit = {
    if (hostStatisticsMonitor != null) {
      info("Shutting down host statistics monitor.")
      hostStatisticsMonitor.stop()
    }
  }
}

/**
 * Exception thrown when the SamzaContainer tries to transition to an illegal state.
 * [[SamzaContainerStatus]] has more details on the state transitions.
 *
 * @param s String, Message associated with the exception
 * @param t Throwable, Wrapped error/exception thrown, if any.
 */
class IllegalContainerStateException(s: String, t: Throwable) extends SamzaException(s, t) {
  def this(s: String) = this(s, null)
}<|MERGE_RESOLUTION|>--- conflicted
+++ resolved
@@ -971,17 +971,11 @@
     offsetManager.start
   }
 
-<<<<<<< HEAD
-  def startLocalityManager {
-    if(localityManager != null) {
-      val containerName = "SamzaContainer-" + containerId
-=======
   def storeContainerLocality {
     val isHostAffinityEnabled: Boolean = new ClusterManagerConfig(containerContext.config).getHostAffinityEnabled
     if (isHostAffinityEnabled) {
       val localityManager: LocalityManager = new LocalityManager(containerContext.config, containerContext.metricsRegistry)
       val containerName = "SamzaContainer-" + String.valueOf(containerContext.id)
->>>>>>> 7c774f3c
       info("Registering %s with metadata store" format containerName)
       try {
         val hostInet = Util.getLocalHost
@@ -995,14 +989,10 @@
             "%s" format (containerId, uhe.getMessage))  //No-op
         case unknownException: Throwable =>
           warn("Received an exception when persisting locality info for container %s: " +
-<<<<<<< HEAD
-            "%s" format (containerId, unknownException.getMessage))
-=======
             "%s" format (containerContext.id, unknownException.getMessage))
       } finally {
         info("Shutting down locality manager.")
         localityManager.close()
->>>>>>> 7c774f3c
       }
     }
   }
