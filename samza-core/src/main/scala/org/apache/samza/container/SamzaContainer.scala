--- conflicted
+++ resolved
@@ -21,7 +21,6 @@
 
 import java.io.File
 import java.lang.management.ManagementFactory
-import java.lang.reflect.InvocationTargetException
 import java.net.{URL, UnknownHostException}
 import java.nio.file.Path
 import java.time.Duration
@@ -250,20 +249,11 @@
 
     info("Got system producers: %s" format producers.keys)
 
-<<<<<<< HEAD
     val serializerConfig = new SerializerConfig(config)
     val serdesFromFactories = serializerConfig.getSerdeNames.asScala.map(serdeName => {
       val serdeClassName = JavaOptionals.toRichOptional(serializerConfig.getSerdeFactoryClass(serdeName)).toOption
         .getOrElse(SerializerConfig.getPredefinedSerdeFactoryName(serdeName))
-
-      val serde = Util.getObj(serdeClassName, classOf[SerdeFactory[Object]])
-=======
-    val serdesFromFactories = config.getSerdeNames.map(serdeName => {
-      val serdeClassName = config
-        .getSerdeClass(serdeName)
-        .getOrElse(SerializerConfig.getSerdeFactoryName(serdeName))
       val serde = ReflectionUtil.getObj(classLoader, serdeClassName, classOf[SerdeFactory[Object]])
->>>>>>> aa57b9ef
         .getSerde(serdeName, config)
       (serdeName, serde)
     }).toMap
