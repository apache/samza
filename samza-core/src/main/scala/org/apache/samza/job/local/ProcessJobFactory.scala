/*
 * Licensed to the Apache Software Foundation (ASF) under one
 * or more contributor license agreements.  See the NOTICE file
 * distributed with this work for additional information
 * regarding copyright ownership.  The ASF licenses this file
 * to you under the Apache License, Version 2.0 (the
 * "License"); you may not use this file except in compliance
 * with the License.  You may obtain a copy of the License at
 *
 *   http://www.apache.org/licenses/LICENSE-2.0
 *
 * Unless required by applicable law or agreed to in writing,
 * software distributed under the License is distributed on an
 * "AS IS" BASIS, WITHOUT WARRANTIES OR CONDITIONS OF ANY
 * KIND, either express or implied.  See the License for the
 * specific language governing permissions and limitations
 * under the License.
 */

package org.apache.samza.job.local

import java.util

import org.apache.samza.SamzaException
<<<<<<< HEAD
import org.apache.samza.config.{Config, JobConfig, TaskConfig}
=======
import org.apache.samza.config.TaskConfig._
import org.apache.samza.config.{Config, JobConfig}
>>>>>>> 3b87fbd2
import org.apache.samza.container.TaskName
import org.apache.samza.coordinator.metadatastore.{CoordinatorStreamStore, NamespaceAwareCoordinatorStreamStore}
import org.apache.samza.coordinator.stream.messages.SetChangelogMapping
import org.apache.samza.coordinator.{JobModelManager, MetadataResourceUtil}
import org.apache.samza.job.model.JobModelUtil
import org.apache.samza.job.{CommandBuilder, ShellCommandBuilder, StreamJob, StreamJobFactory}
import org.apache.samza.metrics.MetricsRegistryMap
import org.apache.samza.startpoint.StartpointManager
import org.apache.samza.storage.ChangelogStreamManager
import org.apache.samza.util.{CoordinatorStreamUtil, Logging, ReflectionUtil}

import scala.collection.JavaConversions._

/**
 * Creates a stand alone ProcessJob with the specified config.
 */
class ProcessJobFactory extends StreamJobFactory with Logging {
  def getJob(config: Config): StreamJob = {
    val containerCount = JobConfig.Config2Job(config).getContainerCount

    if (containerCount > 1) {
      throw new SamzaException("Container count larger than 1 is not supported for ProcessJobFactory")
    }

    val metricsRegistry = new MetricsRegistryMap()
    val coordinatorStreamStore: CoordinatorStreamStore = new CoordinatorStreamStore(config, new MetricsRegistryMap())
    coordinatorStreamStore.init()

    val configFromCoordinatorStream: Config = CoordinatorStreamUtil.readConfigFromCoordinatorStream(coordinatorStreamStore)

    val changelogStreamManager = new ChangelogStreamManager(new NamespaceAwareCoordinatorStreamStore(coordinatorStreamStore, SetChangelogMapping.TYPE))

    val classLoader = getClass.getClassLoader
    val coordinator = JobModelManager(configFromCoordinatorStream, changelogStreamManager.readPartitionMapping(),
      coordinatorStreamStore, classLoader, metricsRegistry)
    val jobModel = coordinator.jobModel

    val taskPartitionMappings: util.Map[TaskName, Integer] = new util.HashMap[TaskName, Integer]
    for (containerModel <- jobModel.getContainers.values) {
      for (taskModel <- containerModel.getTasks.values) {
        taskPartitionMappings.put(taskModel.getTaskName, taskModel.getChangelogPartition.getPartitionId)
      }
    }

    changelogStreamManager.writePartitionMapping(taskPartitionMappings)

    //create necessary checkpoint and changelog streams
    val metadataResourceUtil = new MetadataResourceUtil(jobModel, metricsRegistry, classLoader)
    metadataResourceUtil.createResources()

    // fan out the startpoints
    val startpointManager = new StartpointManager(coordinatorStreamStore)
    startpointManager.start()
    try {
      startpointManager.fanOut(JobModelUtil.getTaskToSystemStreamPartitions(jobModel))
    } finally {
      startpointManager.stop()
    }

    val containerModel = coordinator.jobModel.getContainers.get(0)

    val fwkPath = JobConfig.getFwkPath(config) // see if split deployment is configured
    info("Process job. using fwkPath = " + fwkPath)

<<<<<<< HEAD
    val taskConfig = new TaskConfig(config)
    val commandBuilderClass = taskConfig.getCommandClass(classOf[ShellCommandBuilder].getName)
    info("Using command builder class %s" format commandBuilderClass)
    val commandBuilder = Util.getObj(commandBuilderClass, classOf[CommandBuilder])
=======
    val commandBuilderClass = config.getCommandClass(classOf[ShellCommandBuilder].getName)
    info("Using command builder class " + commandBuilderClass)
    val commandBuilder = ReflectionUtil.getObj(classLoader, commandBuilderClass, classOf[CommandBuilder])
>>>>>>> 3b87fbd2

    // JobCoordinator is stopped by ProcessJob when it exits
    coordinator.start

    commandBuilder
      .setConfig(config)
      .setId("0")
      .setUrl(coordinator.server.getUrl)
      .setCommandPath(fwkPath)

    new ProcessJob(commandBuilder, coordinator)
  }
}<|MERGE_RESOLUTION|>--- conflicted
+++ resolved
@@ -22,12 +22,7 @@
 import java.util
 
 import org.apache.samza.SamzaException
-<<<<<<< HEAD
 import org.apache.samza.config.{Config, JobConfig, TaskConfig}
-=======
-import org.apache.samza.config.TaskConfig._
-import org.apache.samza.config.{Config, JobConfig}
->>>>>>> 3b87fbd2
 import org.apache.samza.container.TaskName
 import org.apache.samza.coordinator.metadatastore.{CoordinatorStreamStore, NamespaceAwareCoordinatorStreamStore}
 import org.apache.samza.coordinator.stream.messages.SetChangelogMapping
@@ -92,16 +87,10 @@
     val fwkPath = JobConfig.getFwkPath(config) // see if split deployment is configured
     info("Process job. using fwkPath = " + fwkPath)
 
-<<<<<<< HEAD
     val taskConfig = new TaskConfig(config)
     val commandBuilderClass = taskConfig.getCommandClass(classOf[ShellCommandBuilder].getName)
     info("Using command builder class %s" format commandBuilderClass)
-    val commandBuilder = Util.getObj(commandBuilderClass, classOf[CommandBuilder])
-=======
-    val commandBuilderClass = config.getCommandClass(classOf[ShellCommandBuilder].getName)
-    info("Using command builder class " + commandBuilderClass)
     val commandBuilder = ReflectionUtil.getObj(classLoader, commandBuilderClass, classOf[CommandBuilder])
->>>>>>> 3b87fbd2
 
     // JobCoordinator is stopped by ProcessJob when it exits
     coordinator.start
