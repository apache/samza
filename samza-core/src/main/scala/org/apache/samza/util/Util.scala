--- conflicted
+++ resolved
@@ -79,24 +79,18 @@
 
   def getTaskClassVersion(config: Config): String = {
     try {
-<<<<<<< HEAD
-      val taskClass = Option(new ApplicationConfig(config).getAppClass())
-        .orElse(new TaskConfig(config).getTaskClass).get
-      Option.apply(Class.forName(taskClass).getPackage.getImplementationVersion).getOrElse("0.0.1")
-=======
       val appClass = Option(new ApplicationConfig(config).getAppClass)
       if (appClass.isDefined) {
-        Class.forName(appClass.get).getPackage.getImplementationVersion
+        Option.apply(Class.forName(appClass.get).getPackage.getImplementationVersion).getOrElse("0.0.1")
       } else {
         val taskClass = new TaskConfig(config).getTaskClass
         if (taskClass.isPresent) {
-          Class.forName(taskClass.get()).getPackage.getImplementationVersion
+          Option.apply(Class.forName(taskClass.get()).getPackage.getImplementationVersion).getOrElse("0.0.1")
         } else {
           warn("Unable to find app class or task class. Defaulting to %s" format FALLBACK_VERSION)
           FALLBACK_VERSION
         }
       }
->>>>>>> 38e642d3
     } catch {
       case e: Exception => {
         warn("Unable to find implementation version in jar's meta info. Defaulting to %s" format FALLBACK_VERSION)
