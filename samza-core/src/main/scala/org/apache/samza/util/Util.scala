--- conflicted
+++ resolved
@@ -96,15 +96,11 @@
     * Deprecated: Use [[ReflectionUtil.getObjWithArgs(ClassLoader, String, Class, Object...)]] instead. See javadocs for
     * that method for recommendations of classloaders to use.
     */
-<<<<<<< HEAD
   @Deprecated
-  def getObj[T](className: String, constructorParams: (Class[_], Object)*) : T = {
-=======
   @throws[ClassNotFoundException]
   @throws[InstantiationException]
   @throws[InvocationTargetException]
   def getObj(className: String, constructorParams: (Class[_], Object)*) = {
->>>>>>> 66f29e82
     try {
       Class.forName(className).getDeclaredConstructor(constructorParams.map(x => x._1): _*)
         .newInstance(constructorParams.map(x => x._2): _*)
