/*
 * Licensed to the Apache Software Foundation (ASF) under one
 * or more contributor license agreements.  See the NOTICE file
 * distributed with this work for additional information
 * regarding copyright ownership.  The ASF licenses this file
 * to you under the Apache License, Version 2.0 (the
 * "License"); you may not use this file except in compliance
 * with the License.  You may obtain a copy of the License at
 *
 *   http://www.apache.org/licenses/LICENSE-2.0
 *
 * Unless required by applicable law or agreed to in writing,
 * software distributed under the License is distributed on an
 * "AS IS" BASIS, WITHOUT WARRANTIES OR CONDITIONS OF ANY
 * KIND, either express or implied.  See the License for the
 * specific language governing permissions and limitations
 * under the License.
 */

package org.apache.samza.coordinator


import java.util
import java.util.concurrent.atomic.AtomicReference

import org.apache.samza.config._
import org.apache.samza.config.JobConfig.Config2Job
import org.apache.samza.config.SystemConfig.Config2System
import org.apache.samza.config.TaskConfig.Config2Task
import org.apache.samza.config.Config
import org.apache.samza.container.grouper.stream.SystemStreamPartitionGrouperFactory
import org.apache.samza.container.grouper.task.BalancingTaskNameGrouper
import org.apache.samza.container.grouper.task.TaskNameGrouperFactory
import org.apache.samza.container.LocalityManager
import org.apache.samza.container.TaskName
import org.apache.samza.coordinator.server.HttpServer
import org.apache.samza.coordinator.server.JobServlet
import org.apache.samza.coordinator.stream.CoordinatorStreamManager
import org.apache.samza.job.model.JobModel
import org.apache.samza.job.model.TaskModel
import org.apache.samza.system._
import org.apache.samza.util.Logging
import org.apache.samza.util.Util
<<<<<<< HEAD
import org.apache.samza.coordinator.JobModelManager.{createAccessLogStreams, createChangeLogStreams}
import org.apache.samza.{Partition, SamzaException}
=======
import org.apache.samza.Partition
>>>>>>> 6af104ea

import scala.collection.JavaConverters._

/**
 * Helper companion object that is responsible for wiring up a JobModelManager
 * given a Config object.
 */
object JobModelManager extends Logging {

  val SOURCE = "JobModelManager"
  /**
   * a volatile value to store the current instantiated <code>JobModelManager</code>
   */
  @volatile var currentJobModelManager: JobModelManager = null
  val jobModelRef: AtomicReference[JobModel] = new AtomicReference[JobModel]()

  /**
   * Does the following actions for a job.
   * a) Reads the jobModel from coordinator stream using the job's configuration.
   * b) Recomputes changelog partition mapping based on jobModel and job's configuration.
   * c) Builds JobModelManager using the jobModel read from coordinator stream.
   * @param coordinatorStreamManager Coordinator stream manager.
   * @param changelogPartitionMapping The changelog partition-to-task mapping.
   * @return JobModelManager
   */
  def apply(coordinatorStreamManager: CoordinatorStreamManager, changelogPartitionMapping: util.Map[TaskName, Integer]) = {
    val localityManager = new LocalityManager(coordinatorStreamManager)

    val config = coordinatorStreamManager.getConfig

      // Map the name of each system to the corresponding SystemAdmin
    val systemAdmins = new SystemAdmins(config)
    val streamMetadataCache = new StreamMetadataCache(systemAdmins, 0)

    val containerCount = new JobConfig(config).getContainerCount
    val processorList = List.range(0, containerCount).map(c => c.toString)

<<<<<<< HEAD
    val jobModelManager = getJobModelManager(config, previousChangelogPartitionMapping, localityManager,
      streamMetadataCache, processorList.toList.asJava)

    jobModelManager.updateLogStreams(config, jobModelManager.jobModel, changelogManager, previousChangelogPartitionMapping)
=======
    systemAdmins.start()
    val jobModelManager = getJobModelManager(config, changelogPartitionMapping, localityManager, streamMetadataCache, processorList.asJava)
    systemAdmins.stop()
>>>>>>> 6af104ea

    jobModelManager
  }

  /**
   * Build a JobModelManager using a Samza job's configuration.
   */
  private def getJobModelManager(config: Config,
                                changeLogMapping: util.Map[TaskName, Integer],
                                localityManager: LocalityManager,
                                streamMetadataCache: StreamMetadataCache,
                                containerIds: java.util.List[String]) = {
    val jobModel: JobModel = readJobModel(config, changeLogMapping, localityManager, streamMetadataCache, containerIds)
    jobModelRef.set(jobModel)

    val server = new HttpServer
    server.addServlet("/", new JobServlet(jobModelRef))
    currentJobModelManager = new JobModelManager(jobModel, server)
    currentJobModelManager
  }

  /**
   * For each input stream specified in config, exactly determine its
   * partitions, returning a set of SystemStreamPartitions containing them all.
   */
  private def getInputStreamPartitions(config: Config, streamMetadataCache: StreamMetadataCache) = {
    val inputSystemStreams = config.getInputStreams

    // Get the set of partitions for each SystemStream from the stream metadata
    streamMetadataCache
      .getStreamMetadata(inputSystemStreams, true)
      .flatMap {
        case (systemStream, metadata) =>
          metadata
            .getSystemStreamPartitionMetadata
            .asScala
            .keys
            .map(new SystemStreamPartition(systemStream, _))
      }.toSet
  }

  private def getMatchedInputStreamPartitions(config: Config, streamMetadataCache: StreamMetadataCache): Set[SystemStreamPartition] = {
    val allSystemStreamPartitions = getInputStreamPartitions(config, streamMetadataCache)
    config.getSSPMatcherClass match {
      case Some(s) => {
        val jfr = config.getSSPMatcherConfigJobFactoryRegex.r
        config.getStreamJobFactoryClass match {
          case Some(jfr(_*)) => {
            info("before match: allSystemStreamPartitions.size = %s" format (allSystemStreamPartitions.size))
            val sspMatcher = Util.getObj[SystemStreamPartitionMatcher](s)
            val matchedPartitions = sspMatcher.filter(allSystemStreamPartitions.asJava, config).asScala.toSet
            // Usually a small set hence ok to log at info level
            info("after match: matchedPartitions = %s" format (matchedPartitions))
            matchedPartitions
          }
          case _ => allSystemStreamPartitions
        }
      }
      case _ => allSystemStreamPartitions
    }
  }

  /**
   * Gets a SystemStreamPartitionGrouper object from the configuration.
   */
  private def getSystemStreamPartitionGrouper(config: Config) = {
    val factoryString = config.getSystemStreamPartitionGrouperFactory
    val factory = Util.getObj[SystemStreamPartitionGrouperFactory](factoryString)
    factory.getSystemStreamPartitionGrouper(config)
  }

  /**
   * The function reads the latest checkpoint from the underlying coordinator stream and
   * builds a new JobModel.
   */
  def readJobModel(config: Config,
                   changeLogPartitionMapping: util.Map[TaskName, Integer],
                   localityManager: LocalityManager,
                   streamMetadataCache: StreamMetadataCache,
                   containerIds: java.util.List[String]): JobModel = {
    // Do grouping to fetch TaskName to SSP mapping
    val allSystemStreamPartitions = getMatchedInputStreamPartitions(config, streamMetadataCache)

    // processor list is required by some of the groupers. So, let's pass them as part of the config.
    // Copy the config and add the processor list to the config copy.
    val configMap = new util.HashMap[String, String](config)
    configMap.put(JobConfig.PROCESSOR_LIST, String.join(",", containerIds))
    val grouper = getSystemStreamPartitionGrouper(new MapConfig(configMap))

    val groups = grouper.group(allSystemStreamPartitions.asJava)
    info("SystemStreamPartitionGrouper %s has grouped the SystemStreamPartitions into %d tasks with the following taskNames: %s" format(grouper, groups.size(), groups.keySet()))

    val isHostAffinityEnabled = new ClusterManagerConfig(config).getHostAffinityEnabled

    // If no mappings are present(first time the job is running) we return -1, this will allow 0 to be the first change
    // mapping.
    var maxChangelogPartitionId = changeLogPartitionMapping.asScala.values.map(_.toInt).toList.sorted.lastOption.getOrElse(-1)
    // Sort the groups prior to assigning the changelog mapping so that the mapping is reproducible and intuitive
    val sortedGroups = new util.TreeMap[TaskName, util.Set[SystemStreamPartition]](groups)

    // Assign all SystemStreamPartitions to TaskNames.
    val taskModels = {
      sortedGroups.asScala.map { case (taskName, systemStreamPartitions) =>
        val changelogPartition = Option(changeLogPartitionMapping.get(taskName)) match {
          case Some(changelogPartitionId) => new Partition(changelogPartitionId)
          case _ =>
            // If we've never seen this TaskName before, then assign it a
            // new changelog.
            maxChangelogPartitionId += 1
            info("New task %s is being assigned changelog partition %s." format(taskName, maxChangelogPartitionId))
            new Partition(maxChangelogPartitionId)
        }
        new TaskModel(taskName, systemStreamPartitions, changelogPartition)
      }.toSet
    }

    // Here is where we should put in a pluggable option for the
    // SSPTaskNameGrouper for locality, load-balancing, etc.
    val containerGrouperFactory = Util.getObj[TaskNameGrouperFactory](config.getTaskNameGrouperFactory)
    val containerGrouper = containerGrouperFactory.build(config)
    val containerModels = {
      containerGrouper match {
        case grouper: BalancingTaskNameGrouper if isHostAffinityEnabled => grouper.balance(taskModels.asJava, localityManager)
        case _ => containerGrouper.group(taskModels.asJava, containerIds)
      }
    }
    val containerMap = containerModels.asScala.map { case (containerModel) => containerModel.getProcessorId -> containerModel }.toMap

    if (isHostAffinityEnabled) {
      new JobModel(config, containerMap.asJava, localityManager)
    } else {
      new JobModel(config, containerMap.asJava)
    }
  }

  private def getSystemNames(config: Config) = config.getSystemNames.toSet
}

/**
 * <p>JobModelManager is responsible for managing the lifecycle of a Samza job
 * once it's been started. This includes starting and stopping containers,
 * managing configuration, etc.</p>
 *
 * <p>Any new cluster manager that's integrated with Samza (YARN, Mesos, etc)
 * must integrate with the job coordinator.</p>
 *
 * <p>This class' API is currently unstable, and likely to change. The
 * responsibility is simply to propagate the job model, and HTTP
 * server right now.</p>
 */
class JobModelManager(
  /**
   * The data model that describes the Samza job's containers and tasks.
   */
  val jobModel: JobModel,

  /**
   * HTTP server used to serve a Samza job's container model to SamzaContainers when they start up.
   */
  val server: HttpServer = null) extends Logging {

  def updateLogStreams(config:Config, jobModel: JobModel, changelogManager:ChangelogPartitionManager, previousChangelogPartitionMapping:util.Map[TaskName, Integer]) = {
    // Save the changelog mapping back to the ChangelogPartitionmanager
    // newChangelogPartitionMapping is the merging of all current task:changelog
    // assignments with whatever we had before (previousChangelogPartitionMapping).
    // We must persist legacy changelog assignments so that
    // maxChangelogPartitionId always has the absolute max, not the current
    // max (in case the task with the highest changelog partition mapping
    // disappears.
    if (changelogManager != null) {
      val newChangelogPartitionMapping = jobModel.getContainers.asScala.flatMap(_._2.getTasks.asScala).map{case (taskName,taskModel) => {
        taskName -> Integer.valueOf(taskModel.getChangelogPartition.getPartitionId)
      }}.toMap ++ previousChangelogPartitionMapping.asScala
      info("Saving task-to-changelog partition mapping: %s" format newChangelogPartitionMapping)
      changelogManager.writeChangeLogPartitionMapping(newChangelogPartitionMapping.asJava)
    }

    createChangeLogStreams(config, jobModel.maxChangeLogStreamPartitions)
    createAccessLogStreams(config, jobModel.maxChangeLogStreamPartitions)
  }

  debug("Got job model: %s." format jobModel)

  def start {
    if (server != null) {
      debug("Starting HTTP server.")
      server.start
      info("Started HTTP server: %s" format server.getUrl)
    }
  }

  def stop {
    if (server != null) {
      debug("Stopping HTTP server.")
      server.stop
      info("Stopped HTTP server.")
    }
  }
}<|MERGE_RESOLUTION|>--- conflicted
+++ resolved
@@ -41,12 +41,7 @@
 import org.apache.samza.system._
 import org.apache.samza.util.Logging
 import org.apache.samza.util.Util
-<<<<<<< HEAD
-import org.apache.samza.coordinator.JobModelManager.{createAccessLogStreams, createChangeLogStreams}
-import org.apache.samza.{Partition, SamzaException}
-=======
 import org.apache.samza.Partition
->>>>>>> 6af104ea
 
 import scala.collection.JavaConverters._
 
@@ -84,16 +79,9 @@
     val containerCount = new JobConfig(config).getContainerCount
     val processorList = List.range(0, containerCount).map(c => c.toString)
 
-<<<<<<< HEAD
-    val jobModelManager = getJobModelManager(config, previousChangelogPartitionMapping, localityManager,
-      streamMetadataCache, processorList.toList.asJava)
-
-    jobModelManager.updateLogStreams(config, jobModelManager.jobModel, changelogManager, previousChangelogPartitionMapping)
-=======
     systemAdmins.start()
     val jobModelManager = getJobModelManager(config, changelogPartitionMapping, localityManager, streamMetadataCache, processorList.asJava)
     systemAdmins.stop()
->>>>>>> 6af104ea
 
     jobModelManager
   }
@@ -255,26 +243,6 @@
    */
   val server: HttpServer = null) extends Logging {
 
-  def updateLogStreams(config:Config, jobModel: JobModel, changelogManager:ChangelogPartitionManager, previousChangelogPartitionMapping:util.Map[TaskName, Integer]) = {
-    // Save the changelog mapping back to the ChangelogPartitionmanager
-    // newChangelogPartitionMapping is the merging of all current task:changelog
-    // assignments with whatever we had before (previousChangelogPartitionMapping).
-    // We must persist legacy changelog assignments so that
-    // maxChangelogPartitionId always has the absolute max, not the current
-    // max (in case the task with the highest changelog partition mapping
-    // disappears.
-    if (changelogManager != null) {
-      val newChangelogPartitionMapping = jobModel.getContainers.asScala.flatMap(_._2.getTasks.asScala).map{case (taskName,taskModel) => {
-        taskName -> Integer.valueOf(taskModel.getChangelogPartition.getPartitionId)
-      }}.toMap ++ previousChangelogPartitionMapping.asScala
-      info("Saving task-to-changelog partition mapping: %s" format newChangelogPartitionMapping)
-      changelogManager.writeChangeLogPartitionMapping(newChangelogPartitionMapping.asJava)
-    }
-
-    createChangeLogStreams(config, jobModel.maxChangeLogStreamPartitions)
-    createAccessLogStreams(config, jobModel.maxChangeLogStreamPartitions)
-  }
-
   debug("Got job model: %s." format jobModel)
 
   def start {
