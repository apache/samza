--- conflicted
+++ resolved
@@ -48,13 +48,10 @@
 import org.apache.samza.system._
 import org.apache.samza.util.Logging
 import org.apache.samza.util.Util
-<<<<<<< HEAD
 import org.apache.samza.Partition
 import org.apache.samza.SamzaException
 import org.apache.samza.coordinator.JobModelManager.{createAccessLogStreams, createChangeLogStreams, info}
-=======
 import org.apache.samza.{Partition, PartitionChangeException, SamzaException}
->>>>>>> 2e04e177
 
 import scala.collection.JavaConverters._
 import scala.collection.mutable.ListBuffer
@@ -79,8 +76,7 @@
    * c) Recomputes changelog partition mapping based on jobModel and job's configuration
    * and writes it to the coordinator stream.
    * d) Builds JobModelManager using the jobModel read from coordinator stream.
-    *
-    * @param coordinatorSystemConfig A config object that contains job.name
+   * @param coordinatorSystemConfig A config object that contains job.name
    *                                job.id, and all system.&lt;job-coordinator-system-name&gt;.*Ch
    *                                configuration. The method will use this config to read all configuration
    *                                from the coordinator stream, and instantiate a JobModelManager.
@@ -114,9 +110,6 @@
 
     val streamMetadataCache = new StreamMetadataCache(systemAdmins = systemAdmins, cacheTTLms = 0)
     val previousChangelogPartitionMapping = changelogManager.readChangeLogPartitionMapping()
-<<<<<<< HEAD
-    val jobModelManager = getJobModelManager(config, previousChangelogPartitionMapping, localityManager, streamMetadataCache, streamPartitionCountMonitor, null)
-=======
 
     val processorList = new ListBuffer[String]()
     val containerCount = new JobConfig(config).getContainerCount
@@ -126,20 +119,6 @@
 
     val jobModelManager = getJobModelManager(config, previousChangelogPartitionMapping, localityManager,
       streamMetadataCache, processorList.toList.asJava)
-    val jobModel = jobModelManager.jobModel
-    // Save the changelog mapping back to the ChangelogPartitionmanager
-    // newChangelogPartitionMapping is the merging of all current task:changelog
-    // assignments with whatever we had before (previousChangelogPartitionMapping).
-    // We must persist legacy changelog assignments so that
-    // maxChangelogPartitionId always has the absolute max, not the current
-    // max (in case the task with the highest changelog partition mapping
-    // disappears.
-    val newChangelogPartitionMapping = jobModel.getContainers.asScala.flatMap(_._2.getTasks.asScala).map{case (taskName,taskModel) => {
-      taskName -> Integer.valueOf(taskModel.getChangelogPartition.getPartitionId)
-    }}.toMap ++ previousChangelogPartitionMapping.asScala
-    info("Saving task-to-changelog partition mapping: %s" format newChangelogPartitionMapping)
-    changelogManager.writeChangeLogPartitionMapping(newChangelogPartitionMapping.asJava)
->>>>>>> 2e04e177
 
     jobModelManager.updateLogStreams(config, jobModelManager.jobModel, changelogManager, previousChangelogPartitionMapping)
 
@@ -372,9 +351,8 @@
   /**
    * HTTP server used to serve a Samza job's container model to SamzaContainers when they start up.
    */
-<<<<<<< HEAD
-  val server: HttpServer = null,
-  val streamPartitionCountMonitor: StreamPartitionCountMonitor = null) extends Logging {
+  val server: HttpServer = null) extends Logging {
+
   def updateLogStreams(config:Config, jobModel: JobModel, changelogManager:ChangelogPartitionManager, previousChangelogPartitionMapping:util.Map[TaskName, Integer]) = {
     // Save the changelog mapping back to the ChangelogPartitionmanager
     // newChangelogPartitionMapping is the merging of all current task:changelog
@@ -395,10 +373,6 @@
     createAccessLogStreams(config, jobModel.maxChangeLogStreamPartitions)
   }
 
-=======
-  val server: HttpServer = null) extends Logging {
->>>>>>> 2e04e177
-
   debug("Got job model: %s." format jobModel)
 
   def start {
