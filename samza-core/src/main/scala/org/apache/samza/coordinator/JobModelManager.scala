--- conflicted
+++ resolved
@@ -27,10 +27,7 @@
 import org.apache.samza.config.JobConfig.Config2Job
 import org.apache.samza.config.SystemConfig.Config2System
 import org.apache.samza.config.TaskConfig.Config2Task
-<<<<<<< HEAD
 import org.apache.samza.config.Config
-=======
->>>>>>> 75e70e56
 import org.apache.samza.container.grouper.stream.SystemStreamPartitionGrouperFactory
 import org.apache.samza.container.grouper.task.BalancingTaskNameGrouper
 import org.apache.samza.container.grouper.task.TaskNameGrouperFactory
@@ -129,14 +126,7 @@
       taskName -> Integer.valueOf(taskModel.getChangelogPartition.getPartitionId)
     }}.toMap ++ previousChangelogPartitionMapping.asScala
     info("Saving task-to-changelog partition mapping: %s" format newChangelogPartitionMapping)
-<<<<<<< HEAD
     jobModel.setChangelogTaskPartitionMappings(newChangelogPartitionMapping.asJava);
-=======
-    changelogManager.writeChangeLogPartitionMapping(newChangelogPartitionMapping.asJava)
-
-    createChangeLogStreams(config, jobModel.maxChangeLogStreamPartitions, systemAdmins)
-    createAccessLogStreams(config, jobModel.maxChangeLogStreamPartitions, systemAdmins)
->>>>>>> 75e70e56
 
     systemAdmins.stop()
     jobModelManager
@@ -281,63 +271,6 @@
     }
   }
 
-<<<<<<< HEAD
-  /**
-   * Instantiates the system admins based upon the system factory class available in {@param config}.
-   * @param config contains adequate information to instantiate the SystemAdmin.
-   * @return a map of SystemName(String) to the instantiated SystemAdmin.
-   */
-  def getSystemAdmins(config: Config) : Map[String, SystemAdmin] = {
-    val systemNames = getSystemNames(config)
-    // Map the name of each system to the corresponding SystemAdmin
-    val systemAdmins = systemNames.map(systemName => {
-      val systemFactoryClassName = config
-        .getSystemFactory(systemName)
-        .getOrElse(throw new SamzaException("A stream uses system %s, which is missing from the configuration." format systemName))
-      val systemFactory = Util.getObj[SystemFactory](systemFactoryClassName)
-      systemName -> systemFactory.getAdmin(systemName, config)
-    }).toMap
-    systemAdmins
-=======
-  def createChangeLogStreams(config: StorageConfig, changeLogPartitions: Int, systemAdmins: SystemAdmins) {
-    val changeLogSystemStreams = config
-      .getStoreNames
-      .filter(config.getChangelogStream(_).isDefined)
-      .map(name => (name, config.getChangelogStream(name).get)).toMap
-      .mapValues(Util.getSystemStreamFromNames(_))
-
-    for ((storeName, systemStream) <- changeLogSystemStreams) {
-      val systemAdmin = systemAdmins.getSystemAdmin(systemStream.getSystem)
-
-      val changelogSpec = StreamSpec.createChangeLogStreamSpec(systemStream.getStream, systemStream.getSystem, changeLogPartitions)
-      if (systemAdmin.createStream(changelogSpec)) {
-        info("Created changelog stream %s." format systemStream.getStream)
-      } else {
-        info("Changelog stream %s already exists." format systemStream.getStream)
-      }
-      systemAdmin.validateStream(changelogSpec)
-    }
-  }
-
-  private def createAccessLogStreams(config: StorageConfig, changeLogPartitions: Int, systemAdmins: SystemAdmins): Unit = {
-    val changeLogSystemStreams = config
-      .getStoreNames
-      .filter(config.getChangelogStream(_).isDefined)
-      .map(name => (name, config.getChangelogStream(name).get)).toMap
-      .mapValues(Util.getSystemStreamFromNames(_))
-
-    for ((storeName, systemStream) <- changeLogSystemStreams) {
-      val accessLog = config.getAccessLogEnabled(storeName)
-      if (accessLog) {
-        val systemAdmin = systemAdmins.getSystemAdmin(systemStream.getSystem)
-        val accessLogSpec = new StreamSpec(config.getAccessLogStream(systemStream.getStream),
-          config.getAccessLogStream(systemStream.getStream), systemStream.getSystem, changeLogPartitions)
-        systemAdmin.createStream(accessLogSpec)
-      }
-    }
->>>>>>> 75e70e56
-  }
-
   private def getSystemNames(config: Config) = config.getSystemNames.toSet
 }
 
