--- conflicted
+++ resolved
@@ -268,12 +268,8 @@
     * @param streamMetadataCache to query the partition metadata of the input streams.
     * @return the input {@see SystemStreamPartition} of the samza job.
     */
-<<<<<<< HEAD
   private def getInputStreamPartitions(config: Config, streamMetadataCache: StreamMetadataCache,
     classLoader: ClassLoader): Set[SystemStreamPartition] = {
-=======
-  private def getInputStreamPartitions(config: Config, streamMetadataCache: StreamMetadataCache): Set[SystemStreamPartition] = {
->>>>>>> a5acf547
 
     def invokeRegexTopicRewriter(config: Config): Config = {
       config.getConfigRewriters match {
