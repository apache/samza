/*
 * Licensed to the Apache Software Foundation (ASF) under one
 * or more contributor license agreements.  See the NOTICE file
 * distributed with this work for additional information
 * regarding copyright ownership.  The ASF licenses this file
 * to you under the Apache License, Version 2.0 (the
 * "License"); you may not use this file except in compliance
 * with the License.  You may obtain a copy of the License at
 *
 *   http://www.apache.org/licenses/LICENSE-2.0
 *
 * Unless required by applicable law or agreed to in writing,
 * software distributed under the License is distributed on an
 * "AS IS" BASIS, WITHOUT WARRANTIES OR CONDITIONS OF ANY
 * KIND, either express or implied.  See the License for the
 * specific language governing permissions and limitations
 * under the License.
 */

package org.apache.samza.coordinator

import java.util

import org.apache.samza.Partition
import org.apache.samza.checkpoint.TestCheckpointTool.MockCheckpointManagerFactory
import org.apache.samza.config._
import org.apache.samza.container.{SamzaContainer, TaskName}
import org.apache.samza.coordinator.metadatastore.{CoordinatorStreamStore, CoordinatorStreamStoreTestUtil, NamespaceAwareCoordinatorStreamStore}
import org.apache.samza.coordinator.stream.messages.SetChangelogMapping
import org.apache.samza.coordinator.stream.{MockCoordinatorStreamSystemFactory, MockCoordinatorStreamWrappedConsumer}
import org.apache.samza.job.MockJobFactory
import org.apache.samza.job.local.{ProcessJobFactory, ThreadJobFactory}
import org.apache.samza.job.model.{ContainerModel, JobModel, TaskModel}
import org.apache.samza.metrics.MetricsRegistryMap
import org.apache.samza.serializers.model.SamzaObjectMapper
import org.apache.samza.storage.ChangelogStreamManager
import org.apache.samza.system.SystemStreamMetadata.SystemStreamPartitionMetadata
import org.apache.samza.system._
import org.apache.samza.util.HttpUtil
import org.junit.Assert._
import org.junit.{After, Before, Test}
import org.mockito.Mockito.{mock, when}
import org.scalatest.{FlatSpec, PrivateMethodTester}

import scala.collection.JavaConverters._
import scala.collection.immutable


class TestJobCoordinator extends FlatSpec with PrivateMethodTester {
  /**
   * Builds a coordinator from config, and then compares it with what was
   * expected. We simulate having a checkpoint manager that has 2 task
   * changelog entries, and our model adds a third task. Expectation is that
   * the JobCoordinator will assign the new task with a new changelog
   * partition
   */
  @Test
  def testJobCoordinator {
    val task0Name = new TaskName("Partition 0")
    val checkpoint0 = Map(new SystemStreamPartition("test", "stream1", new Partition(0)) -> "4")
    val task1Name = new TaskName("Partition 1")
    val checkpoint1 = Map(new SystemStreamPartition("test", "stream1", new Partition(1)) ->  "3")
    val task2Name = new TaskName("Partition 2")
    val checkpoint2 = Map(new SystemStreamPartition("test", "stream1", new Partition(2)) -> null)

    // Construct the expected JobModel, so we can compare it to
    // JobCoordinator's JobModel.
    val container0Tasks = Map(
      task0Name -> new TaskModel(task0Name, checkpoint0.keySet.asJava, new Partition(4)),
      task2Name -> new TaskModel(task2Name, checkpoint2.keySet.asJava, new Partition(5)))
    val container1Tasks = Map(
      task1Name -> new TaskModel(task1Name, checkpoint1.keySet.asJava, new Partition(3)))
    val containers = Map(
      "0" -> new ContainerModel("0", container0Tasks.asJava),
      "1" -> new ContainerModel("1", container1Tasks.asJava))


    // The test does not pass offsets for task2 (Partition 2) to the checkpointmanager, this will verify that we get an offset 0 for this partition
    val changelogInfo0 = MockCoordinatorStreamWrappedConsumer.CHANGELOGPREFIX + "mock:" + task0Name.getTaskName() -> "4"
    val changelogInfo1 = MockCoordinatorStreamWrappedConsumer.CHANGELOGPREFIX + "mock:" + task1Name.getTaskName() -> "3"
    val changelogInfo2 = MockCoordinatorStreamWrappedConsumer.CHANGELOGPREFIX + "mock:" + task2Name.getTaskName() -> "5"

    // Configs which are processed by the MockCoordinatorStream as special configs which are interpreted as
    // SetCheckpoint and SetChangelog
    val otherConfigs = Map(
      changelogInfo0,
      changelogInfo1,
      changelogInfo2
    )

    val config = Map(
      JobConfig.JOB_NAME -> "test",
      JobConfig.JOB_COORDINATOR_SYSTEM -> "coordinator",
      JobConfig.JOB_CONTAINER_COUNT -> "2",
      TaskConfig.INPUT_STREAMS -> "test.stream1",
      SystemConfig.SYSTEM_FACTORY_FORMAT.format("test") -> classOf[MockSystemFactory].getCanonicalName,
      SystemConfig.SYSTEM_FACTORY_FORMAT.format("coordinator") -> classOf[MockCoordinatorStreamSystemFactory].getName,
      TaskConfig.GROUPER_FACTORY -> "org.apache.samza.container.grouper.task.GroupByContainerCountFactory",
      JobConfig.MONITOR_PARTITION_CHANGE -> "true",
      JobConfig.MONITOR_PARTITION_CHANGE_FREQUENCY_MS -> "100"
      )

    // We want the mocksystemconsumer to use the same instance across runs
    MockCoordinatorStreamSystemFactory.enableMockConsumerCache()

    val coordinator = getTestJobModelManager(new MapConfig((config ++ otherConfigs).asJava))
    val expectedJobModel = new JobModel(new MapConfig(config.asJava), containers.asJava)

    // Verify that the atomicReference is initialized
    assertNotNull(JobModelManager.jobModelRef.get())
    val expectedContainerModels = new util.TreeMap[String, ContainerModel](expectedJobModel.getContainers)
    val actualContainerModels = new util.TreeMap[String, ContainerModel](JobModelManager.jobModelRef.get().getContainers)
    assertEquals(expectedContainerModels, actualContainerModels)

    coordinator.start
    val expectedConfig: Config = coordinator.jobModel.getConfig
    val actualConfig: Config = new MapConfig(config.asJava)
    assertTrue(expectedConfig.entrySet().containsAll(actualConfig.entrySet()))
    assertEquals(expectedJobModel.getContainers, coordinator.jobModel.getContainers)

    val response = HttpUtil.read(coordinator.server.getUrl)
    // Verify that the JobServlet is serving the correct jobModel
    val jobModelFromCoordinatorUrl = SamzaObjectMapper.getObjectMapper.readValue(response, classOf[JobModel])
    assertEquals(expectedJobModel.getContainers, jobModelFromCoordinatorUrl.getContainers)

    coordinator.stop
  }

  @Test
  def testJobCoordinatorChangelogPartitionMapping = {
    val task0Name = new TaskName("Partition 0")
    val ssp0 = Set(new SystemStreamPartition("test", "stream1", new Partition(0)))
    val task1Name = new TaskName("Partition 1")
    val ssp1 = Set(new SystemStreamPartition("test", "stream1", new Partition(1)))
    val task2Name = new TaskName("Partition 2")
    val ssp2 = Set(new SystemStreamPartition("test", "stream1", new Partition(2)))

    // Construct the expected JobModel, so we can compare it to
    // JobCoordinator's JobModel.
    val container0Tasks = Map(
      task0Name -> new TaskModel(task0Name, ssp0.asJava, new Partition(4)),
      task2Name -> new TaskModel(task2Name, ssp1.asJava, new Partition(5)))
    val container1Tasks = Map(
      task1Name -> new TaskModel(task1Name, ssp1.asJava, new Partition(3)))
    val containers = Map(
      Integer.valueOf(0) -> new ContainerModel("0", container0Tasks.asJava),
      Integer.valueOf(1) -> new ContainerModel("1", container1Tasks.asJava))
    val changelogInfo0 = MockCoordinatorStreamWrappedConsumer.CHANGELOGPREFIX + "mock:" + task0Name.getTaskName() -> "4"

    // Configs which are processed by the MockCoordinatorStream as special configs which are interpreted as
    // SetCheckpoint and SetChangelog
    // Write a couple of checkpoints that the job coordinator will process
    val otherConfigs = Map(
      changelogInfo0
    )

    val config = Map(
      JobConfig.JOB_NAME -> "test",
      JobConfig.JOB_COORDINATOR_SYSTEM -> "coordinator",
      JobConfig.JOB_CONTAINER_COUNT -> "2",
      TaskConfig.INPUT_STREAMS -> "test.stream1",
      SystemConfig.SYSTEM_FACTORY_FORMAT.format("test") -> classOf[MockSystemFactory].getCanonicalName,
      SystemConfig.SYSTEM_FACTORY_FORMAT.format("coordinator") -> classOf[MockCoordinatorStreamSystemFactory].getName,
      TaskConfig.GROUPER_FACTORY -> "org.apache.samza.container.grouper.task.GroupByContainerCountFactory"
      )

    // Enable caching on MockConsumer to add more messages later
    MockCoordinatorStreamSystemFactory.enableMockConsumerCache()

    // start the job coordinator and verify if it has all the checkpoints through http port
    val coordinator = getTestJobModelManager(new MapConfig((config ++ otherConfigs).asJava))
    coordinator.start
    val url = coordinator.server.getUrl.toString

    // Verify if the jobCoordinator has seen the checkpoints
    val changelogPartitionMapping = extractChangelogPartitionMapping(url)
    assertEquals(3, changelogPartitionMapping.size)
    val expectedChangelogPartitionMapping = Map(task0Name -> 4, task1Name -> 5, task2Name -> 6)
    assertEquals(expectedChangelogPartitionMapping.get(task0Name), changelogPartitionMapping.get(task0Name))
    assertEquals(expectedChangelogPartitionMapping.get(task1Name), changelogPartitionMapping.get(task1Name))
    assertEquals(expectedChangelogPartitionMapping.get(task2Name), changelogPartitionMapping.get(task2Name))

    coordinator.stop
  }

  /**
    * Builds a coordinator from config, and then compares it with what was expected.
    * We initialize with 3 partitions. We use the provided SSP_MATCHER_CLASS and
    * specify a regex to only allow partitions 1-2 to be assigned to the job.
    * We expect that the JobModel will only have two SystemStreamPartitions.
    * Previous test tested without any matcher class. This test is with ThreadJobFactory.
    */
  @Test
  def testWithPartitionAssignmentWithThreadJobFactory {
    val config = getTestConfig(classOf[ThreadJobFactory])
    val coordinator = getTestJobModelManager(config)

    // Construct the expected JobModel, so we can compare it to
    // JobCoordinator's JobModel.
    val task1Name = new TaskName("Partition 1")
    val task2Name = new TaskName("Partition 2")
    val container0Tasks = Map(
      task1Name -> new TaskModel(task1Name, Set(new SystemStreamPartition("test", "stream1", new Partition(1))).asJava, new Partition(0)))
    val containers = Map(
      "0" -> new ContainerModel("0", container0Tasks.asJava))
    val jobModel = new JobModel(config, containers.asJava)
    assertEquals(config, coordinator.jobModel.getConfig)
    assertEquals(jobModel, coordinator.jobModel)
  }

  /**
    * Tests with ProcessJobFactory.
    */
  @Test
  def testWithPartitionAssignmentWithProcessJobFactory {
    val config = getTestConfig(classOf[ProcessJobFactory])
    val coordinator = getTestJobModelManager(config)

    // Construct the expected JobModel, so we can compare it to
    // JobCoordinator's JobModel.
    val task1Name = new TaskName("Partition 1")

    val container0Tasks = Map(
      task1Name -> new TaskModel(task1Name, Set(new SystemStreamPartition("test", "stream1", new Partition(1))).asJava, new Partition(0)))

    val containers = Map(
      "0" -> new ContainerModel("0", container0Tasks.asJava))
    val jobModel = new JobModel(config, containers.asJava)
    assertEquals(config, coordinator.jobModel.getConfig)
    assertEquals(jobModel, coordinator.jobModel)
  }

  /**
    * Test with a JobFactory other than ProcessJobFactory or ThreadJobFactory so that
    * JobConfing.SSP_MATCHER_CONFIG_JOB_FACTORY_REGEX does not match.
    */
  @Test
  def testWithPartitionAssignmentWithMockJobFactory {
    val config = getTestConfig(classOf[MockJobFactory])
    val systemStream = new SystemStream("test", "stream1")
    val streamMetadataCache = mock(classOf[StreamMetadataCache])
    when(streamMetadataCache.getStreamMetadata(Set(systemStream), true)).thenReturn(
      Map(systemStream -> new SystemStreamMetadata(systemStream.getStream,
        Map(new Partition(0) -> new SystemStreamPartitionMetadata("", "", ""),
          new Partition(1) -> new SystemStreamPartitionMetadata("", "", ""),
          new Partition(2) -> new SystemStreamPartitionMetadata("", "", "")
        ).asJava)))
    val getInputStreamPartitions = PrivateMethod[immutable.Set[Any]]('getInputStreamPartitions)
    val getMatchedInputStreamPartitions = PrivateMethod[immutable.Set[Any]]('getMatchedInputStreamPartitions)

<<<<<<< HEAD
    val taskConfig = new TaskConfig(config)
    val allSSP = JobModelManager invokePrivate getInputStreamPartitions(taskConfig, streamMetadataCache)
    val matchedSSP = JobModelManager invokePrivate getMatchedInputStreamPartitions(config, taskConfig, streamMetadataCache)
=======
    val allSSP = JobModelManager invokePrivate getInputStreamPartitions(config, streamMetadataCache)
    val matchedSSP = JobModelManager invokePrivate getMatchedInputStreamPartitions(config, streamMetadataCache,
      getClass.getClassLoader)
>>>>>>> 3b87fbd2
    assertEquals(matchedSSP, allSSP)
  }

  def getTestConfig(clazz : Class[_]) = {
    val config = new MapConfig(Map(
      TaskConfig.CHECKPOINT_MANAGER_FACTORY -> classOf[MockCheckpointManagerFactory].getCanonicalName,
      TaskConfig.INPUT_STREAMS -> "test.stream1",
      JobConfig.JOB_COORDINATOR_SYSTEM -> "coordinator",
      JobConfig.JOB_NAME -> "test",
      JobConfig.STREAM_JOB_FACTORY_CLASS -> clazz.getCanonicalName,
      JobConfig.SSP_MATCHER_CLASS -> JobConfig.SSP_MATCHER_CLASS_REGEX,
      JobConfig.SSP_MATCHER_CONFIG_REGEX -> "[1]",
      SystemConfig.SYSTEM_FACTORY_FORMAT.format("test") -> classOf[MockSystemFactory].getCanonicalName,
      SystemConfig.SYSTEM_FACTORY_FORMAT.format("coordinator") -> classOf[MockCoordinatorStreamSystemFactory].getName).asJava)
    config
  }

  def extractChangelogPartitionMapping(url : String) = {
    val jobModel = SamzaContainer.readJobModel(url.toString)
    val taskModels = jobModel.getContainers.values().asScala.flatMap(_.getTasks.values().asScala)
    taskModels.map{taskModel => {
      taskModel.getTaskName -> taskModel.getChangelogPartition.getPartitionId
    }}.toMap
  }

  def getTestJobModelManager(config: MapConfig) = {
    val coordinatorStreamTestUtil: CoordinatorStreamStoreTestUtil = new CoordinatorStreamStoreTestUtil(config, "coordinator")
    val coordinatorStreamStore: CoordinatorStreamStore = coordinatorStreamTestUtil.getCoordinatorStreamStore
    val namespaceAwareCoordinatorStore: NamespaceAwareCoordinatorStreamStore = new NamespaceAwareCoordinatorStreamStore(coordinatorStreamStore, SetChangelogMapping.TYPE)
    try {
      val changelogPartitionManager = new ChangelogStreamManager(namespaceAwareCoordinatorStore)
      val jobModelManager = JobModelManager(config, changelogPartitionManager.readPartitionMapping(),
        coordinatorStreamStore, getClass.getClassLoader, new MetricsRegistryMap())
      jobModelManager
    } finally {
      coordinatorStreamStore.close()
    }
  }

  @Before
  def setUp() {
    // setup the test stream metadata
    MockSystemFactory.MSG_QUEUES.put(new SystemStreamPartition("test", "stream1", new Partition(0)), new util.ArrayList[IncomingMessageEnvelope]())
    MockSystemFactory.MSG_QUEUES.put(new SystemStreamPartition("test", "stream1", new Partition(1)), new util.ArrayList[IncomingMessageEnvelope]())
    MockSystemFactory.MSG_QUEUES.put(new SystemStreamPartition("test", "stream1", new Partition(2)), new util.ArrayList[IncomingMessageEnvelope]())
  }

  @After
  def tearDown() = {
    MockCoordinatorStreamSystemFactory.disableMockConsumerCache()
  }
}<|MERGE_RESOLUTION|>--- conflicted
+++ resolved
@@ -248,15 +248,9 @@
     val getInputStreamPartitions = PrivateMethod[immutable.Set[Any]]('getInputStreamPartitions)
     val getMatchedInputStreamPartitions = PrivateMethod[immutable.Set[Any]]('getMatchedInputStreamPartitions)
 
-<<<<<<< HEAD
     val taskConfig = new TaskConfig(config)
     val allSSP = JobModelManager invokePrivate getInputStreamPartitions(taskConfig, streamMetadataCache)
     val matchedSSP = JobModelManager invokePrivate getMatchedInputStreamPartitions(config, taskConfig, streamMetadataCache)
-=======
-    val allSSP = JobModelManager invokePrivate getInputStreamPartitions(config, streamMetadataCache)
-    val matchedSSP = JobModelManager invokePrivate getMatchedInputStreamPartitions(config, streamMetadataCache,
-      getClass.getClassLoader)
->>>>>>> 3b87fbd2
     assertEquals(matchedSSP, allSSP)
   }
 
