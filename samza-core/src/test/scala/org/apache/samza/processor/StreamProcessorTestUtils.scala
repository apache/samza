/*
 * Licensed to the Apache Software Foundation (ASF) under one
 * or more contributor license agreements.  See the NOTICE file
 * distributed with this work for additional information
 * regarding copyright ownership.  The ASF licenses this file
 * to you under the Apache License, Version 2.0 (the
 * "License"); you may not use this file except in compliance
 * with the License.  You may obtain a copy of the License at
 *
 *   http://www.apache.org/licenses/LICENSE-2.0
 *
 * Unless required by applicable law or agreed to in writing,
 * software distributed under the License is distributed on an
 * "AS IS" BASIS, WITHOUT WARRANTIES OR CONDITIONS OF ANY
 * KIND, either express or implied.  See the License for the
 * specific language governing permissions and limitations
 * under the License.
 */
package org.apache.samza.processor

import java.util

import org.apache.samza.Partition
import org.apache.samza.config.MapConfig
import org.apache.samza.container._
import org.apache.samza.context.{ContainerContext, JobContext}
import org.apache.samza.job.model.TaskModel
import org.apache.samza.serializers.SerdeManager
import org.apache.samza.storage.ContainerStorageManager
import org.apache.samza.system._
import org.apache.samza.system.chooser.RoundRobinChooser
import org.apache.samza.task.{StreamTask, TaskInstanceCollector}
import org.mockito.Mockito


object StreamProcessorTestUtils {
  def getDummyContainer(mockRunloop: RunLoop, streamTask: StreamTask) = {
    val config = new MapConfig()
    val taskName = new TaskName("taskName")
    val taskModel = new TaskModel(taskName, new util.HashSet[SystemStreamPartition](), new Partition(0))
    val adminMultiplexer = new SystemAdmins(config)
    val consumerMultiplexer = new SystemConsumers(
      new RoundRobinChooser,
      Map[String, SystemConsumer]())
    val producerMultiplexer = new SystemProducers(
      Map[String, SystemProducer](),
      new SerdeManager)
    val collector = new TaskInstanceCollector(producerMultiplexer)
    val containerContext = Mockito.mock(classOf[ContainerContext])
    val taskInstance: TaskInstance = new TaskInstance(
      streamTask,
      taskModel,
      new TaskInstanceMetrics,
      adminMultiplexer,
      consumerMultiplexer,
      collector,
      jobContext = Mockito.mock(classOf[JobContext]),
      containerContext = containerContext,
      applicationContainerContextOption = None,
      applicationTaskContextFactoryOption = None,
      externalContextOption = None)

    val container = new SamzaContainer(
      config = config,
      taskInstances = Map(taskName -> taskInstance),
      runLoop = mockRunloop,
      systemAdmins = adminMultiplexer,
      consumerMultiplexer = consumerMultiplexer,
      producerMultiplexer = producerMultiplexer,
      metrics = new SamzaContainerMetrics,
      containerContext = containerContext,
      applicationContainerContextOption = None,
<<<<<<< HEAD
      externalContextOption = None,
      containerStorageManager = null)
=======
      containerStorageManager = Mockito.mock(classOf[ContainerStorageManager]))
>>>>>>> 5ea72584
    container
  }
}<|MERGE_RESOLUTION|>--- conflicted
+++ resolved
@@ -70,12 +70,8 @@
       metrics = new SamzaContainerMetrics,
       containerContext = containerContext,
       applicationContainerContextOption = None,
-<<<<<<< HEAD
       externalContextOption = None,
-      containerStorageManager = null)
-=======
       containerStorageManager = Mockito.mock(classOf[ContainerStorageManager]))
->>>>>>> 5ea72584
     container
   }
 }