--- conflicted
+++ resolved
@@ -69,11 +69,8 @@
       metrics = new SamzaContainerMetrics,
       containerContext = containerContext,
       applicationContainerContextOption = None,
-<<<<<<< HEAD
-      externalContextOption = None)
-=======
+      externalContextOption = None,
       containerStorageManager = null)
->>>>>>> 7fc37040
     container
   }
 }