/*
 * Licensed to the Apache Software Foundation (ASF) under one
 * or more contributor license agreements.  See the NOTICE file
 * distributed with this work for additional information
 * regarding copyright ownership.  The ASF licenses this file
 * to you under the Apache License, Version 2.0 (the
 * "License"); you may not use this file except in compliance
 * with the License.  You may obtain a copy of the License at
 *
 *   http://www.apache.org/licenses/LICENSE-2.0
 *
 * Unless required by applicable law or agreed to in writing,
 * software distributed under the License is distributed on an
 * "AS IS" BASIS, WITHOUT WARRANTIES OR CONDITIONS OF ANY
 * KIND, either express or implied.  See the License for the
 * specific language governing permissions and limitations
 * under the License.
 */

package org.apache.samza.container

import com.google.common.collect.{ImmutableMap, ImmutableSet}
import com.google.common.util.concurrent.MoreExecutors
import org.apache.samza.checkpoint._
import org.apache.samza.checkpoint.kafka.{KafkaChangelogSSPOffset, KafkaStateCheckpointMarker}
import org.apache.samza.config.MapConfig
import org.apache.samza.context.{TaskContext => _, _}
import org.apache.samza.job.model.TaskModel
import org.apache.samza.metrics.{Counter, Gauge, Timer}
import org.apache.samza.storage.TaskStorageCommitManager
import org.apache.samza.system.{IncomingMessageEnvelope, StreamMetadataCache, SystemAdmin, SystemConsumers, SystemStream, SystemStreamMetadata, _}
import org.apache.samza.table.TableManager
import org.apache.samza.task._
import org.apache.samza.util.FutureUtil
import org.apache.samza.{Partition, SamzaException}
import org.junit.Assert._
import org.junit.{Before, Test}
import org.mockito.Matchers._
import org.mockito.Mockito._
import org.mockito.invocation.InvocationOnMock
import org.mockito.stubbing.Answer
import org.mockito.{ArgumentCaptor, Matchers, Mock, MockitoAnnotations}
import org.scalatest.junit.AssertionsForJUnit
import org.scalatest.mockito.MockitoSugar

import java.util
import java.util.Collections
import java.util.concurrent.{CompletableFuture, ExecutorService, Executors, ForkJoinPool}
import java.util.function.Consumer
import scala.collection.JavaConverters._

class TestTaskInstance extends AssertionsForJUnit with MockitoSugar {
  private val SYSTEM_NAME = "test-system"
  private val TASK_NAME = new TaskName("taskName")
  private val SYSTEM_STREAM_PARTITION =
    new SystemStreamPartition(new SystemStream(SYSTEM_NAME, "test-stream"), new Partition(0))
  private val SYSTEM_STREAM_PARTITIONS = ImmutableSet.of(SYSTEM_STREAM_PARTITION)

  @Mock
  private var task: AllTask = null
  @Mock
  private var taskModel: TaskModel = null
  @Mock
  private var metrics: TaskInstanceMetrics = null
  @Mock
  private var systemAdmins: SystemAdmins = null
  @Mock
  private var systemAdmin: SystemAdmin = null
  @Mock
  private var consumerMultiplexer: SystemConsumers = null
  @Mock
  private var collector: TaskInstanceCollector = null
  @Mock
  private var offsetManager: OffsetManager = null
  @Mock
  private var taskCommitManager: TaskStorageCommitManager = null
  @Mock
  private var checkpointManager: CheckpointManager = null
  @Mock
  private var taskTableManager: TableManager = null
  // not a mock; using MockTaskInstanceExceptionHandler
  private var taskInstanceExceptionHandler: MockTaskInstanceExceptionHandler = null
  @Mock
  private var jobContext: JobContext = null
  @Mock
  private var containerContext: ContainerContext = null
  @Mock
  private var applicationContainerContext: ApplicationContainerContext = null
  @Mock
  private var applicationTaskContextFactory: ApplicationTaskContextFactory[ApplicationTaskContext] = null
  @Mock
  private var applicationTaskContext: ApplicationTaskContext = null
  @Mock
  private var externalContext: ExternalContext = null

  private var taskInstance: TaskInstance = null

  private val numCheckpointVersions = 2 // checkpoint versions count

  @Before
  def setup(): Unit = {
    MockitoAnnotations.initMocks(this)
    // not using Mockito mock since Mockito doesn't work well with the call-by-name argument in maybeHandle
    this.taskInstanceExceptionHandler = new MockTaskInstanceExceptionHandler
    when(this.taskModel.getTaskName).thenReturn(TASK_NAME)
    when(this.applicationTaskContextFactory.create(Matchers.eq(this.externalContext), Matchers.eq(this.jobContext),
      Matchers.eq(this.containerContext), any(), Matchers.eq(this.applicationContainerContext)))
      .thenReturn(this.applicationTaskContext)
    when(this.systemAdmins.getSystemAdmin(SYSTEM_NAME)).thenReturn(this.systemAdmin)
    val taskConfigsMap = new util.HashMap[String, String]()
    taskConfigsMap.put("task.commit.ms", "-1")
    taskConfigsMap.put("task.commit.max.delay.ms", "100000")
    when(this.jobContext.getConfig).thenReturn(new MapConfig(taskConfigsMap))
    setupTaskInstance(Some(this.applicationTaskContextFactory))
  }

  @Test
  def testProcess() {
    val processesCounter = mock[Counter]
    when(this.metrics.processes).thenReturn(processesCounter)
    val messagesActuallyProcessedCounter = mock[Counter]
    when(this.metrics.messagesActuallyProcessed).thenReturn(messagesActuallyProcessedCounter)
    when(this.offsetManager.getStartingOffset(TASK_NAME, SYSTEM_STREAM_PARTITION)).thenReturn(Some("0"))
    val envelope = new IncomingMessageEnvelope(SYSTEM_STREAM_PARTITION, "0", null, null)
    val coordinator = mock[ReadableCoordinator]
    val callbackFactory = mock[TaskCallbackFactory]
    val callback = mock[TaskCallback]
    when(callbackFactory.createCallback()).thenReturn(callback)
    this.taskInstance.process(envelope, coordinator, callbackFactory)
    assertEquals(1, this.taskInstanceExceptionHandler.numTimesCalled)
    verify(this.task).processAsync(envelope, this.collector, coordinator, callback)
    verify(processesCounter).inc()
    verify(messagesActuallyProcessedCounter).inc()
  }

  @Test
  def testWindow() {
    val windowsCounter = mock[Counter]
    when(this.metrics.windows).thenReturn(windowsCounter)
    val coordinator = mock[ReadableCoordinator]
    this.taskInstance.window(coordinator)
    assertEquals(1, this.taskInstanceExceptionHandler.numTimesCalled)
    verify(this.task).window(this.collector, coordinator)
    verify(windowsCounter).inc()
  }

  @Test
  def testInitTask(): Unit = {
    this.taskInstance.initTask

    val contextCaptor = ArgumentCaptor.forClass(classOf[Context])
    verify(this.task).init(contextCaptor.capture())
    val actualContext = contextCaptor.getValue
    assertEquals(this.jobContext, actualContext.getJobContext)
    assertEquals(this.containerContext, actualContext.getContainerContext)
    assertEquals(this.taskModel, actualContext.getTaskContext.getTaskModel)
    assertEquals(this.applicationContainerContext, actualContext.getApplicationContainerContext)
    assertEquals(this.applicationTaskContext, actualContext.getApplicationTaskContext)
    assertEquals(this.externalContext, actualContext.getExternalContext)

    verify(this.applicationTaskContext).start()
  }

  @Test
  def testShutdownTask(): Unit = {
    this.taskInstance.shutdownTask
    verify(this.applicationTaskContext).stop()
    verify(this.task).close()
  }

  /**
   * Tests that the init() method of task can override the existing offset assignment.
   * This helps verify wiring for the task context (i.e. offset manager).
   */
  @Test
  def testManualOffsetReset() {
    when(this.task.init(any())).thenAnswer(new Answer[Void] {
      override def answer(invocation: InvocationOnMock): Void = {
        val context = invocation.getArgumentAt(0, classOf[Context])
        context.getTaskContext.setStartingOffset(SYSTEM_STREAM_PARTITION, "10")
        null
      }
    })
    taskInstance.initTask

    verify(this.offsetManager).setStartingOffset(TASK_NAME, SYSTEM_STREAM_PARTITION, "10")
  }

  @Test
  def testIgnoreMessagesOlderThanStartingOffsets() {
    val processesCounter = mock[Counter]
    when(this.metrics.processes).thenReturn(processesCounter)
    val messagesActuallyProcessedCounter = mock[Counter]
    when(this.metrics.messagesActuallyProcessed).thenReturn(messagesActuallyProcessedCounter)
    when(this.offsetManager.getStartingOffset(TASK_NAME, SYSTEM_STREAM_PARTITION)).thenReturn(Some("5"))
    when(this.systemAdmin.offsetComparator(any(), any())).thenAnswer(new Answer[Integer] {
      override def answer(invocation: InvocationOnMock): Integer = {
        val offset1 = invocation.getArgumentAt(0, classOf[String])
        val offset2 = invocation.getArgumentAt(1, classOf[String])
        offset1.toLong.compareTo(offset2.toLong)
      }
    })
    val oldEnvelope = new IncomingMessageEnvelope(SYSTEM_STREAM_PARTITION, "0", null, null)
    val newEnvelope0 = new IncomingMessageEnvelope(SYSTEM_STREAM_PARTITION, "5", null, null)
    val newEnvelope1 = new IncomingMessageEnvelope(SYSTEM_STREAM_PARTITION, "7", null, null)

    val mockCoordinator = mock[ReadableCoordinator]
    val mockCallback = mock[TaskCallback]
    val mockCallbackFactory = mock[TaskCallbackFactory]
    when(mockCallbackFactory.createCallback()).thenReturn(mockCallback)

    this.taskInstance.process(oldEnvelope, mockCoordinator, mockCallbackFactory)
    this.taskInstance.process(newEnvelope0, mockCoordinator, mockCallbackFactory)
    this.taskInstance.process(newEnvelope1, mockCoordinator, mockCallbackFactory)
    verify(this.task).processAsync(Matchers.eq(newEnvelope0), Matchers.eq(this.collector), Matchers.eq(mockCoordinator), Matchers.eq(mockCallback))
    verify(this.task).processAsync(Matchers.eq(newEnvelope1), Matchers.eq(this.collector), Matchers.eq(mockCoordinator), Matchers.eq(mockCallback))
    verify(this.task, never()).processAsync(Matchers.eq(oldEnvelope), any(), any(), any())
    verify(processesCounter, times(3)).inc()
    verify(messagesActuallyProcessedCounter, times(2)).inc()
  }

  @Test
  def testCommitOrder() {
    val commitsCounter = mock[Counter]
    when(this.metrics.commits).thenReturn(commitsCounter)
    val snapshotTimer = mock[Timer]
    when(this.metrics.snapshotNs).thenReturn(snapshotTimer)
    val commitTimer = mock[Timer]
    when(this.metrics.commitNs).thenReturn(commitTimer)
<<<<<<< HEAD
    val uploadTimer = mock[Timer]
    when(this.metrics.asyncUploadNs).thenReturn(uploadTimer)
    val uploadCounter = mock[Counter]
    when(this.metrics.asyncUploadsCompleted).thenReturn(uploadCounter)
    val skippedCounter = mock[Gauge[Int]]
    when(this.metrics.asyncCommitSkipped).thenReturn(skippedCounter)
=======
    val commitSyncTimer = mock[Timer]
    when(this.metrics.commitSyncNs).thenReturn(commitSyncTimer)
    val commitAsyncTimer = mock[Timer]
    when(this.metrics.commitAsyncNs).thenReturn(commitAsyncTimer)
    val uploadTimer = mock[Timer]
    when(this.metrics.asyncUploadNs).thenReturn(uploadTimer)
    val cleanUpTimer = mock[Timer]
    when(this.metrics.asyncCleanupNs).thenReturn(cleanUpTimer)
    val skippedCounter = mock[Gauge[Int]]
    when(this.metrics.commitsSkipped).thenReturn(skippedCounter)
>>>>>>> c117a685
    val inputOffsets = new util.HashMap[SystemStreamPartition, String]()
    inputOffsets.put(SYSTEM_STREAM_PARTITION,"4")
    val changelogSSP = new SystemStreamPartition(new SystemStream(SYSTEM_NAME, "test-changelog-stream"), new Partition(0))
    val stateCheckpointMarkers: util.Map[String, String] = new util.HashMap[String, String]()
<<<<<<< HEAD
    val stateCheckpointMarker = new KafkaStateCheckpointMarker(changelogSSP, "5").toString
=======
    val stateCheckpointMarker = KafkaStateCheckpointMarker.serialize(new KafkaStateCheckpointMarker(changelogSSP, "5"))
>>>>>>> c117a685
    stateCheckpointMarkers.put("storeName", stateCheckpointMarker)
    when(this.offsetManager.getLastProcessedOffsets(TASK_NAME)).thenReturn(inputOffsets)

    val snapshotSCMs = ImmutableMap.of(KafkaStateCheckpointMarker.KAFKA_STATE_BACKEND_FACTORY_NAME, stateCheckpointMarkers)
    when(this.taskCommitManager.snapshot(any())).thenReturn(snapshotSCMs)
    val snapshotSCMFuture: CompletableFuture[util.Map[String, util.Map[String, String]]] =
      CompletableFuture.completedFuture(snapshotSCMs)
    when(this.taskCommitManager.upload(any(), Matchers.eq(snapshotSCMs))).thenReturn(snapshotSCMFuture) // kafka is no-op
    when(this.taskCommitManager.cleanUp(any(), any())).thenReturn(CompletableFuture.completedFuture[Void](null))


    taskInstance.commit

    val mockOrder = inOrder(this.offsetManager, this.collector, this.taskTableManager, this.taskCommitManager)

    // We must first get a snapshot of the input offsets so it doesn't change while we flush. SAMZA-1384
    mockOrder.verify(this.offsetManager).getLastProcessedOffsets(TASK_NAME)

    // Producers must be flushed next and ideally the output would be flushed before the changelog
    // s.t. the changelog and checkpoints (state and inputs) are captured last
    mockOrder.verify(this.collector).flush

    // Tables should be flushed next
    mockOrder.verify(this.taskTableManager).flush()

    // Local state should be flushed next next
    mockOrder.verify(this.taskCommitManager).snapshot(any())

    // Upload should be called next with the snapshot SCMs.
    mockOrder.verify(this.taskCommitManager).upload(any(), Matchers.eq(snapshotSCMs))

    // Stores checkpoints should be created next with the newest changelog offsets
    mockOrder.verify(this.taskCommitManager).writeCheckpointToStoreDirectories(any())

    // Input checkpoint should be written with the snapshot captured at the beginning of commit and the
    // newest changelog offset captured during storage manager flush
    val captor = ArgumentCaptor.forClass(classOf[Checkpoint])
    mockOrder.verify(offsetManager, times(numCheckpointVersions)).writeCheckpoint(any(), captor.capture)
    val cp = captor.getAllValues
    assertEquals(numCheckpointVersions, cp.size())
    cp.forEach(new Consumer[Checkpoint] {
      override def accept(c: Checkpoint): Unit = {
        assertEquals("4", c.getOffsets.get(SYSTEM_STREAM_PARTITION))
        if (c.getVersion == 2) {
          assertEquals(1, c.getOffsets.size())
          assertTrue(c.isInstanceOf[CheckpointV2])
          val checkpointedStateCheckpointMarkers = c.asInstanceOf[CheckpointV2]
            .getStateCheckpointMarkers.get(KafkaStateCheckpointMarker.KAFKA_STATE_BACKEND_FACTORY_NAME)
          assertTrue(checkpointedStateCheckpointMarkers.size() == 1)
          val checkpointedStateCheckpointMarker = checkpointedStateCheckpointMarkers.get("storeName")
          assertTrue(checkpointedStateCheckpointMarker.equals(stateCheckpointMarker))
<<<<<<< HEAD
          val kafkaMarker = KafkaStateCheckpointMarker.fromString(checkpointedStateCheckpointMarker)
=======
          val kafkaMarker = KafkaStateCheckpointMarker.deserialize(checkpointedStateCheckpointMarker)
>>>>>>> c117a685
          assertEquals(kafkaMarker.getChangelogOffset, "5")
          assertEquals(kafkaMarker.getChangelogSSP, changelogSSP)
        } else { // c.getVersion == 1
          assertEquals(2, c.getOffsets.size())
          assertTrue(c.isInstanceOf[CheckpointV1])
          assertEquals("5", KafkaChangelogSSPOffset.fromString(c.getOffsets.get(changelogSSP)).getChangelogOffset)
        }
      }
    })

    // Old checkpointed stores should be cleared
    mockOrder.verify(this.taskCommitManager).cleanUp(any(), any())
    verify(commitsCounter).inc()
<<<<<<< HEAD
    verify(uploadCounter).inc()
    verify(snapshotTimer).update(anyLong())
    verify(uploadTimer).update(anyLong())
    verify(commitTimer).update(anyLong())
    verify(skippedCounter).set(0)
=======
    verify(snapshotTimer).update(anyLong())
    verify(uploadTimer).update(anyLong())
    verify(commitTimer).update(anyLong())
>>>>>>> c117a685
  }

  @Test
  def testEmptyChangelogSSPOffsetInCommit() { // e.g. if changelog topic is empty
    val commitsCounter = mock[Counter]
    when(this.metrics.commits).thenReturn(commitsCounter)
    val snapshotTimer = mock[Timer]
    when(this.metrics.snapshotNs).thenReturn(snapshotTimer)
    val commitTimer = mock[Timer]
    when(this.metrics.commitNs).thenReturn(commitTimer)
<<<<<<< HEAD
    val uploadTimer = mock[Timer]
    when(this.metrics.asyncUploadNs).thenReturn(uploadTimer)
    val uploadCounter = mock[Counter]
    when(this.metrics.asyncUploadsCompleted).thenReturn(uploadCounter)
    val skippedCounter = mock[Gauge[Int]]
    when(this.metrics.asyncCommitSkipped).thenReturn(skippedCounter)
=======
    val commitSyncTimer = mock[Timer]
    when(this.metrics.commitSyncNs).thenReturn(commitSyncTimer)
    val commitAsyncTimer = mock[Timer]
    when(this.metrics.commitAsyncNs).thenReturn(commitAsyncTimer)
    val uploadTimer = mock[Timer]
    when(this.metrics.asyncUploadNs).thenReturn(uploadTimer)
    val skippedCounter = mock[Gauge[Int]]
    when(this.metrics.commitsSkipped).thenReturn(skippedCounter)
>>>>>>> c117a685

    val inputOffsets = Map(SYSTEM_STREAM_PARTITION -> "4").asJava
    val changelogSSP = new SystemStreamPartition(new SystemStream(SYSTEM_NAME, "test-changelog-stream"), new Partition(0))
    val stateCheckpointMarkers: util.Map[String, String] = new util.HashMap[String, String]()
<<<<<<< HEAD
    val nullStateCheckpointMarker = new KafkaStateCheckpointMarker(changelogSSP, null).toString
=======
    val nullStateCheckpointMarker = KafkaStateCheckpointMarker.serialize(new KafkaStateCheckpointMarker(changelogSSP, null))
>>>>>>> c117a685
    stateCheckpointMarkers.put("storeName", nullStateCheckpointMarker)
    when(this.offsetManager.getLastProcessedOffsets(TASK_NAME)).thenReturn(inputOffsets)
    when(this.taskCommitManager.upload(any(), any()))
      .thenReturn(CompletableFuture.completedFuture(
        Collections.singletonMap(KafkaStateCheckpointMarker.KAFKA_STATE_BACKEND_FACTORY_NAME, stateCheckpointMarkers)))
    taskInstance.commit

    val captor = ArgumentCaptor.forClass(classOf[Checkpoint])
    verify(offsetManager, times(numCheckpointVersions)).writeCheckpoint(any(), captor.capture)
    val cp = captor.getAllValues
    assertEquals(numCheckpointVersions, cp.size())
    cp.forEach(new Consumer[Checkpoint] {
      override def accept(checkpoint: Checkpoint): Unit = {
        assertEquals("4", checkpoint.getOffsets.get(SYSTEM_STREAM_PARTITION))
        if (checkpoint.getVersion == 2) {
          assertEquals(1, checkpoint.getOffsets.size())
          assertTrue(checkpoint.isInstanceOf[CheckpointV2])
          val checkpointedStateCheckpointMarkers = checkpoint.asInstanceOf[CheckpointV2]
            .getStateCheckpointMarkers.get(KafkaStateCheckpointMarker.KAFKA_STATE_BACKEND_FACTORY_NAME)
          assertTrue(checkpointedStateCheckpointMarkers.size() == 1)
          val checkpointedStateCheckpointMarker = checkpointedStateCheckpointMarkers.get("storeName")
          assertTrue(checkpointedStateCheckpointMarker.equals(nullStateCheckpointMarker))
<<<<<<< HEAD
          val kafkaMarker = KafkaStateCheckpointMarker.fromString(checkpointedStateCheckpointMarker)
=======
          val kafkaMarker = KafkaStateCheckpointMarker.deserialize(checkpointedStateCheckpointMarker)
>>>>>>> c117a685
          assertNull(kafkaMarker.getChangelogOffset)
          assertEquals(kafkaMarker.getChangelogSSP, changelogSSP)
        } else { // c.getVersion == 1
          assertEquals(2, checkpoint.getOffsets.size())
          assertTrue(checkpoint.isInstanceOf[CheckpointV1])
          val message = checkpoint.getOffsets.get(changelogSSP)
          val checkpointedOffset = KafkaChangelogSSPOffset.fromString(message)
          assertNull(checkpointedOffset.getChangelogOffset)
          assertNotNull(checkpointedOffset.getCheckpointId)
        }
      }
    })
    verify(commitsCounter).inc()
<<<<<<< HEAD
    verify(uploadCounter).inc()
=======
>>>>>>> c117a685
    verify(snapshotTimer).update(anyLong())
    verify(uploadTimer).update(anyLong())
  }

  @Test
  def testEmptyChangelogOffsetsInCommit() { // e.g. if stores have no changelogs
    val commitsCounter = mock[Counter]
    when(this.metrics.commits).thenReturn(commitsCounter)
    val snapshotTimer = mock[Timer]
    when(this.metrics.snapshotNs).thenReturn(snapshotTimer)
    val commitTimer = mock[Timer]
    when(this.metrics.commitNs).thenReturn(commitTimer)
<<<<<<< HEAD
    val uploadTimer = mock[Timer]
    when(this.metrics.asyncUploadNs).thenReturn(uploadTimer)
    val uploadCounter = mock[Counter]
    when(this.metrics.asyncUploadsCompleted).thenReturn(uploadCounter)
    val skippedCounter = mock[Gauge[Int]]
    when(this.metrics.asyncCommitSkipped).thenReturn(skippedCounter)
=======
    val commitSyncTimer = mock[Timer]
    when(this.metrics.commitSyncNs).thenReturn(commitSyncTimer)
    val commitAsyncTimer = mock[Timer]
    when(this.metrics.commitAsyncNs).thenReturn(commitAsyncTimer)
    val uploadTimer = mock[Timer]
    when(this.metrics.asyncUploadNs).thenReturn(uploadTimer)
    val skippedCounter = mock[Gauge[Int]]
    when(this.metrics.commitsSkipped).thenReturn(skippedCounter)
>>>>>>> c117a685

    val inputOffsets = Map(SYSTEM_STREAM_PARTITION -> "4").asJava
    val stateCheckpointMarkers: util.Map[String, String] = new util.HashMap[String, String]()
    when(this.offsetManager.getLastProcessedOffsets(TASK_NAME)).thenReturn(inputOffsets)
    when(this.taskCommitManager.upload(any(), any()))
      .thenReturn(CompletableFuture.completedFuture(
        Collections.singletonMap(KafkaStateCheckpointMarker.KAFKA_STATE_BACKEND_FACTORY_NAME, stateCheckpointMarkers)))
    taskInstance.commit

    val captor = ArgumentCaptor.forClass(classOf[Checkpoint])
    // verify the write checkpoint is evoked twice, once per checkpoint version
    verify(offsetManager, times(numCheckpointVersions)).writeCheckpoint(any(), captor.capture)
    val cp = captor.getAllValues
    assertEquals(numCheckpointVersions, cp.size())
    cp.forEach(new Consumer[Checkpoint] {
      override def accept(c: Checkpoint): Unit = {
        assertEquals("4", c.getOffsets.get(SYSTEM_STREAM_PARTITION))
        assertEquals(1, c.getOffsets.size())
      }
    })
    verify(commitsCounter).inc()
<<<<<<< HEAD
    verify(uploadCounter).inc()
=======
>>>>>>> c117a685
    verify(snapshotTimer).update(anyLong())
    verify(uploadTimer).update(anyLong())
  }

  @Test
  def testCommitFailsIfErrorGettingChangelogOffset() { // required for transactional state
    val commitsCounter = mock[Counter]
    when(this.metrics.commits).thenReturn(commitsCounter)
    val snapshotTimer = mock[Timer]
    when(this.metrics.snapshotNs).thenReturn(snapshotTimer)

    val inputOffsets = new util.HashMap[SystemStreamPartition, String]()
    inputOffsets.put(SYSTEM_STREAM_PARTITION,"4")
    when(this.offsetManager.getLastProcessedOffsets(TASK_NAME)).thenReturn(inputOffsets)
    when(this.taskCommitManager.snapshot(any())).thenThrow(new SamzaException("Error getting changelog offsets"))

    try {
      // sync stage exception should be caught and rethrown immediately
      taskInstance.commit

      verify(commitsCounter).inc()
      verifyZeroInteractions(snapshotTimer)
    } catch {
      case e: SamzaException =>
        val msg = e.getMessage
        // exception is expected, container should fail if could not get changelog offsets.
        return
    }

    fail("Should have failed commit if error getting newest changelog offsets")
  }

  @Test
  def testCommitFailsIfPreviousAsyncUploadFails() {
    val commitsCounter = mock[Counter]
    when(this.metrics.commits).thenReturn(commitsCounter)
    val snapshotTimer = mock[Timer]
    when(this.metrics.snapshotNs).thenReturn(snapshotTimer)
    val commitTimer = mock[Timer]
    when(this.metrics.commitNs).thenReturn(commitTimer)
<<<<<<< HEAD
    val uploadTimer = mock[Timer]
    when(this.metrics.asyncUploadNs).thenReturn(uploadTimer)
    val uploadCounter = mock[Counter]
    when(this.metrics.asyncUploadsCompleted).thenReturn(uploadCounter)
    val skippedCounter = mock[Gauge[Int]]
    when(this.metrics.asyncCommitSkipped).thenReturn(skippedCounter)

    val inputOffsets = new util.HashMap[SystemStreamPartition, String]()
    inputOffsets.put(SYSTEM_STREAM_PARTITION,"4")
    val stateCheckpointMarkers: util.Map[String, String] = new util.HashMap[String, String]()
    when(this.offsetManager.getLastProcessedOffsets(TASK_NAME)).thenReturn(inputOffsets)
    when(this.taskCommitManager.upload(any(), any()))
      .thenReturn(CompletableFuture.completedFuture(
        Collections.singletonMap(KafkaStateCheckpointMarker.KAFKA_STATE_BACKEND_FACTORY_NAME, stateCheckpointMarkers)))
    when(this.taskCommitManager.upload(any(), any()))
      .thenReturn(FutureUtil.failedFuture[util.Map[String, util.Map[String, String]]](new RuntimeException))

    try {
      taskInstance.commit

      verify(commitsCounter).inc()
      verifyZeroInteractions(uploadCounter)
      verify(snapshotTimer).update(anyLong())
      verifyZeroInteractions(uploadTimer)
      verifyZeroInteractions(commitTimer)
      verifyZeroInteractions(skippedCounter)

      // async stage exception in first commit should be caught and rethrown by the subsequent commit
      taskInstance.commit
      verifyNoMoreInteractions(commitsCounter)
    } catch {
      case e: SamzaException =>
        // exception is expected, container should fail if could not upload previous snapshot.
        return
    }

    fail("Should have failed commit if error uploading store contents")
  }

  @Test
  def testCommitFailsIfAsyncStoreDirCheckpointWriteFails() { // required for transactional state
    val commitsCounter = mock[Counter]
    when(this.metrics.commits).thenReturn(commitsCounter)
    val snapshotTimer = mock[Timer]
    when(this.metrics.snapshotNs).thenReturn(snapshotTimer)
    val commitTimer = mock[Timer]
    when(this.metrics.commitNs).thenReturn(commitTimer)
    val uploadTimer = mock[Timer]
    when(this.metrics.asyncUploadNs).thenReturn(uploadTimer)
    val uploadCounter = mock[Counter]
    when(this.metrics.asyncUploadsCompleted).thenReturn(uploadCounter)
    val skippedCounter = mock[Gauge[Int]]
    when(this.metrics.asyncCommitSkipped).thenReturn(skippedCounter)

=======
    val commitSyncTimer = mock[Timer]
    when(this.metrics.commitSyncNs).thenReturn(commitSyncTimer)
    val commitAsyncTimer = mock[Timer]
    when(this.metrics.commitAsyncNs).thenReturn(commitAsyncTimer)
    val uploadTimer = mock[Timer]
    when(this.metrics.asyncUploadNs).thenReturn(uploadTimer)
    val cleanUpTimer = mock[Timer]
    when(this.metrics.asyncCleanupNs).thenReturn(cleanUpTimer)
    val skippedCounter = mock[Gauge[Int]]
    when(this.metrics.commitsSkipped).thenReturn(skippedCounter)

>>>>>>> c117a685
    val inputOffsets = new util.HashMap[SystemStreamPartition, String]()
    inputOffsets.put(SYSTEM_STREAM_PARTITION,"4")
    val stateCheckpointMarkers: util.Map[String, String] = new util.HashMap[String, String]()
    when(this.offsetManager.getLastProcessedOffsets(TASK_NAME)).thenReturn(inputOffsets)
    when(this.taskCommitManager.upload(any(), any()))
      .thenReturn(CompletableFuture.completedFuture(
        Collections.singletonMap(KafkaStateCheckpointMarker.KAFKA_STATE_BACKEND_FACTORY_NAME, stateCheckpointMarkers)))
<<<<<<< HEAD
    when(this.taskCommitManager.writeCheckpointToStoreDirectories(any()))
      .thenThrow(new SamzaException("Error creating store checkpoint"))
=======
    when(this.taskCommitManager.upload(any(), any()))
      .thenReturn(FutureUtil.failedFuture[util.Map[String, util.Map[String, String]]](new RuntimeException))
>>>>>>> c117a685

    try {
      taskInstance.commit

      verify(commitsCounter).inc()
<<<<<<< HEAD
      verify(uploadCounter).inc()
      verify(snapshotTimer).update(anyLong())
      verify(uploadTimer).update(anyLong())
=======
      verify(snapshotTimer).update(anyLong())
      verifyZeroInteractions(uploadTimer)
>>>>>>> c117a685
      verifyZeroInteractions(commitTimer)
      verifyZeroInteractions(skippedCounter)

      // async stage exception in first commit should be caught and rethrown by the subsequent commit
      taskInstance.commit
      verifyNoMoreInteractions(commitsCounter)
    } catch {
      case e: SamzaException =>
        // exception is expected, container should fail if could not upload previous snapshot.
        return
    }

<<<<<<< HEAD
    fail("Should have failed commit if error writing checkpoint to store dirs")
  }

  @Test
  def testCommitFailsIfPreviousAsyncCheckpointTopicWriteFails() {
=======
    fail("Should have failed commit if error uploading store contents")
  }

  @Test
  def testCommitFailsIfAsyncStoreDirCheckpointWriteFails() { // required for transactional state
>>>>>>> c117a685
    val commitsCounter = mock[Counter]
    when(this.metrics.commits).thenReturn(commitsCounter)
    val snapshotTimer = mock[Timer]
    when(this.metrics.snapshotNs).thenReturn(snapshotTimer)
    val commitTimer = mock[Timer]
    when(this.metrics.commitNs).thenReturn(commitTimer)
<<<<<<< HEAD
    val uploadTimer = mock[Timer]
    when(this.metrics.asyncUploadNs).thenReturn(uploadTimer)
    val uploadCounter = mock[Counter]
    when(this.metrics.asyncUploadsCompleted).thenReturn(uploadCounter)
    val skippedCounter = mock[Gauge[Int]]
    when(this.metrics.asyncCommitSkipped).thenReturn(skippedCounter)

    val inputOffsets = new util.HashMap[SystemStreamPartition, String]()
    inputOffsets.put(SYSTEM_STREAM_PARTITION,"4")
    val stateCheckpointMarkers: util.Map[String, String] = new util.HashMap[String, String]()
    when(this.offsetManager.getLastProcessedOffsets(TASK_NAME)).thenReturn(inputOffsets)
    when(this.taskCommitManager.upload(any(), any()))
      .thenReturn(CompletableFuture.completedFuture(
        Collections.singletonMap(KafkaStateCheckpointMarker.KAFKA_STATE_BACKEND_FACTORY_NAME, stateCheckpointMarkers)))
    doNothing().when(this.taskCommitManager).writeCheckpointToStoreDirectories(any())
    when(this.offsetManager.writeCheckpoint(any(), any()))
      .thenThrow(new SamzaException("Error writing checkpoint"))

    try {
      taskInstance.commit

      verify(commitsCounter).inc()
      verify(uploadCounter).inc()
      verify(snapshotTimer).update(anyLong())
      verify(uploadTimer).update(anyLong())
      verifyZeroInteractions(commitTimer)
      verifyZeroInteractions(skippedCounter)

      // async stage exception in first commit should be caught and rethrown by the subsequent commit
      taskInstance.commit
      verifyNoMoreInteractions(commitsCounter)
    } catch {
      case e: SamzaException =>
        // exception is expected, container should fail if could not write previous checkpoint.
        return
    }

    fail("Should have failed commit if error writing checkpoints to checkpoint topic")
  }

  @Test
  def testCommitFailsIfPreviousAsyncCleanUpFails() { // required for blob store backend
    val commitsCounter = mock[Counter]
    when(this.metrics.commits).thenReturn(commitsCounter)
    val snapshotTimer = mock[Timer]
    when(this.metrics.snapshotNs).thenReturn(snapshotTimer)
    val commitTimer = mock[Timer]
    when(this.metrics.commitNs).thenReturn(commitTimer)
    val uploadTimer = mock[Timer]
    when(this.metrics.asyncUploadNs).thenReturn(uploadTimer)
    val uploadCounter = mock[Counter]
    when(this.metrics.asyncUploadsCompleted).thenReturn(uploadCounter)
    val skippedCounter = mock[Gauge[Int]]
    when(this.metrics.asyncCommitSkipped).thenReturn(skippedCounter)

=======
    val commitSyncTimer = mock[Timer]
    when(this.metrics.commitSyncNs).thenReturn(commitSyncTimer)
    val commitAsyncTimer = mock[Timer]
    when(this.metrics.commitAsyncNs).thenReturn(commitAsyncTimer)
    val uploadTimer = mock[Timer]
    when(this.metrics.asyncUploadNs).thenReturn(uploadTimer)
    val cleanUpTimer = mock[Timer]
    when(this.metrics.asyncCleanupNs).thenReturn(cleanUpTimer)
    val skippedCounter = mock[Gauge[Int]]
    when(this.metrics.commitsSkipped).thenReturn(skippedCounter)

>>>>>>> c117a685
    val inputOffsets = new util.HashMap[SystemStreamPartition, String]()
    inputOffsets.put(SYSTEM_STREAM_PARTITION,"4")
    val stateCheckpointMarkers: util.Map[String, String] = new util.HashMap[String, String]()
    when(this.offsetManager.getLastProcessedOffsets(TASK_NAME)).thenReturn(inputOffsets)
    when(this.taskCommitManager.upload(any(), any()))
      .thenReturn(CompletableFuture.completedFuture(
        Collections.singletonMap(KafkaStateCheckpointMarker.KAFKA_STATE_BACKEND_FACTORY_NAME, stateCheckpointMarkers)))
<<<<<<< HEAD
    doNothing().when(this.taskCommitManager).writeCheckpointToStoreDirectories(any())
    when(this.taskCommitManager.cleanUp(any(), any()))
      .thenReturn(FutureUtil.failedFuture[Void](new SamzaException("Error during cleanup")))
=======
    when(this.taskCommitManager.writeCheckpointToStoreDirectories(any()))
      .thenThrow(new SamzaException("Error creating store checkpoint"))
>>>>>>> c117a685

    try {
      taskInstance.commit

      verify(commitsCounter).inc()
<<<<<<< HEAD
      verify(uploadCounter).inc()
=======
>>>>>>> c117a685
      verify(snapshotTimer).update(anyLong())
      verify(uploadTimer).update(anyLong())
      verifyZeroInteractions(commitTimer)
      verifyZeroInteractions(skippedCounter)

      // async stage exception in first commit should be caught and rethrown by the subsequent commit
      taskInstance.commit
      verifyNoMoreInteractions(commitsCounter)
    } catch {
      case e: SamzaException =>
<<<<<<< HEAD
        // exception is expected, container should fail if could not clean up old checkpoint.
        return
    }

    fail("Should have failed commit if error cleaning up previous commit")
  }

  @Test
  def testCommitFailsIfPreviousAsyncUploadFailsSynchronously() {
    val commitsCounter = mock[Counter]
    when(this.metrics.commits).thenReturn(commitsCounter)
    val snapshotTimer = mock[Timer]
    when(this.metrics.snapshotNs).thenReturn(snapshotTimer)
    val commitTimer = mock[Timer]
    when(this.metrics.commitNs).thenReturn(commitTimer)
    val uploadTimer = mock[Timer]
    when(this.metrics.asyncUploadNs).thenReturn(uploadTimer)
    val uploadCounter = mock[Counter]
    when(this.metrics.asyncUploadsCompleted).thenReturn(uploadCounter)
    val skippedCounter = mock[Gauge[Int]]
    when(this.metrics.asyncCommitSkipped).thenReturn(skippedCounter)

    val inputOffsets = new util.HashMap[SystemStreamPartition, String]()
    inputOffsets.put(SYSTEM_STREAM_PARTITION,"4")
    val stateCheckpointMarkers: util.Map[String, String] = new util.HashMap[String, String]()
    when(this.offsetManager.getLastProcessedOffsets(TASK_NAME)).thenReturn(inputOffsets)
    when(this.taskCommitManager.upload(any(), any()))
      .thenReturn(CompletableFuture.completedFuture(
        Collections.singletonMap(KafkaStateCheckpointMarker.KAFKA_STATE_BACKEND_FACTORY_NAME, stateCheckpointMarkers)))

    // Fail synchronously instead of returning a failed future.
    when(this.taskCommitManager.upload(any(), any()))
      .thenThrow(new RuntimeException)

    try {
      taskInstance.commit

      verify(commitsCounter).inc()
      verifyZeroInteractions(uploadCounter)
      verify(snapshotTimer).update(anyLong())
      verifyZeroInteractions(uploadTimer)
      verifyZeroInteractions(commitTimer)
      verifyZeroInteractions(skippedCounter)

      // async stage exception in first commit should be caught and rethrown by the subsequent commit
      taskInstance.commit
      verifyNoMoreInteractions(commitsCounter)
    } catch {
      case e: SamzaException =>
        // exception is expected, container should fail if could not upload previous snapshot.
        return
    }

    fail("Should have failed commit if synchronous error during upload in async stage of previous commit")
  }

  @Test
  def testCommitSucceedsIfPreviousAsyncStageSucceeds() {
    val commitsCounter = mock[Counter]
    when(this.metrics.commits).thenReturn(commitsCounter)
    val snapshotTimer = mock[Timer]
    when(this.metrics.snapshotNs).thenReturn(snapshotTimer)
    val commitTimer = mock[Timer]
    when(this.metrics.commitNs).thenReturn(commitTimer)
    val uploadTimer = mock[Timer]
    when(this.metrics.asyncUploadNs).thenReturn(uploadTimer)
    val uploadCounter = mock[Counter]
    when(this.metrics.asyncUploadsCompleted).thenReturn(uploadCounter)
    val skippedCounter = mock[Gauge[Int]]
    when(this.metrics.asyncCommitSkipped).thenReturn(skippedCounter)

    val inputOffsets = new util.HashMap[SystemStreamPartition, String]()
    inputOffsets.put(SYSTEM_STREAM_PARTITION,"4")
    val stateCheckpointMarkers: util.Map[String, String] = new util.HashMap[String, String]()
    when(this.offsetManager.getLastProcessedOffsets(TASK_NAME)).thenReturn(inputOffsets)
    when(this.taskCommitManager.upload(any(), any()))
      .thenReturn(CompletableFuture.completedFuture(
        Collections.singletonMap(KafkaStateCheckpointMarker.KAFKA_STATE_BACKEND_FACTORY_NAME, stateCheckpointMarkers)))
    doNothing().when(this.taskCommitManager).writeCheckpointToStoreDirectories(any())
    when(this.taskCommitManager.cleanUp(any(), any()))
      .thenReturn(CompletableFuture.completedFuture[Void](null))

    taskInstance.commit // async stage will be run by caller due to direct executor

    verify(commitsCounter).inc()
    verify(uploadCounter).inc()
    verify(snapshotTimer).update(anyLong())
    verify(uploadTimer).update(anyLong())
    verify(commitTimer).update(anyLong())
    verify(skippedCounter).set(0)

    taskInstance.commit

    // verify that all commit operations ran twice
    verify(taskCommitManager, times(2)).snapshot(any())
    verify(taskCommitManager, times(2)).upload(any(), any())
    // called 2x per commit, once for each checkpoint version
    verify(taskCommitManager, times(4)).writeCheckpointToStoreDirectories(any())
    verify(offsetManager, times(4)).writeCheckpoint(any(), any())
    verify(taskCommitManager, times(2)).cleanUp(any(), any())
    verify(commitsCounter, times(2)).inc()
  }

  @Test
  def testCommitSkipsIfPreviousAsyncCommitInProgressWithinMaxCommitDelay() {
    val commitsCounter = mock[Counter]
    when(this.metrics.commits).thenReturn(commitsCounter)
    val snapshotTimer = mock[Timer]
    when(this.metrics.snapshotNs).thenReturn(snapshotTimer)
    val commitTimer = mock[Timer]
    when(this.metrics.commitNs).thenReturn(commitTimer)
    val uploadTimer = mock[Timer]
    when(this.metrics.asyncUploadNs).thenReturn(uploadTimer)
    val uploadCounter = mock[Counter]
    when(this.metrics.asyncUploadsCompleted).thenReturn(uploadCounter)
    val skippedCounter = mock[Gauge[Int]]
    when(this.metrics.asyncCommitSkipped).thenReturn(skippedCounter)

    val inputOffsets = new util.HashMap[SystemStreamPartition, String]()
    inputOffsets.put(SYSTEM_STREAM_PARTITION,"4")
    val changelogSSP = new SystemStreamPartition(new SystemStream(SYSTEM_NAME, "test-changelog-stream"), new Partition(0))

    val stateCheckpointMarkers: util.Map[String, String] = new util.HashMap[String, String]()
    val stateCheckpointMarker = new KafkaStateCheckpointMarker(changelogSSP, "5").toString
    stateCheckpointMarkers.put("storeName", stateCheckpointMarker)
    when(this.offsetManager.getLastProcessedOffsets(TASK_NAME)).thenReturn(inputOffsets)

    val snapshotSCMs = ImmutableMap.of(KafkaStateCheckpointMarker.KAFKA_STATE_BACKEND_FACTORY_NAME, stateCheckpointMarkers)
    when(this.taskCommitManager.snapshot(any())).thenReturn(snapshotSCMs)
    val snapshotSCMFuture: CompletableFuture[util.Map[String, util.Map[String, String]]] =
      CompletableFuture.completedFuture(snapshotSCMs)

    when(this.taskCommitManager.upload(any(), Matchers.eq(snapshotSCMs))).thenReturn(snapshotSCMFuture) // kafka is no-op

    val cleanUpFuture = new CompletableFuture[Void]() // not completed until subsequent commit starts
    when(this.taskCommitManager.cleanUp(any(), any())).thenReturn(cleanUpFuture)

    // use a separate executor to perform async operations on to test caller thread blocking behavior
    setupTaskInstance(None, ForkJoinPool.commonPool())

    taskInstance.commit // async stage will not complete until cleanUpFuture is completed

    taskInstance.commit

    verify(skippedCounter).set(1)

    verify(commitsCounter, times(1)).inc() // should only have been incremented once on the initial commit
    verify(uploadCounter).inc()
    verify(snapshotTimer).update(anyLong())
    verify(uploadTimer).update(anyLong())
    verifyZeroInteractions(commitTimer)
    verifyZeroInteractions(skippedCounter)

    cleanUpFuture.complete(null) // just to unblock shared executor
  }

  @Test
  def testCommitThrowsIfPreviousAsyncCommitInProgressAfterMaxCommitDelayAndBlockTime() {
    val commitsCounter = mock[Counter]
    when(this.metrics.commits).thenReturn(commitsCounter)
    val snapshotTimer = mock[Timer]
    when(this.metrics.snapshotNs).thenReturn(snapshotTimer)
    val commitTimer = mock[Timer]
    when(this.metrics.commitNs).thenReturn(commitTimer)
    val uploadTimer = mock[Timer]
    when(this.metrics.asyncUploadNs).thenReturn(uploadTimer)
    val uploadCounter = mock[Counter]
    when(this.metrics.asyncUploadsCompleted).thenReturn(uploadCounter)
    val skippedCounter = mock[Gauge[Int]]
    when(this.metrics.asyncCommitSkipped).thenReturn(skippedCounter)

    val inputOffsets = new util.HashMap[SystemStreamPartition, String]()
    inputOffsets.put(SYSTEM_STREAM_PARTITION,"4")
    val changelogSSP = new SystemStreamPartition(new SystemStream(SYSTEM_NAME, "test-changelog-stream"), new Partition(0))

    val stateCheckpointMarkers: util.Map[String, String] = new util.HashMap[String, String]()
    val stateCheckpointMarker = new KafkaStateCheckpointMarker(changelogSSP, "5").toString
    stateCheckpointMarkers.put("storeName", stateCheckpointMarker)
    when(this.offsetManager.getLastProcessedOffsets(TASK_NAME)).thenReturn(inputOffsets)

    val snapshotSCMs = ImmutableMap.of(KafkaStateCheckpointMarker.KAFKA_STATE_BACKEND_FACTORY_NAME, stateCheckpointMarkers)
    when(this.taskCommitManager.snapshot(any())).thenReturn(snapshotSCMs)
    val snapshotSCMFuture: CompletableFuture[util.Map[String, util.Map[String, String]]] =
      CompletableFuture.completedFuture(snapshotSCMs)

    when(this.taskCommitManager.upload(any(), Matchers.eq(snapshotSCMs))).thenReturn(snapshotSCMFuture) // kafka is no-op

    val cleanUpFuture = new CompletableFuture[Void]()
    when(this.taskCommitManager.cleanUp(any(), any())).thenReturn(cleanUpFuture)

    // use a separate executor to perform async operations on to test caller thread blocking behavior
    val taskConfigsMap = new util.HashMap[String, String]()
    taskConfigsMap.put("task.commit.ms", "-1")
    // "block" immediately if previous commit async stage not complete
    taskConfigsMap.put("task.commit.max.delay.ms", "-1")
    taskConfigsMap.put("task.commit.timeout.ms", "0") // throw exception immediately if blocked
    when(this.jobContext.getConfig).thenReturn(new MapConfig(taskConfigsMap)) // override default behavior

    setupTaskInstance(None, ForkJoinPool.commonPool())

    taskInstance.commit // async stage will not complete until cleanUpFuture is completed

    try {
      taskInstance.commit // should throw exception
      fail("Should have thrown an exception if blocked for previous commit async stage.")
    } catch {
      case e: Exception =>
        verify(commitsCounter, times(1)).inc() // should only have been incremented once on the initial commit
    }

    cleanUpFuture.complete(null) // just to unblock shared executor
  }

  @Test
=======
        // exception is expected, container should fail if could not get changelog offsets.
        return
    }

    fail("Should have failed commit if error writing checkpoint to store dirs")
  }

  @Test
  def testCommitFailsIfPreviousAsyncCheckpointTopicWriteFails() {
    val commitsCounter = mock[Counter]
    when(this.metrics.commits).thenReturn(commitsCounter)
    val snapshotTimer = mock[Timer]
    when(this.metrics.snapshotNs).thenReturn(snapshotTimer)
    val commitTimer = mock[Timer]
    when(this.metrics.commitNs).thenReturn(commitTimer)
    val commitSyncTimer = mock[Timer]
    when(this.metrics.commitSyncNs).thenReturn(commitSyncTimer)
    val commitAsyncTimer = mock[Timer]
    when(this.metrics.commitAsyncNs).thenReturn(commitAsyncTimer)
    val uploadTimer = mock[Timer]
    when(this.metrics.asyncUploadNs).thenReturn(uploadTimer)
    val cleanUpTimer = mock[Timer]
    when(this.metrics.asyncCleanupNs).thenReturn(cleanUpTimer)
    val skippedCounter = mock[Gauge[Int]]
    when(this.metrics.commitsSkipped).thenReturn(skippedCounter)

    val inputOffsets = new util.HashMap[SystemStreamPartition, String]()
    inputOffsets.put(SYSTEM_STREAM_PARTITION,"4")
    val stateCheckpointMarkers: util.Map[String, String] = new util.HashMap[String, String]()
    when(this.offsetManager.getLastProcessedOffsets(TASK_NAME)).thenReturn(inputOffsets)
    when(this.taskCommitManager.upload(any(), any()))
      .thenReturn(CompletableFuture.completedFuture(
        Collections.singletonMap(KafkaStateCheckpointMarker.KAFKA_STATE_BACKEND_FACTORY_NAME, stateCheckpointMarkers)))
    doNothing().when(this.taskCommitManager).writeCheckpointToStoreDirectories(any())
    when(this.offsetManager.writeCheckpoint(any(), any()))
      .thenThrow(new SamzaException("Error writing checkpoint"))

    try {
      taskInstance.commit

      verify(commitsCounter).inc()
      verify(snapshotTimer).update(anyLong())
      verify(uploadTimer).update(anyLong())
      verifyZeroInteractions(commitTimer)
      verifyZeroInteractions(skippedCounter)

      // async stage exception in first commit should be caught and rethrown by the subsequent commit
      taskInstance.commit
      verifyNoMoreInteractions(commitsCounter)
    } catch {
      case e: SamzaException =>
        // exception is expected, container should fail if could not write previous checkpoint.
        return
    }

    fail("Should have failed commit if error writing checkpoints to checkpoint topic")
  }

  @Test
  def testCommitFailsIfPreviousAsyncCleanUpFails() { // required for blob store backend
    val commitsCounter = mock[Counter]
    when(this.metrics.commits).thenReturn(commitsCounter)
    val snapshotTimer = mock[Timer]
    when(this.metrics.snapshotNs).thenReturn(snapshotTimer)
    val commitTimer = mock[Timer]
    when(this.metrics.commitNs).thenReturn(commitTimer)
    val commitSyncTimer = mock[Timer]
    when(this.metrics.commitSyncNs).thenReturn(commitSyncTimer)
    val commitAsyncTimer = mock[Timer]
    when(this.metrics.commitAsyncNs).thenReturn(commitAsyncTimer)
    val uploadTimer = mock[Timer]
    when(this.metrics.asyncUploadNs).thenReturn(uploadTimer)
    val cleanUpTimer = mock[Timer]
    when(this.metrics.asyncCleanupNs).thenReturn(cleanUpTimer)
    val skippedCounter = mock[Gauge[Int]]
    when(this.metrics.commitsSkipped).thenReturn(skippedCounter)

    val inputOffsets = new util.HashMap[SystemStreamPartition, String]()
    inputOffsets.put(SYSTEM_STREAM_PARTITION,"4")
    val stateCheckpointMarkers: util.Map[String, String] = new util.HashMap[String, String]()
    when(this.offsetManager.getLastProcessedOffsets(TASK_NAME)).thenReturn(inputOffsets)
    when(this.taskCommitManager.upload(any(), any()))
      .thenReturn(CompletableFuture.completedFuture(
        Collections.singletonMap(KafkaStateCheckpointMarker.KAFKA_STATE_BACKEND_FACTORY_NAME, stateCheckpointMarkers)))
    doNothing().when(this.taskCommitManager).writeCheckpointToStoreDirectories(any())
    when(this.taskCommitManager.cleanUp(any(), any()))
      .thenReturn(FutureUtil.failedFuture[Void](new SamzaException("Error during cleanup")))

    try {
      taskInstance.commit

      verify(commitsCounter).inc()
      verify(snapshotTimer).update(anyLong())
      verify(uploadTimer).update(anyLong())
      verifyZeroInteractions(commitTimer)
      verifyZeroInteractions(skippedCounter)

      // async stage exception in first commit should be caught and rethrown by the subsequent commit
      taskInstance.commit
      verifyNoMoreInteractions(commitsCounter)
    } catch {
      case e: SamzaException =>
        // exception is expected, container should fail if could not clean up old checkpoint.
        return
    }

    fail("Should have failed commit if error cleaning up previous commit")
  }

  @Test
  def testCommitFailsIfPreviousAsyncUploadFailsSynchronously() {
    val commitsCounter = mock[Counter]
    when(this.metrics.commits).thenReturn(commitsCounter)
    val snapshotTimer = mock[Timer]
    when(this.metrics.snapshotNs).thenReturn(snapshotTimer)
    val commitTimer = mock[Timer]
    when(this.metrics.commitNs).thenReturn(commitTimer)
    val commitSyncTimer = mock[Timer]
    when(this.metrics.commitSyncNs).thenReturn(commitSyncTimer)
    val commitAsyncTimer = mock[Timer]
    when(this.metrics.commitAsyncNs).thenReturn(commitAsyncTimer)
    val uploadTimer = mock[Timer]
    when(this.metrics.asyncUploadNs).thenReturn(uploadTimer)
    val cleanUpTimer = mock[Timer]
    when(this.metrics.asyncCleanupNs).thenReturn(cleanUpTimer)
    val skippedCounter = mock[Gauge[Int]]
    when(this.metrics.commitsSkipped).thenReturn(skippedCounter)

    val inputOffsets = new util.HashMap[SystemStreamPartition, String]()
    inputOffsets.put(SYSTEM_STREAM_PARTITION,"4")
    val stateCheckpointMarkers: util.Map[String, String] = new util.HashMap[String, String]()
    when(this.offsetManager.getLastProcessedOffsets(TASK_NAME)).thenReturn(inputOffsets)
    when(this.taskCommitManager.upload(any(), any()))
      .thenReturn(CompletableFuture.completedFuture(
        Collections.singletonMap(KafkaStateCheckpointMarker.KAFKA_STATE_BACKEND_FACTORY_NAME, stateCheckpointMarkers)))

    // Fail synchronously instead of returning a failed future.
    when(this.taskCommitManager.upload(any(), any()))
      .thenThrow(new RuntimeException)

    try {
      taskInstance.commit

      verify(commitsCounter).inc()
      verify(snapshotTimer).update(anyLong())
      verifyZeroInteractions(uploadTimer)
      verifyZeroInteractions(commitTimer)
      verifyZeroInteractions(skippedCounter)

      // async stage exception in first commit should be caught and rethrown by the subsequent commit
      taskInstance.commit
      verifyNoMoreInteractions(commitsCounter)
    } catch {
      case e: SamzaException =>
        // exception is expected, container should fail if could not upload previous snapshot.
        return
    }

    fail("Should have failed commit if synchronous error during upload in async stage of previous commit")
  }

  @Test
  def testCommitSucceedsIfPreviousAsyncStageSucceeds() {
    val commitsCounter = mock[Counter]
    when(this.metrics.commits).thenReturn(commitsCounter)
    val snapshotTimer = mock[Timer]
    when(this.metrics.snapshotNs).thenReturn(snapshotTimer)
    val commitTimer = mock[Timer]
    when(this.metrics.commitNs).thenReturn(commitTimer)
    val commitSyncTimer = mock[Timer]
    when(this.metrics.commitSyncNs).thenReturn(commitSyncTimer)
    val commitAsyncTimer = mock[Timer]
    when(this.metrics.commitAsyncNs).thenReturn(commitAsyncTimer)
    val uploadTimer = mock[Timer]
    when(this.metrics.asyncUploadNs).thenReturn(uploadTimer)
    val cleanUpTimer = mock[Timer]
    when(this.metrics.asyncCleanupNs).thenReturn(cleanUpTimer)
    val skippedCounter = mock[Gauge[Int]]
    when(this.metrics.commitsSkipped).thenReturn(skippedCounter)

    val inputOffsets = new util.HashMap[SystemStreamPartition, String]()
    inputOffsets.put(SYSTEM_STREAM_PARTITION,"4")
    val stateCheckpointMarkers: util.Map[String, String] = new util.HashMap[String, String]()
    when(this.offsetManager.getLastProcessedOffsets(TASK_NAME)).thenReturn(inputOffsets)
    when(this.taskCommitManager.upload(any(), any()))
      .thenReturn(CompletableFuture.completedFuture(
        Collections.singletonMap(KafkaStateCheckpointMarker.KAFKA_STATE_BACKEND_FACTORY_NAME, stateCheckpointMarkers)))
    doNothing().when(this.taskCommitManager).writeCheckpointToStoreDirectories(any())
    when(this.taskCommitManager.cleanUp(any(), any()))
      .thenReturn(CompletableFuture.completedFuture[Void](null))

    taskInstance.commit // async stage will be run by caller due to direct executor

    verify(commitsCounter).inc()
    verify(snapshotTimer).update(anyLong())
    verify(uploadTimer).update(anyLong())
    verify(commitTimer).update(anyLong())

    taskInstance.commit

    // verify that all commit operations ran twice
    verify(taskCommitManager, times(2)).snapshot(any())
    verify(taskCommitManager, times(2)).upload(any(), any())
    // called 2x per commit, once for each checkpoint version
    verify(taskCommitManager, times(4)).writeCheckpointToStoreDirectories(any())
    verify(offsetManager, times(4)).writeCheckpoint(any(), any())
    verify(taskCommitManager, times(2)).cleanUp(any(), any())
    verify(commitsCounter, times(2)).inc()
  }

  @Test
  def testCommitSkipsIfPreviousAsyncCommitInProgressWithinMaxCommitDelay() {
    val commitsCounter = mock[Counter]
    when(this.metrics.commits).thenReturn(commitsCounter)
    val snapshotTimer = mock[Timer]
    when(this.metrics.snapshotNs).thenReturn(snapshotTimer)
    val commitTimer = mock[Timer]
    when(this.metrics.commitNs).thenReturn(commitTimer)
    val commitSyncTimer = mock[Timer]
    when(this.metrics.commitSyncNs).thenReturn(commitSyncTimer)
    val commitAsyncTimer = mock[Timer]
    when(this.metrics.commitAsyncNs).thenReturn(commitAsyncTimer)
    val uploadTimer = mock[Timer]
    when(this.metrics.asyncUploadNs).thenReturn(uploadTimer)
    val cleanUpTimer = mock[Timer]
    when(this.metrics.asyncCleanupNs).thenReturn(cleanUpTimer)
    val skippedCounter = mock[Gauge[Int]]
    when(this.metrics.commitsSkipped).thenReturn(skippedCounter)

    val inputOffsets = new util.HashMap[SystemStreamPartition, String]()
    inputOffsets.put(SYSTEM_STREAM_PARTITION,"4")
    val changelogSSP = new SystemStreamPartition(new SystemStream(SYSTEM_NAME, "test-changelog-stream"), new Partition(0))

    val stateCheckpointMarkers: util.Map[String, String] = new util.HashMap[String, String]()
    val stateCheckpointMarker = KafkaStateCheckpointMarker.serialize(new KafkaStateCheckpointMarker(changelogSSP, "5"))
    stateCheckpointMarkers.put("storeName", stateCheckpointMarker)
    when(this.offsetManager.getLastProcessedOffsets(TASK_NAME)).thenReturn(inputOffsets)

    val snapshotSCMs = ImmutableMap.of(KafkaStateCheckpointMarker.KAFKA_STATE_BACKEND_FACTORY_NAME, stateCheckpointMarkers)
    when(this.taskCommitManager.snapshot(any())).thenReturn(snapshotSCMs)
    val snapshotSCMFuture: CompletableFuture[util.Map[String, util.Map[String, String]]] =
      CompletableFuture.completedFuture(snapshotSCMs)

    when(this.taskCommitManager.upload(any(), Matchers.eq(snapshotSCMs))).thenReturn(snapshotSCMFuture) // kafka is no-op

    val cleanUpFuture = new CompletableFuture[Void]() // not completed until subsequent commit starts
    when(this.taskCommitManager.cleanUp(any(), any())).thenReturn(cleanUpFuture)

    // use a separate executor to perform async operations on to test caller thread blocking behavior
    setupTaskInstance(None, ForkJoinPool.commonPool())

    taskInstance.commit // async stage will not complete until cleanUpFuture is completed

    taskInstance.commit

    verify(skippedCounter).set(1)

    verify(commitsCounter, times(1)).inc() // should only have been incremented once on the initial commit
    verify(snapshotTimer).update(anyLong())
    verify(uploadTimer).update(anyLong())
    verifyZeroInteractions(commitTimer)

    cleanUpFuture.complete(null) // just to unblock shared executor
  }

  @Test
  def testCommitThrowsIfPreviousAsyncCommitInProgressAfterMaxCommitDelayAndBlockTime() {
    val commitsCounter = mock[Counter]
    when(this.metrics.commits).thenReturn(commitsCounter)
    val snapshotTimer = mock[Timer]
    when(this.metrics.snapshotNs).thenReturn(snapshotTimer)
    val commitTimer = mock[Timer]
    when(this.metrics.commitNs).thenReturn(commitTimer)
    val commitSyncTimer = mock[Timer]
    when(this.metrics.commitSyncNs).thenReturn(commitSyncTimer)
    val commitAsyncTimer = mock[Timer]
    when(this.metrics.commitAsyncNs).thenReturn(commitAsyncTimer)
    val uploadTimer = mock[Timer]
    when(this.metrics.asyncUploadNs).thenReturn(uploadTimer)
    val cleanUpTimer = mock[Timer]
    when(this.metrics.asyncCleanupNs).thenReturn(cleanUpTimer)
    val skippedCounter = mock[Gauge[Int]]
    when(this.metrics.commitsSkipped).thenReturn(skippedCounter)

    val inputOffsets = new util.HashMap[SystemStreamPartition, String]()
    inputOffsets.put(SYSTEM_STREAM_PARTITION,"4")
    val changelogSSP = new SystemStreamPartition(new SystemStream(SYSTEM_NAME, "test-changelog-stream"), new Partition(0))

    val stateCheckpointMarkers: util.Map[String, String] = new util.HashMap[String, String]()
    val stateCheckpointMarker = KafkaStateCheckpointMarker.serialize(new KafkaStateCheckpointMarker(changelogSSP, "5"))
    stateCheckpointMarkers.put("storeName", stateCheckpointMarker)
    when(this.offsetManager.getLastProcessedOffsets(TASK_NAME)).thenReturn(inputOffsets)

    val snapshotSCMs = ImmutableMap.of(KafkaStateCheckpointMarker.KAFKA_STATE_BACKEND_FACTORY_NAME, stateCheckpointMarkers)
    when(this.taskCommitManager.snapshot(any())).thenReturn(snapshotSCMs)
    val snapshotSCMFuture: CompletableFuture[util.Map[String, util.Map[String, String]]] =
      CompletableFuture.completedFuture(snapshotSCMs)

    when(this.taskCommitManager.upload(any(), Matchers.eq(snapshotSCMs))).thenReturn(snapshotSCMFuture) // kafka is no-op

    val cleanUpFuture = new CompletableFuture[Void]()
    when(this.taskCommitManager.cleanUp(any(), any())).thenReturn(cleanUpFuture)

    // use a separate executor to perform async operations on to test caller thread blocking behavior
    val taskConfigsMap = new util.HashMap[String, String]()
    taskConfigsMap.put("task.commit.ms", "-1")
    // "block" immediately if previous commit async stage not complete
    taskConfigsMap.put("task.commit.max.delay.ms", "-1")
    taskConfigsMap.put("task.commit.timeout.ms", "0") // throw exception immediately if blocked
    when(this.jobContext.getConfig).thenReturn(new MapConfig(taskConfigsMap)) // override default behavior

    setupTaskInstance(None, ForkJoinPool.commonPool())

    taskInstance.commit // async stage will not complete until cleanUpFuture is completed

    try {
      taskInstance.commit // should throw exception
      fail("Should have thrown an exception if blocked for previous commit async stage.")
    } catch {
      case e: Exception =>
        verify(commitsCounter, times(1)).inc() // should only have been incremented once on the initial commit
    }

    cleanUpFuture.complete(null) // just to unblock shared executor
  }

  @Test
>>>>>>> c117a685
  def testCommitBlocksIfPreviousAsyncCommitInProgressAfterMaxCommitDelayButWithinBlockTime() {
    val commitsCounter = mock[Counter]
    when(this.metrics.commits).thenReturn(commitsCounter)
    val snapshotTimer = mock[Timer]
    when(this.metrics.snapshotNs).thenReturn(snapshotTimer)
    val commitTimer = mock[Timer]
    when(this.metrics.commitNs).thenReturn(commitTimer)
    val uploadTimer = mock[Timer]
<<<<<<< HEAD
    when(this.metrics.asyncUploadNs).thenReturn(uploadTimer)
    val uploadCounter = mock[Counter]
    when(this.metrics.asyncUploadsCompleted).thenReturn(uploadCounter)
    val skippedCounter = mock[Gauge[Int]]
    when(this.metrics.asyncCommitSkipped).thenReturn(skippedCounter)
=======
    val commitSyncTimer = mock[Timer]
    when(this.metrics.commitSyncNs).thenReturn(commitSyncTimer)
    val commitAsyncTimer = mock[Timer]
    when(this.metrics.commitAsyncNs).thenReturn(commitAsyncTimer)
    when(this.metrics.asyncUploadNs).thenReturn(uploadTimer)
    val cleanUpTimer = mock[Timer]
    when(this.metrics.asyncCleanupNs).thenReturn(cleanUpTimer)
    val skippedCounter = mock[Gauge[Int]]
    when(this.metrics.commitsSkipped).thenReturn(skippedCounter)
>>>>>>> c117a685

    val inputOffsets = new util.HashMap[SystemStreamPartition, String]()
    inputOffsets.put(SYSTEM_STREAM_PARTITION,"4")
    val changelogSSP = new SystemStreamPartition(new SystemStream(SYSTEM_NAME, "test-changelog-stream"), new Partition(0))

    val stateCheckpointMarkers: util.Map[String, String] = new util.HashMap[String, String]()
<<<<<<< HEAD
    val stateCheckpointMarker = new KafkaStateCheckpointMarker(changelogSSP, "5").toString
=======
    val stateCheckpointMarker = KafkaStateCheckpointMarker.serialize(new KafkaStateCheckpointMarker(changelogSSP, "5"))
>>>>>>> c117a685
    stateCheckpointMarkers.put("storeName", stateCheckpointMarker)
    when(this.offsetManager.getLastProcessedOffsets(TASK_NAME)).thenReturn(inputOffsets)

    val snapshotSCMs = ImmutableMap.of(KafkaStateCheckpointMarker.KAFKA_STATE_BACKEND_FACTORY_NAME, stateCheckpointMarkers)
    when(this.taskCommitManager.snapshot(any())).thenReturn(snapshotSCMs)
    val snapshotSCMFuture: CompletableFuture[util.Map[String, util.Map[String, String]]] =
      CompletableFuture.completedFuture(snapshotSCMs)

    when(this.taskCommitManager.upload(any(), Matchers.eq(snapshotSCMs))).thenReturn(snapshotSCMFuture) // kafka is no-op

    val cleanUpFuture = new CompletableFuture[Void]()
    when(this.taskCommitManager.cleanUp(any(), any())).thenReturn(cleanUpFuture)

    // use a separate executor to perform async operations on to test caller thread blocking behavior
    val taskConfigsMap = new util.HashMap[String, String]()
    taskConfigsMap.put("task.commit.ms", "-1")
    // "block" immediately if previous commit async stage not complete
    taskConfigsMap.put("task.commit.max.delay.ms", "-1")
    taskConfigsMap.put("task.commit.timeout.ms", "1000000") // block until previous stage is complete
    when(this.jobContext.getConfig).thenReturn(new MapConfig(taskConfigsMap)) // override default behavior

    setupTaskInstance(None, ForkJoinPool.commonPool())

    taskInstance.commit // async stage will not complete until cleanUpFuture is completed

    val executorService = Executors.newSingleThreadExecutor()
    val secondCommitFuture = CompletableFuture.runAsync(new Runnable {
      override def run(): Unit = taskInstance.commit // will block on executor
    }, executorService)

    var retries = 0 // wait no more than ~100 millis
    while (!taskInstance.commitInProgress.hasQueuedThreads && retries < 10) {
      retries += 1
      Thread.sleep(10) // wait until commit in other thread blocks on the semaphore.
    }
    if (!taskInstance.commitInProgress.hasQueuedThreads) {
      fail("Other thread should have blocked on semaphore acquisition. " +
        "May need to increase retries if transient failure.")
    }

    cleanUpFuture.complete(null) // will eventually unblock the 2nd commit in other thread.
    secondCommitFuture.join() // will complete when the sync phase of 2nd commit is complete.
    verify(commitsCounter, times(2)).inc() // should only have been incremented twice - once for each commit
<<<<<<< HEAD
    verify(uploadCounter, times(2)).inc()
    verify(snapshotTimer, times(2)).update(anyLong())
    verify(uploadTimer, times(2)).update(anyLong())
=======
    verify(snapshotTimer, times(2)).update(anyLong())
>>>>>>> c117a685
  }


  /**
    * Given that no application task context factory is provided, then no lifecycle calls should be made.
    */
  @Test
  def testNoApplicationTaskContextFactoryProvided() {
    setupTaskInstance(None)
    this.taskInstance.initTask
    this.taskInstance.shutdownTask
    verifyZeroInteractions(this.applicationTaskContext)
  }

  @Test(expected = classOf[SystemProducerException])
  def testProducerExceptionsIsPropagated() {
    when(this.metrics.commits).thenReturn(mock[Counter])
    when(this.collector.flush).thenThrow(new SystemProducerException("systemProducerException"))
    try {
      taskInstance.commit // Should not swallow the SystemProducerException
    } finally {
      verify(offsetManager, never()).writeCheckpoint(any(), any())
    }
  }

  @Test
  def testInitCaughtUpMapping() {
    val offsetManagerMock = mock[OffsetManager]
    when(offsetManagerMock.getStartingOffset(anyObject(), anyObject())).thenReturn(Option("42"))
    val cacheMock = mock[StreamMetadataCache]
    val systemStreamMetadata = mock[SystemStreamMetadata]
    when(cacheMock.getSystemStreamMetadata(anyObject(), anyBoolean()))
      .thenReturn(systemStreamMetadata)
    val sspMetadata = mock[SystemStreamMetadata.SystemStreamPartitionMetadata]
    when(sspMetadata.getUpcomingOffset).thenReturn("42")
    when(systemStreamMetadata.getSystemStreamPartitionMetadata)
      .thenReturn(Collections.singletonMap(new Partition(0), sspMetadata))

    val ssp = new SystemStreamPartition("test-system", "test-stream", new Partition(0))
    val inputStreamMetadata = collection.Map(ssp.getSystemStream -> systemStreamMetadata)

    val taskInstance = new TaskInstance(this.task,
      this.taskModel,
      this.metrics,
      this.systemAdmins,
      this.consumerMultiplexer,
      this.collector,
      offsetManager = offsetManagerMock,
      commitManager = this.taskCommitManager,
      tableManager = this.taskTableManager,
      systemStreamPartitions = ImmutableSet.of(ssp),
      exceptionHandler = this.taskInstanceExceptionHandler,
      streamMetadataCache = cacheMock,
      inputStreamMetadata = Map.empty ++ inputStreamMetadata,
      jobContext = this.jobContext,
      containerContext = this.containerContext,
      applicationContainerContextOption = Some(this.applicationContainerContext),
      applicationTaskContextFactoryOption = Some(this.applicationTaskContextFactory),
      externalContextOption = Some(this.externalContext))

    taskInstance.initCaughtUpMapping()

    assertTrue(taskInstance.ssp2CaughtupMapping(ssp))
  }

  private def setupTaskInstance(
    applicationTaskContextFactory: Option[ApplicationTaskContextFactory[ApplicationTaskContext]],
    commitThreadPool: ExecutorService = MoreExecutors.newDirectExecutorService()): Unit = {
    this.taskInstance = new TaskInstance(this.task,
      this.taskModel,
      this.metrics,
      this.systemAdmins,
      this.consumerMultiplexer,
      this.collector,
      offsetManager = this.offsetManager,
      commitManager = this.taskCommitManager,
      tableManager = this.taskTableManager,
      systemStreamPartitions = SYSTEM_STREAM_PARTITIONS,
      exceptionHandler = this.taskInstanceExceptionHandler,
      commitThreadPool = commitThreadPool,
      jobContext = this.jobContext,
      containerContext = this.containerContext,
      applicationContainerContextOption = Some(this.applicationContainerContext),
      applicationTaskContextFactoryOption = applicationTaskContextFactory,
      externalContextOption = Some(this.externalContext))
  }

  /**
    * Task type which has all task traits, which can be mocked.
    */
  trait AllTask extends AsyncStreamTask with InitableTask with ClosableTask with WindowableTask {}

  /**
    * Mock version of [TaskInstanceExceptionHandler] which just does a passthrough execution and keeps track of the
    * number of times it is called. This is used to verify that the handler does get used to wrap the actual processing.
    */
  class MockTaskInstanceExceptionHandler extends TaskInstanceExceptionHandler {
    var numTimesCalled = 0

    override def maybeHandle(tryCodeBlock: => Unit): Unit = {
      numTimesCalled += 1
      tryCodeBlock
    }
  }
}<|MERGE_RESOLUTION|>--- conflicted
+++ resolved
@@ -227,14 +227,6 @@
     when(this.metrics.snapshotNs).thenReturn(snapshotTimer)
     val commitTimer = mock[Timer]
     when(this.metrics.commitNs).thenReturn(commitTimer)
-<<<<<<< HEAD
-    val uploadTimer = mock[Timer]
-    when(this.metrics.asyncUploadNs).thenReturn(uploadTimer)
-    val uploadCounter = mock[Counter]
-    when(this.metrics.asyncUploadsCompleted).thenReturn(uploadCounter)
-    val skippedCounter = mock[Gauge[Int]]
-    when(this.metrics.asyncCommitSkipped).thenReturn(skippedCounter)
-=======
     val commitSyncTimer = mock[Timer]
     when(this.metrics.commitSyncNs).thenReturn(commitSyncTimer)
     val commitAsyncTimer = mock[Timer]
@@ -245,16 +237,11 @@
     when(this.metrics.asyncCleanupNs).thenReturn(cleanUpTimer)
     val skippedCounter = mock[Gauge[Int]]
     when(this.metrics.commitsSkipped).thenReturn(skippedCounter)
->>>>>>> c117a685
     val inputOffsets = new util.HashMap[SystemStreamPartition, String]()
     inputOffsets.put(SYSTEM_STREAM_PARTITION,"4")
     val changelogSSP = new SystemStreamPartition(new SystemStream(SYSTEM_NAME, "test-changelog-stream"), new Partition(0))
     val stateCheckpointMarkers: util.Map[String, String] = new util.HashMap[String, String]()
-<<<<<<< HEAD
-    val stateCheckpointMarker = new KafkaStateCheckpointMarker(changelogSSP, "5").toString
-=======
     val stateCheckpointMarker = KafkaStateCheckpointMarker.serialize(new KafkaStateCheckpointMarker(changelogSSP, "5"))
->>>>>>> c117a685
     stateCheckpointMarkers.put("storeName", stateCheckpointMarker)
     when(this.offsetManager.getLastProcessedOffsets(TASK_NAME)).thenReturn(inputOffsets)
 
@@ -306,11 +293,7 @@
           assertTrue(checkpointedStateCheckpointMarkers.size() == 1)
           val checkpointedStateCheckpointMarker = checkpointedStateCheckpointMarkers.get("storeName")
           assertTrue(checkpointedStateCheckpointMarker.equals(stateCheckpointMarker))
-<<<<<<< HEAD
-          val kafkaMarker = KafkaStateCheckpointMarker.fromString(checkpointedStateCheckpointMarker)
-=======
           val kafkaMarker = KafkaStateCheckpointMarker.deserialize(checkpointedStateCheckpointMarker)
->>>>>>> c117a685
           assertEquals(kafkaMarker.getChangelogOffset, "5")
           assertEquals(kafkaMarker.getChangelogSSP, changelogSSP)
         } else { // c.getVersion == 1
@@ -324,17 +307,9 @@
     // Old checkpointed stores should be cleared
     mockOrder.verify(this.taskCommitManager).cleanUp(any(), any())
     verify(commitsCounter).inc()
-<<<<<<< HEAD
-    verify(uploadCounter).inc()
     verify(snapshotTimer).update(anyLong())
     verify(uploadTimer).update(anyLong())
     verify(commitTimer).update(anyLong())
-    verify(skippedCounter).set(0)
-=======
-    verify(snapshotTimer).update(anyLong())
-    verify(uploadTimer).update(anyLong())
-    verify(commitTimer).update(anyLong())
->>>>>>> c117a685
   }
 
   @Test
@@ -345,32 +320,19 @@
     when(this.metrics.snapshotNs).thenReturn(snapshotTimer)
     val commitTimer = mock[Timer]
     when(this.metrics.commitNs).thenReturn(commitTimer)
-<<<<<<< HEAD
-    val uploadTimer = mock[Timer]
-    when(this.metrics.asyncUploadNs).thenReturn(uploadTimer)
-    val uploadCounter = mock[Counter]
-    when(this.metrics.asyncUploadsCompleted).thenReturn(uploadCounter)
-    val skippedCounter = mock[Gauge[Int]]
-    when(this.metrics.asyncCommitSkipped).thenReturn(skippedCounter)
-=======
-    val commitSyncTimer = mock[Timer]
-    when(this.metrics.commitSyncNs).thenReturn(commitSyncTimer)
-    val commitAsyncTimer = mock[Timer]
-    when(this.metrics.commitAsyncNs).thenReturn(commitAsyncTimer)
-    val uploadTimer = mock[Timer]
-    when(this.metrics.asyncUploadNs).thenReturn(uploadTimer)
-    val skippedCounter = mock[Gauge[Int]]
-    when(this.metrics.commitsSkipped).thenReturn(skippedCounter)
->>>>>>> c117a685
+    val commitSyncTimer = mock[Timer]
+    when(this.metrics.commitSyncNs).thenReturn(commitSyncTimer)
+    val commitAsyncTimer = mock[Timer]
+    when(this.metrics.commitAsyncNs).thenReturn(commitAsyncTimer)
+    val uploadTimer = mock[Timer]
+    when(this.metrics.asyncUploadNs).thenReturn(uploadTimer)
+    val skippedCounter = mock[Gauge[Int]]
+    when(this.metrics.commitsSkipped).thenReturn(skippedCounter)
 
     val inputOffsets = Map(SYSTEM_STREAM_PARTITION -> "4").asJava
     val changelogSSP = new SystemStreamPartition(new SystemStream(SYSTEM_NAME, "test-changelog-stream"), new Partition(0))
     val stateCheckpointMarkers: util.Map[String, String] = new util.HashMap[String, String]()
-<<<<<<< HEAD
-    val nullStateCheckpointMarker = new KafkaStateCheckpointMarker(changelogSSP, null).toString
-=======
     val nullStateCheckpointMarker = KafkaStateCheckpointMarker.serialize(new KafkaStateCheckpointMarker(changelogSSP, null))
->>>>>>> c117a685
     stateCheckpointMarkers.put("storeName", nullStateCheckpointMarker)
     when(this.offsetManager.getLastProcessedOffsets(TASK_NAME)).thenReturn(inputOffsets)
     when(this.taskCommitManager.upload(any(), any()))
@@ -393,11 +355,7 @@
           assertTrue(checkpointedStateCheckpointMarkers.size() == 1)
           val checkpointedStateCheckpointMarker = checkpointedStateCheckpointMarkers.get("storeName")
           assertTrue(checkpointedStateCheckpointMarker.equals(nullStateCheckpointMarker))
-<<<<<<< HEAD
-          val kafkaMarker = KafkaStateCheckpointMarker.fromString(checkpointedStateCheckpointMarker)
-=======
           val kafkaMarker = KafkaStateCheckpointMarker.deserialize(checkpointedStateCheckpointMarker)
->>>>>>> c117a685
           assertNull(kafkaMarker.getChangelogOffset)
           assertEquals(kafkaMarker.getChangelogSSP, changelogSSP)
         } else { // c.getVersion == 1
@@ -411,10 +369,6 @@
       }
     })
     verify(commitsCounter).inc()
-<<<<<<< HEAD
-    verify(uploadCounter).inc()
-=======
->>>>>>> c117a685
     verify(snapshotTimer).update(anyLong())
     verify(uploadTimer).update(anyLong())
   }
@@ -427,23 +381,14 @@
     when(this.metrics.snapshotNs).thenReturn(snapshotTimer)
     val commitTimer = mock[Timer]
     when(this.metrics.commitNs).thenReturn(commitTimer)
-<<<<<<< HEAD
-    val uploadTimer = mock[Timer]
-    when(this.metrics.asyncUploadNs).thenReturn(uploadTimer)
-    val uploadCounter = mock[Counter]
-    when(this.metrics.asyncUploadsCompleted).thenReturn(uploadCounter)
-    val skippedCounter = mock[Gauge[Int]]
-    when(this.metrics.asyncCommitSkipped).thenReturn(skippedCounter)
-=======
-    val commitSyncTimer = mock[Timer]
-    when(this.metrics.commitSyncNs).thenReturn(commitSyncTimer)
-    val commitAsyncTimer = mock[Timer]
-    when(this.metrics.commitAsyncNs).thenReturn(commitAsyncTimer)
-    val uploadTimer = mock[Timer]
-    when(this.metrics.asyncUploadNs).thenReturn(uploadTimer)
-    val skippedCounter = mock[Gauge[Int]]
-    when(this.metrics.commitsSkipped).thenReturn(skippedCounter)
->>>>>>> c117a685
+    val commitSyncTimer = mock[Timer]
+    when(this.metrics.commitSyncNs).thenReturn(commitSyncTimer)
+    val commitAsyncTimer = mock[Timer]
+    when(this.metrics.commitAsyncNs).thenReturn(commitAsyncTimer)
+    val uploadTimer = mock[Timer]
+    when(this.metrics.asyncUploadNs).thenReturn(uploadTimer)
+    val skippedCounter = mock[Gauge[Int]]
+    when(this.metrics.commitsSkipped).thenReturn(skippedCounter)
 
     val inputOffsets = Map(SYSTEM_STREAM_PARTITION -> "4").asJava
     val stateCheckpointMarkers: util.Map[String, String] = new util.HashMap[String, String]()
@@ -465,10 +410,6 @@
       }
     })
     verify(commitsCounter).inc()
-<<<<<<< HEAD
-    verify(uploadCounter).inc()
-=======
->>>>>>> c117a685
     verify(snapshotTimer).update(anyLong())
     verify(uploadTimer).update(anyLong())
   }
@@ -509,13 +450,16 @@
     when(this.metrics.snapshotNs).thenReturn(snapshotTimer)
     val commitTimer = mock[Timer]
     when(this.metrics.commitNs).thenReturn(commitTimer)
-<<<<<<< HEAD
-    val uploadTimer = mock[Timer]
-    when(this.metrics.asyncUploadNs).thenReturn(uploadTimer)
-    val uploadCounter = mock[Counter]
-    when(this.metrics.asyncUploadsCompleted).thenReturn(uploadCounter)
-    val skippedCounter = mock[Gauge[Int]]
-    when(this.metrics.asyncCommitSkipped).thenReturn(skippedCounter)
+    val commitSyncTimer = mock[Timer]
+    when(this.metrics.commitSyncNs).thenReturn(commitSyncTimer)
+    val commitAsyncTimer = mock[Timer]
+    when(this.metrics.commitAsyncNs).thenReturn(commitAsyncTimer)
+    val uploadTimer = mock[Timer]
+    when(this.metrics.asyncUploadNs).thenReturn(uploadTimer)
+    val cleanUpTimer = mock[Timer]
+    when(this.metrics.asyncCleanupNs).thenReturn(cleanUpTimer)
+    val skippedCounter = mock[Gauge[Int]]
+    when(this.metrics.commitsSkipped).thenReturn(skippedCounter)
 
     val inputOffsets = new util.HashMap[SystemStreamPartition, String]()
     inputOffsets.put(SYSTEM_STREAM_PARTITION,"4")
@@ -531,7 +475,6 @@
       taskInstance.commit
 
       verify(commitsCounter).inc()
-      verifyZeroInteractions(uploadCounter)
       verify(snapshotTimer).update(anyLong())
       verifyZeroInteractions(uploadTimer)
       verifyZeroInteractions(commitTimer)
@@ -557,14 +500,6 @@
     when(this.metrics.snapshotNs).thenReturn(snapshotTimer)
     val commitTimer = mock[Timer]
     when(this.metrics.commitNs).thenReturn(commitTimer)
-    val uploadTimer = mock[Timer]
-    when(this.metrics.asyncUploadNs).thenReturn(uploadTimer)
-    val uploadCounter = mock[Counter]
-    when(this.metrics.asyncUploadsCompleted).thenReturn(uploadCounter)
-    val skippedCounter = mock[Gauge[Int]]
-    when(this.metrics.asyncCommitSkipped).thenReturn(skippedCounter)
-
-=======
     val commitSyncTimer = mock[Timer]
     when(this.metrics.commitSyncNs).thenReturn(commitSyncTimer)
     val commitAsyncTimer = mock[Timer]
@@ -576,7 +511,6 @@
     val skippedCounter = mock[Gauge[Int]]
     when(this.metrics.commitsSkipped).thenReturn(skippedCounter)
 
->>>>>>> c117a685
     val inputOffsets = new util.HashMap[SystemStreamPartition, String]()
     inputOffsets.put(SYSTEM_STREAM_PARTITION,"4")
     val stateCheckpointMarkers: util.Map[String, String] = new util.HashMap[String, String]()
@@ -584,26 +518,169 @@
     when(this.taskCommitManager.upload(any(), any()))
       .thenReturn(CompletableFuture.completedFuture(
         Collections.singletonMap(KafkaStateCheckpointMarker.KAFKA_STATE_BACKEND_FACTORY_NAME, stateCheckpointMarkers)))
-<<<<<<< HEAD
     when(this.taskCommitManager.writeCheckpointToStoreDirectories(any()))
       .thenThrow(new SamzaException("Error creating store checkpoint"))
-=======
-    when(this.taskCommitManager.upload(any(), any()))
-      .thenReturn(FutureUtil.failedFuture[util.Map[String, util.Map[String, String]]](new RuntimeException))
->>>>>>> c117a685
 
     try {
       taskInstance.commit
 
       verify(commitsCounter).inc()
-<<<<<<< HEAD
-      verify(uploadCounter).inc()
       verify(snapshotTimer).update(anyLong())
       verify(uploadTimer).update(anyLong())
-=======
+      verifyZeroInteractions(commitTimer)
+      verifyZeroInteractions(skippedCounter)
+
+      // async stage exception in first commit should be caught and rethrown by the subsequent commit
+      taskInstance.commit
+      verifyNoMoreInteractions(commitsCounter)
+    } catch {
+      case e: SamzaException =>
+        // exception is expected, container should fail if could not get changelog offsets.
+        return
+    }
+
+    fail("Should have failed commit if error writing checkpoint to store dirs")
+  }
+
+  @Test
+  def testCommitFailsIfPreviousAsyncCheckpointTopicWriteFails() {
+    val commitsCounter = mock[Counter]
+    when(this.metrics.commits).thenReturn(commitsCounter)
+    val snapshotTimer = mock[Timer]
+    when(this.metrics.snapshotNs).thenReturn(snapshotTimer)
+    val commitTimer = mock[Timer]
+    when(this.metrics.commitNs).thenReturn(commitTimer)
+    val commitSyncTimer = mock[Timer]
+    when(this.metrics.commitSyncNs).thenReturn(commitSyncTimer)
+    val commitAsyncTimer = mock[Timer]
+    when(this.metrics.commitAsyncNs).thenReturn(commitAsyncTimer)
+    val uploadTimer = mock[Timer]
+    when(this.metrics.asyncUploadNs).thenReturn(uploadTimer)
+    val cleanUpTimer = mock[Timer]
+    when(this.metrics.asyncCleanupNs).thenReturn(cleanUpTimer)
+    val skippedCounter = mock[Gauge[Int]]
+    when(this.metrics.commitsSkipped).thenReturn(skippedCounter)
+
+    val inputOffsets = new util.HashMap[SystemStreamPartition, String]()
+    inputOffsets.put(SYSTEM_STREAM_PARTITION,"4")
+    val stateCheckpointMarkers: util.Map[String, String] = new util.HashMap[String, String]()
+    when(this.offsetManager.getLastProcessedOffsets(TASK_NAME)).thenReturn(inputOffsets)
+    when(this.taskCommitManager.upload(any(), any()))
+      .thenReturn(CompletableFuture.completedFuture(
+        Collections.singletonMap(KafkaStateCheckpointMarker.KAFKA_STATE_BACKEND_FACTORY_NAME, stateCheckpointMarkers)))
+    doNothing().when(this.taskCommitManager).writeCheckpointToStoreDirectories(any())
+    when(this.offsetManager.writeCheckpoint(any(), any()))
+      .thenThrow(new SamzaException("Error writing checkpoint"))
+
+    try {
+      taskInstance.commit
+
+      verify(commitsCounter).inc()
+      verify(snapshotTimer).update(anyLong())
+      verify(uploadTimer).update(anyLong())
+      verifyZeroInteractions(commitTimer)
+      verifyZeroInteractions(skippedCounter)
+
+      // async stage exception in first commit should be caught and rethrown by the subsequent commit
+      taskInstance.commit
+      verifyNoMoreInteractions(commitsCounter)
+    } catch {
+      case e: SamzaException =>
+        // exception is expected, container should fail if could not write previous checkpoint.
+        return
+    }
+
+    fail("Should have failed commit if error writing checkpoints to checkpoint topic")
+  }
+
+  @Test
+  def testCommitFailsIfPreviousAsyncCleanUpFails() { // required for blob store backend
+    val commitsCounter = mock[Counter]
+    when(this.metrics.commits).thenReturn(commitsCounter)
+    val snapshotTimer = mock[Timer]
+    when(this.metrics.snapshotNs).thenReturn(snapshotTimer)
+    val commitTimer = mock[Timer]
+    when(this.metrics.commitNs).thenReturn(commitTimer)
+    val commitSyncTimer = mock[Timer]
+    when(this.metrics.commitSyncNs).thenReturn(commitSyncTimer)
+    val commitAsyncTimer = mock[Timer]
+    when(this.metrics.commitAsyncNs).thenReturn(commitAsyncTimer)
+    val uploadTimer = mock[Timer]
+    when(this.metrics.asyncUploadNs).thenReturn(uploadTimer)
+    val cleanUpTimer = mock[Timer]
+    when(this.metrics.asyncCleanupNs).thenReturn(cleanUpTimer)
+    val skippedCounter = mock[Gauge[Int]]
+    when(this.metrics.commitsSkipped).thenReturn(skippedCounter)
+
+    val inputOffsets = new util.HashMap[SystemStreamPartition, String]()
+    inputOffsets.put(SYSTEM_STREAM_PARTITION,"4")
+    val stateCheckpointMarkers: util.Map[String, String] = new util.HashMap[String, String]()
+    when(this.offsetManager.getLastProcessedOffsets(TASK_NAME)).thenReturn(inputOffsets)
+    when(this.taskCommitManager.upload(any(), any()))
+      .thenReturn(CompletableFuture.completedFuture(
+        Collections.singletonMap(KafkaStateCheckpointMarker.KAFKA_STATE_BACKEND_FACTORY_NAME, stateCheckpointMarkers)))
+    doNothing().when(this.taskCommitManager).writeCheckpointToStoreDirectories(any())
+    when(this.taskCommitManager.cleanUp(any(), any()))
+      .thenReturn(FutureUtil.failedFuture[Void](new SamzaException("Error during cleanup")))
+
+    try {
+      taskInstance.commit
+
+      verify(commitsCounter).inc()
+      verify(snapshotTimer).update(anyLong())
+      verify(uploadTimer).update(anyLong())
+      verifyZeroInteractions(commitTimer)
+      verifyZeroInteractions(skippedCounter)
+
+      // async stage exception in first commit should be caught and rethrown by the subsequent commit
+      taskInstance.commit
+      verifyNoMoreInteractions(commitsCounter)
+    } catch {
+      case e: SamzaException =>
+        // exception is expected, container should fail if could not clean up old checkpoint.
+        return
+    }
+
+    fail("Should have failed commit if error cleaning up previous commit")
+  }
+
+  @Test
+  def testCommitFailsIfPreviousAsyncUploadFailsSynchronously() {
+    val commitsCounter = mock[Counter]
+    when(this.metrics.commits).thenReturn(commitsCounter)
+    val snapshotTimer = mock[Timer]
+    when(this.metrics.snapshotNs).thenReturn(snapshotTimer)
+    val commitTimer = mock[Timer]
+    when(this.metrics.commitNs).thenReturn(commitTimer)
+    val commitSyncTimer = mock[Timer]
+    when(this.metrics.commitSyncNs).thenReturn(commitSyncTimer)
+    val commitAsyncTimer = mock[Timer]
+    when(this.metrics.commitAsyncNs).thenReturn(commitAsyncTimer)
+    val uploadTimer = mock[Timer]
+    when(this.metrics.asyncUploadNs).thenReturn(uploadTimer)
+    val cleanUpTimer = mock[Timer]
+    when(this.metrics.asyncCleanupNs).thenReturn(cleanUpTimer)
+    val skippedCounter = mock[Gauge[Int]]
+    when(this.metrics.commitsSkipped).thenReturn(skippedCounter)
+
+    val inputOffsets = new util.HashMap[SystemStreamPartition, String]()
+    inputOffsets.put(SYSTEM_STREAM_PARTITION,"4")
+    val stateCheckpointMarkers: util.Map[String, String] = new util.HashMap[String, String]()
+    when(this.offsetManager.getLastProcessedOffsets(TASK_NAME)).thenReturn(inputOffsets)
+    when(this.taskCommitManager.upload(any(), any()))
+      .thenReturn(CompletableFuture.completedFuture(
+        Collections.singletonMap(KafkaStateCheckpointMarker.KAFKA_STATE_BACKEND_FACTORY_NAME, stateCheckpointMarkers)))
+
+    // Fail synchronously instead of returning a failed future.
+    when(this.taskCommitManager.upload(any(), any()))
+      .thenThrow(new RuntimeException)
+
+    try {
+      taskInstance.commit
+
+      verify(commitsCounter).inc()
       verify(snapshotTimer).update(anyLong())
       verifyZeroInteractions(uploadTimer)
->>>>>>> c117a685
       verifyZeroInteractions(commitTimer)
       verifyZeroInteractions(skippedCounter)
 
@@ -616,82 +693,17 @@
         return
     }
 
-<<<<<<< HEAD
-    fail("Should have failed commit if error writing checkpoint to store dirs")
-  }
-
-  @Test
-  def testCommitFailsIfPreviousAsyncCheckpointTopicWriteFails() {
-=======
-    fail("Should have failed commit if error uploading store contents")
-  }
-
-  @Test
-  def testCommitFailsIfAsyncStoreDirCheckpointWriteFails() { // required for transactional state
->>>>>>> c117a685
-    val commitsCounter = mock[Counter]
-    when(this.metrics.commits).thenReturn(commitsCounter)
-    val snapshotTimer = mock[Timer]
-    when(this.metrics.snapshotNs).thenReturn(snapshotTimer)
-    val commitTimer = mock[Timer]
-    when(this.metrics.commitNs).thenReturn(commitTimer)
-<<<<<<< HEAD
-    val uploadTimer = mock[Timer]
-    when(this.metrics.asyncUploadNs).thenReturn(uploadTimer)
-    val uploadCounter = mock[Counter]
-    when(this.metrics.asyncUploadsCompleted).thenReturn(uploadCounter)
-    val skippedCounter = mock[Gauge[Int]]
-    when(this.metrics.asyncCommitSkipped).thenReturn(skippedCounter)
-
-    val inputOffsets = new util.HashMap[SystemStreamPartition, String]()
-    inputOffsets.put(SYSTEM_STREAM_PARTITION,"4")
-    val stateCheckpointMarkers: util.Map[String, String] = new util.HashMap[String, String]()
-    when(this.offsetManager.getLastProcessedOffsets(TASK_NAME)).thenReturn(inputOffsets)
-    when(this.taskCommitManager.upload(any(), any()))
-      .thenReturn(CompletableFuture.completedFuture(
-        Collections.singletonMap(KafkaStateCheckpointMarker.KAFKA_STATE_BACKEND_FACTORY_NAME, stateCheckpointMarkers)))
-    doNothing().when(this.taskCommitManager).writeCheckpointToStoreDirectories(any())
-    when(this.offsetManager.writeCheckpoint(any(), any()))
-      .thenThrow(new SamzaException("Error writing checkpoint"))
-
-    try {
-      taskInstance.commit
-
-      verify(commitsCounter).inc()
-      verify(uploadCounter).inc()
-      verify(snapshotTimer).update(anyLong())
-      verify(uploadTimer).update(anyLong())
-      verifyZeroInteractions(commitTimer)
-      verifyZeroInteractions(skippedCounter)
-
-      // async stage exception in first commit should be caught and rethrown by the subsequent commit
-      taskInstance.commit
-      verifyNoMoreInteractions(commitsCounter)
-    } catch {
-      case e: SamzaException =>
-        // exception is expected, container should fail if could not write previous checkpoint.
-        return
-    }
-
-    fail("Should have failed commit if error writing checkpoints to checkpoint topic")
-  }
-
-  @Test
-  def testCommitFailsIfPreviousAsyncCleanUpFails() { // required for blob store backend
-    val commitsCounter = mock[Counter]
-    when(this.metrics.commits).thenReturn(commitsCounter)
-    val snapshotTimer = mock[Timer]
-    when(this.metrics.snapshotNs).thenReturn(snapshotTimer)
-    val commitTimer = mock[Timer]
-    when(this.metrics.commitNs).thenReturn(commitTimer)
-    val uploadTimer = mock[Timer]
-    when(this.metrics.asyncUploadNs).thenReturn(uploadTimer)
-    val uploadCounter = mock[Counter]
-    when(this.metrics.asyncUploadsCompleted).thenReturn(uploadCounter)
-    val skippedCounter = mock[Gauge[Int]]
-    when(this.metrics.asyncCommitSkipped).thenReturn(skippedCounter)
-
-=======
+    fail("Should have failed commit if synchronous error during upload in async stage of previous commit")
+  }
+
+  @Test
+  def testCommitSucceedsIfPreviousAsyncStageSucceeds() {
+    val commitsCounter = mock[Counter]
+    when(this.metrics.commits).thenReturn(commitsCounter)
+    val snapshotTimer = mock[Timer]
+    when(this.metrics.snapshotNs).thenReturn(snapshotTimer)
+    val commitTimer = mock[Timer]
+    when(this.metrics.commitNs).thenReturn(commitTimer)
     val commitSyncTimer = mock[Timer]
     when(this.metrics.commitSyncNs).thenReturn(commitSyncTimer)
     val commitAsyncTimer = mock[Timer]
@@ -702,113 +714,6 @@
     when(this.metrics.asyncCleanupNs).thenReturn(cleanUpTimer)
     val skippedCounter = mock[Gauge[Int]]
     when(this.metrics.commitsSkipped).thenReturn(skippedCounter)
-
->>>>>>> c117a685
-    val inputOffsets = new util.HashMap[SystemStreamPartition, String]()
-    inputOffsets.put(SYSTEM_STREAM_PARTITION,"4")
-    val stateCheckpointMarkers: util.Map[String, String] = new util.HashMap[String, String]()
-    when(this.offsetManager.getLastProcessedOffsets(TASK_NAME)).thenReturn(inputOffsets)
-    when(this.taskCommitManager.upload(any(), any()))
-      .thenReturn(CompletableFuture.completedFuture(
-        Collections.singletonMap(KafkaStateCheckpointMarker.KAFKA_STATE_BACKEND_FACTORY_NAME, stateCheckpointMarkers)))
-<<<<<<< HEAD
-    doNothing().when(this.taskCommitManager).writeCheckpointToStoreDirectories(any())
-    when(this.taskCommitManager.cleanUp(any(), any()))
-      .thenReturn(FutureUtil.failedFuture[Void](new SamzaException("Error during cleanup")))
-=======
-    when(this.taskCommitManager.writeCheckpointToStoreDirectories(any()))
-      .thenThrow(new SamzaException("Error creating store checkpoint"))
->>>>>>> c117a685
-
-    try {
-      taskInstance.commit
-
-      verify(commitsCounter).inc()
-<<<<<<< HEAD
-      verify(uploadCounter).inc()
-=======
->>>>>>> c117a685
-      verify(snapshotTimer).update(anyLong())
-      verify(uploadTimer).update(anyLong())
-      verifyZeroInteractions(commitTimer)
-      verifyZeroInteractions(skippedCounter)
-
-      // async stage exception in first commit should be caught and rethrown by the subsequent commit
-      taskInstance.commit
-      verifyNoMoreInteractions(commitsCounter)
-    } catch {
-      case e: SamzaException =>
-<<<<<<< HEAD
-        // exception is expected, container should fail if could not clean up old checkpoint.
-        return
-    }
-
-    fail("Should have failed commit if error cleaning up previous commit")
-  }
-
-  @Test
-  def testCommitFailsIfPreviousAsyncUploadFailsSynchronously() {
-    val commitsCounter = mock[Counter]
-    when(this.metrics.commits).thenReturn(commitsCounter)
-    val snapshotTimer = mock[Timer]
-    when(this.metrics.snapshotNs).thenReturn(snapshotTimer)
-    val commitTimer = mock[Timer]
-    when(this.metrics.commitNs).thenReturn(commitTimer)
-    val uploadTimer = mock[Timer]
-    when(this.metrics.asyncUploadNs).thenReturn(uploadTimer)
-    val uploadCounter = mock[Counter]
-    when(this.metrics.asyncUploadsCompleted).thenReturn(uploadCounter)
-    val skippedCounter = mock[Gauge[Int]]
-    when(this.metrics.asyncCommitSkipped).thenReturn(skippedCounter)
-
-    val inputOffsets = new util.HashMap[SystemStreamPartition, String]()
-    inputOffsets.put(SYSTEM_STREAM_PARTITION,"4")
-    val stateCheckpointMarkers: util.Map[String, String] = new util.HashMap[String, String]()
-    when(this.offsetManager.getLastProcessedOffsets(TASK_NAME)).thenReturn(inputOffsets)
-    when(this.taskCommitManager.upload(any(), any()))
-      .thenReturn(CompletableFuture.completedFuture(
-        Collections.singletonMap(KafkaStateCheckpointMarker.KAFKA_STATE_BACKEND_FACTORY_NAME, stateCheckpointMarkers)))
-
-    // Fail synchronously instead of returning a failed future.
-    when(this.taskCommitManager.upload(any(), any()))
-      .thenThrow(new RuntimeException)
-
-    try {
-      taskInstance.commit
-
-      verify(commitsCounter).inc()
-      verifyZeroInteractions(uploadCounter)
-      verify(snapshotTimer).update(anyLong())
-      verifyZeroInteractions(uploadTimer)
-      verifyZeroInteractions(commitTimer)
-      verifyZeroInteractions(skippedCounter)
-
-      // async stage exception in first commit should be caught and rethrown by the subsequent commit
-      taskInstance.commit
-      verifyNoMoreInteractions(commitsCounter)
-    } catch {
-      case e: SamzaException =>
-        // exception is expected, container should fail if could not upload previous snapshot.
-        return
-    }
-
-    fail("Should have failed commit if synchronous error during upload in async stage of previous commit")
-  }
-
-  @Test
-  def testCommitSucceedsIfPreviousAsyncStageSucceeds() {
-    val commitsCounter = mock[Counter]
-    when(this.metrics.commits).thenReturn(commitsCounter)
-    val snapshotTimer = mock[Timer]
-    when(this.metrics.snapshotNs).thenReturn(snapshotTimer)
-    val commitTimer = mock[Timer]
-    when(this.metrics.commitNs).thenReturn(commitTimer)
-    val uploadTimer = mock[Timer]
-    when(this.metrics.asyncUploadNs).thenReturn(uploadTimer)
-    val uploadCounter = mock[Counter]
-    when(this.metrics.asyncUploadsCompleted).thenReturn(uploadCounter)
-    val skippedCounter = mock[Gauge[Int]]
-    when(this.metrics.asyncCommitSkipped).thenReturn(skippedCounter)
 
     val inputOffsets = new util.HashMap[SystemStreamPartition, String]()
     inputOffsets.put(SYSTEM_STREAM_PARTITION,"4")
@@ -824,11 +729,9 @@
     taskInstance.commit // async stage will be run by caller due to direct executor
 
     verify(commitsCounter).inc()
-    verify(uploadCounter).inc()
     verify(snapshotTimer).update(anyLong())
     verify(uploadTimer).update(anyLong())
     verify(commitTimer).update(anyLong())
-    verify(skippedCounter).set(0)
 
     taskInstance.commit
 
@@ -850,19 +753,23 @@
     when(this.metrics.snapshotNs).thenReturn(snapshotTimer)
     val commitTimer = mock[Timer]
     when(this.metrics.commitNs).thenReturn(commitTimer)
-    val uploadTimer = mock[Timer]
-    when(this.metrics.asyncUploadNs).thenReturn(uploadTimer)
-    val uploadCounter = mock[Counter]
-    when(this.metrics.asyncUploadsCompleted).thenReturn(uploadCounter)
-    val skippedCounter = mock[Gauge[Int]]
-    when(this.metrics.asyncCommitSkipped).thenReturn(skippedCounter)
+    val commitSyncTimer = mock[Timer]
+    when(this.metrics.commitSyncNs).thenReturn(commitSyncTimer)
+    val commitAsyncTimer = mock[Timer]
+    when(this.metrics.commitAsyncNs).thenReturn(commitAsyncTimer)
+    val uploadTimer = mock[Timer]
+    when(this.metrics.asyncUploadNs).thenReturn(uploadTimer)
+    val cleanUpTimer = mock[Timer]
+    when(this.metrics.asyncCleanupNs).thenReturn(cleanUpTimer)
+    val skippedCounter = mock[Gauge[Int]]
+    when(this.metrics.commitsSkipped).thenReturn(skippedCounter)
 
     val inputOffsets = new util.HashMap[SystemStreamPartition, String]()
     inputOffsets.put(SYSTEM_STREAM_PARTITION,"4")
     val changelogSSP = new SystemStreamPartition(new SystemStream(SYSTEM_NAME, "test-changelog-stream"), new Partition(0))
 
     val stateCheckpointMarkers: util.Map[String, String] = new util.HashMap[String, String]()
-    val stateCheckpointMarker = new KafkaStateCheckpointMarker(changelogSSP, "5").toString
+    val stateCheckpointMarker = KafkaStateCheckpointMarker.serialize(new KafkaStateCheckpointMarker(changelogSSP, "5"))
     stateCheckpointMarkers.put("storeName", stateCheckpointMarker)
     when(this.offsetManager.getLastProcessedOffsets(TASK_NAME)).thenReturn(inputOffsets)
 
@@ -886,11 +793,9 @@
     verify(skippedCounter).set(1)
 
     verify(commitsCounter, times(1)).inc() // should only have been incremented once on the initial commit
-    verify(uploadCounter).inc()
     verify(snapshotTimer).update(anyLong())
     verify(uploadTimer).update(anyLong())
     verifyZeroInteractions(commitTimer)
-    verifyZeroInteractions(skippedCounter)
 
     cleanUpFuture.complete(null) // just to unblock shared executor
   }
@@ -903,19 +808,23 @@
     when(this.metrics.snapshotNs).thenReturn(snapshotTimer)
     val commitTimer = mock[Timer]
     when(this.metrics.commitNs).thenReturn(commitTimer)
-    val uploadTimer = mock[Timer]
-    when(this.metrics.asyncUploadNs).thenReturn(uploadTimer)
-    val uploadCounter = mock[Counter]
-    when(this.metrics.asyncUploadsCompleted).thenReturn(uploadCounter)
-    val skippedCounter = mock[Gauge[Int]]
-    when(this.metrics.asyncCommitSkipped).thenReturn(skippedCounter)
+    val commitSyncTimer = mock[Timer]
+    when(this.metrics.commitSyncNs).thenReturn(commitSyncTimer)
+    val commitAsyncTimer = mock[Timer]
+    when(this.metrics.commitAsyncNs).thenReturn(commitAsyncTimer)
+    val uploadTimer = mock[Timer]
+    when(this.metrics.asyncUploadNs).thenReturn(uploadTimer)
+    val cleanUpTimer = mock[Timer]
+    when(this.metrics.asyncCleanupNs).thenReturn(cleanUpTimer)
+    val skippedCounter = mock[Gauge[Int]]
+    when(this.metrics.commitsSkipped).thenReturn(skippedCounter)
 
     val inputOffsets = new util.HashMap[SystemStreamPartition, String]()
     inputOffsets.put(SYSTEM_STREAM_PARTITION,"4")
     val changelogSSP = new SystemStreamPartition(new SystemStream(SYSTEM_NAME, "test-changelog-stream"), new Partition(0))
 
     val stateCheckpointMarkers: util.Map[String, String] = new util.HashMap[String, String]()
-    val stateCheckpointMarker = new KafkaStateCheckpointMarker(changelogSSP, "5").toString
+    val stateCheckpointMarker = KafkaStateCheckpointMarker.serialize(new KafkaStateCheckpointMarker(changelogSSP, "5"))
     stateCheckpointMarkers.put("storeName", stateCheckpointMarker)
     when(this.offsetManager.getLastProcessedOffsets(TASK_NAME)).thenReturn(inputOffsets)
 
@@ -953,230 +862,18 @@
   }
 
   @Test
-=======
-        // exception is expected, container should fail if could not get changelog offsets.
-        return
-    }
-
-    fail("Should have failed commit if error writing checkpoint to store dirs")
-  }
-
-  @Test
-  def testCommitFailsIfPreviousAsyncCheckpointTopicWriteFails() {
-    val commitsCounter = mock[Counter]
-    when(this.metrics.commits).thenReturn(commitsCounter)
-    val snapshotTimer = mock[Timer]
-    when(this.metrics.snapshotNs).thenReturn(snapshotTimer)
-    val commitTimer = mock[Timer]
-    when(this.metrics.commitNs).thenReturn(commitTimer)
-    val commitSyncTimer = mock[Timer]
-    when(this.metrics.commitSyncNs).thenReturn(commitSyncTimer)
-    val commitAsyncTimer = mock[Timer]
-    when(this.metrics.commitAsyncNs).thenReturn(commitAsyncTimer)
-    val uploadTimer = mock[Timer]
-    when(this.metrics.asyncUploadNs).thenReturn(uploadTimer)
-    val cleanUpTimer = mock[Timer]
-    when(this.metrics.asyncCleanupNs).thenReturn(cleanUpTimer)
-    val skippedCounter = mock[Gauge[Int]]
-    when(this.metrics.commitsSkipped).thenReturn(skippedCounter)
-
-    val inputOffsets = new util.HashMap[SystemStreamPartition, String]()
-    inputOffsets.put(SYSTEM_STREAM_PARTITION,"4")
-    val stateCheckpointMarkers: util.Map[String, String] = new util.HashMap[String, String]()
-    when(this.offsetManager.getLastProcessedOffsets(TASK_NAME)).thenReturn(inputOffsets)
-    when(this.taskCommitManager.upload(any(), any()))
-      .thenReturn(CompletableFuture.completedFuture(
-        Collections.singletonMap(KafkaStateCheckpointMarker.KAFKA_STATE_BACKEND_FACTORY_NAME, stateCheckpointMarkers)))
-    doNothing().when(this.taskCommitManager).writeCheckpointToStoreDirectories(any())
-    when(this.offsetManager.writeCheckpoint(any(), any()))
-      .thenThrow(new SamzaException("Error writing checkpoint"))
-
-    try {
-      taskInstance.commit
-
-      verify(commitsCounter).inc()
-      verify(snapshotTimer).update(anyLong())
-      verify(uploadTimer).update(anyLong())
-      verifyZeroInteractions(commitTimer)
-      verifyZeroInteractions(skippedCounter)
-
-      // async stage exception in first commit should be caught and rethrown by the subsequent commit
-      taskInstance.commit
-      verifyNoMoreInteractions(commitsCounter)
-    } catch {
-      case e: SamzaException =>
-        // exception is expected, container should fail if could not write previous checkpoint.
-        return
-    }
-
-    fail("Should have failed commit if error writing checkpoints to checkpoint topic")
-  }
-
-  @Test
-  def testCommitFailsIfPreviousAsyncCleanUpFails() { // required for blob store backend
-    val commitsCounter = mock[Counter]
-    when(this.metrics.commits).thenReturn(commitsCounter)
-    val snapshotTimer = mock[Timer]
-    when(this.metrics.snapshotNs).thenReturn(snapshotTimer)
-    val commitTimer = mock[Timer]
-    when(this.metrics.commitNs).thenReturn(commitTimer)
-    val commitSyncTimer = mock[Timer]
-    when(this.metrics.commitSyncNs).thenReturn(commitSyncTimer)
-    val commitAsyncTimer = mock[Timer]
-    when(this.metrics.commitAsyncNs).thenReturn(commitAsyncTimer)
-    val uploadTimer = mock[Timer]
-    when(this.metrics.asyncUploadNs).thenReturn(uploadTimer)
-    val cleanUpTimer = mock[Timer]
-    when(this.metrics.asyncCleanupNs).thenReturn(cleanUpTimer)
-    val skippedCounter = mock[Gauge[Int]]
-    when(this.metrics.commitsSkipped).thenReturn(skippedCounter)
-
-    val inputOffsets = new util.HashMap[SystemStreamPartition, String]()
-    inputOffsets.put(SYSTEM_STREAM_PARTITION,"4")
-    val stateCheckpointMarkers: util.Map[String, String] = new util.HashMap[String, String]()
-    when(this.offsetManager.getLastProcessedOffsets(TASK_NAME)).thenReturn(inputOffsets)
-    when(this.taskCommitManager.upload(any(), any()))
-      .thenReturn(CompletableFuture.completedFuture(
-        Collections.singletonMap(KafkaStateCheckpointMarker.KAFKA_STATE_BACKEND_FACTORY_NAME, stateCheckpointMarkers)))
-    doNothing().when(this.taskCommitManager).writeCheckpointToStoreDirectories(any())
-    when(this.taskCommitManager.cleanUp(any(), any()))
-      .thenReturn(FutureUtil.failedFuture[Void](new SamzaException("Error during cleanup")))
-
-    try {
-      taskInstance.commit
-
-      verify(commitsCounter).inc()
-      verify(snapshotTimer).update(anyLong())
-      verify(uploadTimer).update(anyLong())
-      verifyZeroInteractions(commitTimer)
-      verifyZeroInteractions(skippedCounter)
-
-      // async stage exception in first commit should be caught and rethrown by the subsequent commit
-      taskInstance.commit
-      verifyNoMoreInteractions(commitsCounter)
-    } catch {
-      case e: SamzaException =>
-        // exception is expected, container should fail if could not clean up old checkpoint.
-        return
-    }
-
-    fail("Should have failed commit if error cleaning up previous commit")
-  }
-
-  @Test
-  def testCommitFailsIfPreviousAsyncUploadFailsSynchronously() {
-    val commitsCounter = mock[Counter]
-    when(this.metrics.commits).thenReturn(commitsCounter)
-    val snapshotTimer = mock[Timer]
-    when(this.metrics.snapshotNs).thenReturn(snapshotTimer)
-    val commitTimer = mock[Timer]
-    when(this.metrics.commitNs).thenReturn(commitTimer)
-    val commitSyncTimer = mock[Timer]
-    when(this.metrics.commitSyncNs).thenReturn(commitSyncTimer)
-    val commitAsyncTimer = mock[Timer]
-    when(this.metrics.commitAsyncNs).thenReturn(commitAsyncTimer)
-    val uploadTimer = mock[Timer]
-    when(this.metrics.asyncUploadNs).thenReturn(uploadTimer)
-    val cleanUpTimer = mock[Timer]
-    when(this.metrics.asyncCleanupNs).thenReturn(cleanUpTimer)
-    val skippedCounter = mock[Gauge[Int]]
-    when(this.metrics.commitsSkipped).thenReturn(skippedCounter)
-
-    val inputOffsets = new util.HashMap[SystemStreamPartition, String]()
-    inputOffsets.put(SYSTEM_STREAM_PARTITION,"4")
-    val stateCheckpointMarkers: util.Map[String, String] = new util.HashMap[String, String]()
-    when(this.offsetManager.getLastProcessedOffsets(TASK_NAME)).thenReturn(inputOffsets)
-    when(this.taskCommitManager.upload(any(), any()))
-      .thenReturn(CompletableFuture.completedFuture(
-        Collections.singletonMap(KafkaStateCheckpointMarker.KAFKA_STATE_BACKEND_FACTORY_NAME, stateCheckpointMarkers)))
-
-    // Fail synchronously instead of returning a failed future.
-    when(this.taskCommitManager.upload(any(), any()))
-      .thenThrow(new RuntimeException)
-
-    try {
-      taskInstance.commit
-
-      verify(commitsCounter).inc()
-      verify(snapshotTimer).update(anyLong())
-      verifyZeroInteractions(uploadTimer)
-      verifyZeroInteractions(commitTimer)
-      verifyZeroInteractions(skippedCounter)
-
-      // async stage exception in first commit should be caught and rethrown by the subsequent commit
-      taskInstance.commit
-      verifyNoMoreInteractions(commitsCounter)
-    } catch {
-      case e: SamzaException =>
-        // exception is expected, container should fail if could not upload previous snapshot.
-        return
-    }
-
-    fail("Should have failed commit if synchronous error during upload in async stage of previous commit")
-  }
-
-  @Test
-  def testCommitSucceedsIfPreviousAsyncStageSucceeds() {
-    val commitsCounter = mock[Counter]
-    when(this.metrics.commits).thenReturn(commitsCounter)
-    val snapshotTimer = mock[Timer]
-    when(this.metrics.snapshotNs).thenReturn(snapshotTimer)
-    val commitTimer = mock[Timer]
-    when(this.metrics.commitNs).thenReturn(commitTimer)
-    val commitSyncTimer = mock[Timer]
-    when(this.metrics.commitSyncNs).thenReturn(commitSyncTimer)
-    val commitAsyncTimer = mock[Timer]
-    when(this.metrics.commitAsyncNs).thenReturn(commitAsyncTimer)
-    val uploadTimer = mock[Timer]
-    when(this.metrics.asyncUploadNs).thenReturn(uploadTimer)
-    val cleanUpTimer = mock[Timer]
-    when(this.metrics.asyncCleanupNs).thenReturn(cleanUpTimer)
-    val skippedCounter = mock[Gauge[Int]]
-    when(this.metrics.commitsSkipped).thenReturn(skippedCounter)
-
-    val inputOffsets = new util.HashMap[SystemStreamPartition, String]()
-    inputOffsets.put(SYSTEM_STREAM_PARTITION,"4")
-    val stateCheckpointMarkers: util.Map[String, String] = new util.HashMap[String, String]()
-    when(this.offsetManager.getLastProcessedOffsets(TASK_NAME)).thenReturn(inputOffsets)
-    when(this.taskCommitManager.upload(any(), any()))
-      .thenReturn(CompletableFuture.completedFuture(
-        Collections.singletonMap(KafkaStateCheckpointMarker.KAFKA_STATE_BACKEND_FACTORY_NAME, stateCheckpointMarkers)))
-    doNothing().when(this.taskCommitManager).writeCheckpointToStoreDirectories(any())
-    when(this.taskCommitManager.cleanUp(any(), any()))
-      .thenReturn(CompletableFuture.completedFuture[Void](null))
-
-    taskInstance.commit // async stage will be run by caller due to direct executor
-
-    verify(commitsCounter).inc()
-    verify(snapshotTimer).update(anyLong())
-    verify(uploadTimer).update(anyLong())
-    verify(commitTimer).update(anyLong())
-
-    taskInstance.commit
-
-    // verify that all commit operations ran twice
-    verify(taskCommitManager, times(2)).snapshot(any())
-    verify(taskCommitManager, times(2)).upload(any(), any())
-    // called 2x per commit, once for each checkpoint version
-    verify(taskCommitManager, times(4)).writeCheckpointToStoreDirectories(any())
-    verify(offsetManager, times(4)).writeCheckpoint(any(), any())
-    verify(taskCommitManager, times(2)).cleanUp(any(), any())
-    verify(commitsCounter, times(2)).inc()
-  }
-
-  @Test
-  def testCommitSkipsIfPreviousAsyncCommitInProgressWithinMaxCommitDelay() {
-    val commitsCounter = mock[Counter]
-    when(this.metrics.commits).thenReturn(commitsCounter)
-    val snapshotTimer = mock[Timer]
-    when(this.metrics.snapshotNs).thenReturn(snapshotTimer)
-    val commitTimer = mock[Timer]
-    when(this.metrics.commitNs).thenReturn(commitTimer)
-    val commitSyncTimer = mock[Timer]
-    when(this.metrics.commitSyncNs).thenReturn(commitSyncTimer)
-    val commitAsyncTimer = mock[Timer]
-    when(this.metrics.commitAsyncNs).thenReturn(commitAsyncTimer)
-    val uploadTimer = mock[Timer]
+  def testCommitBlocksIfPreviousAsyncCommitInProgressAfterMaxCommitDelayButWithinBlockTime() {
+    val commitsCounter = mock[Counter]
+    when(this.metrics.commits).thenReturn(commitsCounter)
+    val snapshotTimer = mock[Timer]
+    when(this.metrics.snapshotNs).thenReturn(snapshotTimer)
+    val commitTimer = mock[Timer]
+    when(this.metrics.commitNs).thenReturn(commitTimer)
+    val uploadTimer = mock[Timer]
+    val commitSyncTimer = mock[Timer]
+    when(this.metrics.commitSyncNs).thenReturn(commitSyncTimer)
+    val commitAsyncTimer = mock[Timer]
+    when(this.metrics.commitAsyncNs).thenReturn(commitAsyncTimer)
     when(this.metrics.asyncUploadNs).thenReturn(uploadTimer)
     val cleanUpTimer = mock[Timer]
     when(this.metrics.asyncCleanupNs).thenReturn(cleanUpTimer)
@@ -1189,135 +886,6 @@
 
     val stateCheckpointMarkers: util.Map[String, String] = new util.HashMap[String, String]()
     val stateCheckpointMarker = KafkaStateCheckpointMarker.serialize(new KafkaStateCheckpointMarker(changelogSSP, "5"))
-    stateCheckpointMarkers.put("storeName", stateCheckpointMarker)
-    when(this.offsetManager.getLastProcessedOffsets(TASK_NAME)).thenReturn(inputOffsets)
-
-    val snapshotSCMs = ImmutableMap.of(KafkaStateCheckpointMarker.KAFKA_STATE_BACKEND_FACTORY_NAME, stateCheckpointMarkers)
-    when(this.taskCommitManager.snapshot(any())).thenReturn(snapshotSCMs)
-    val snapshotSCMFuture: CompletableFuture[util.Map[String, util.Map[String, String]]] =
-      CompletableFuture.completedFuture(snapshotSCMs)
-
-    when(this.taskCommitManager.upload(any(), Matchers.eq(snapshotSCMs))).thenReturn(snapshotSCMFuture) // kafka is no-op
-
-    val cleanUpFuture = new CompletableFuture[Void]() // not completed until subsequent commit starts
-    when(this.taskCommitManager.cleanUp(any(), any())).thenReturn(cleanUpFuture)
-
-    // use a separate executor to perform async operations on to test caller thread blocking behavior
-    setupTaskInstance(None, ForkJoinPool.commonPool())
-
-    taskInstance.commit // async stage will not complete until cleanUpFuture is completed
-
-    taskInstance.commit
-
-    verify(skippedCounter).set(1)
-
-    verify(commitsCounter, times(1)).inc() // should only have been incremented once on the initial commit
-    verify(snapshotTimer).update(anyLong())
-    verify(uploadTimer).update(anyLong())
-    verifyZeroInteractions(commitTimer)
-
-    cleanUpFuture.complete(null) // just to unblock shared executor
-  }
-
-  @Test
-  def testCommitThrowsIfPreviousAsyncCommitInProgressAfterMaxCommitDelayAndBlockTime() {
-    val commitsCounter = mock[Counter]
-    when(this.metrics.commits).thenReturn(commitsCounter)
-    val snapshotTimer = mock[Timer]
-    when(this.metrics.snapshotNs).thenReturn(snapshotTimer)
-    val commitTimer = mock[Timer]
-    when(this.metrics.commitNs).thenReturn(commitTimer)
-    val commitSyncTimer = mock[Timer]
-    when(this.metrics.commitSyncNs).thenReturn(commitSyncTimer)
-    val commitAsyncTimer = mock[Timer]
-    when(this.metrics.commitAsyncNs).thenReturn(commitAsyncTimer)
-    val uploadTimer = mock[Timer]
-    when(this.metrics.asyncUploadNs).thenReturn(uploadTimer)
-    val cleanUpTimer = mock[Timer]
-    when(this.metrics.asyncCleanupNs).thenReturn(cleanUpTimer)
-    val skippedCounter = mock[Gauge[Int]]
-    when(this.metrics.commitsSkipped).thenReturn(skippedCounter)
-
-    val inputOffsets = new util.HashMap[SystemStreamPartition, String]()
-    inputOffsets.put(SYSTEM_STREAM_PARTITION,"4")
-    val changelogSSP = new SystemStreamPartition(new SystemStream(SYSTEM_NAME, "test-changelog-stream"), new Partition(0))
-
-    val stateCheckpointMarkers: util.Map[String, String] = new util.HashMap[String, String]()
-    val stateCheckpointMarker = KafkaStateCheckpointMarker.serialize(new KafkaStateCheckpointMarker(changelogSSP, "5"))
-    stateCheckpointMarkers.put("storeName", stateCheckpointMarker)
-    when(this.offsetManager.getLastProcessedOffsets(TASK_NAME)).thenReturn(inputOffsets)
-
-    val snapshotSCMs = ImmutableMap.of(KafkaStateCheckpointMarker.KAFKA_STATE_BACKEND_FACTORY_NAME, stateCheckpointMarkers)
-    when(this.taskCommitManager.snapshot(any())).thenReturn(snapshotSCMs)
-    val snapshotSCMFuture: CompletableFuture[util.Map[String, util.Map[String, String]]] =
-      CompletableFuture.completedFuture(snapshotSCMs)
-
-    when(this.taskCommitManager.upload(any(), Matchers.eq(snapshotSCMs))).thenReturn(snapshotSCMFuture) // kafka is no-op
-
-    val cleanUpFuture = new CompletableFuture[Void]()
-    when(this.taskCommitManager.cleanUp(any(), any())).thenReturn(cleanUpFuture)
-
-    // use a separate executor to perform async operations on to test caller thread blocking behavior
-    val taskConfigsMap = new util.HashMap[String, String]()
-    taskConfigsMap.put("task.commit.ms", "-1")
-    // "block" immediately if previous commit async stage not complete
-    taskConfigsMap.put("task.commit.max.delay.ms", "-1")
-    taskConfigsMap.put("task.commit.timeout.ms", "0") // throw exception immediately if blocked
-    when(this.jobContext.getConfig).thenReturn(new MapConfig(taskConfigsMap)) // override default behavior
-
-    setupTaskInstance(None, ForkJoinPool.commonPool())
-
-    taskInstance.commit // async stage will not complete until cleanUpFuture is completed
-
-    try {
-      taskInstance.commit // should throw exception
-      fail("Should have thrown an exception if blocked for previous commit async stage.")
-    } catch {
-      case e: Exception =>
-        verify(commitsCounter, times(1)).inc() // should only have been incremented once on the initial commit
-    }
-
-    cleanUpFuture.complete(null) // just to unblock shared executor
-  }
-
-  @Test
->>>>>>> c117a685
-  def testCommitBlocksIfPreviousAsyncCommitInProgressAfterMaxCommitDelayButWithinBlockTime() {
-    val commitsCounter = mock[Counter]
-    when(this.metrics.commits).thenReturn(commitsCounter)
-    val snapshotTimer = mock[Timer]
-    when(this.metrics.snapshotNs).thenReturn(snapshotTimer)
-    val commitTimer = mock[Timer]
-    when(this.metrics.commitNs).thenReturn(commitTimer)
-    val uploadTimer = mock[Timer]
-<<<<<<< HEAD
-    when(this.metrics.asyncUploadNs).thenReturn(uploadTimer)
-    val uploadCounter = mock[Counter]
-    when(this.metrics.asyncUploadsCompleted).thenReturn(uploadCounter)
-    val skippedCounter = mock[Gauge[Int]]
-    when(this.metrics.asyncCommitSkipped).thenReturn(skippedCounter)
-=======
-    val commitSyncTimer = mock[Timer]
-    when(this.metrics.commitSyncNs).thenReturn(commitSyncTimer)
-    val commitAsyncTimer = mock[Timer]
-    when(this.metrics.commitAsyncNs).thenReturn(commitAsyncTimer)
-    when(this.metrics.asyncUploadNs).thenReturn(uploadTimer)
-    val cleanUpTimer = mock[Timer]
-    when(this.metrics.asyncCleanupNs).thenReturn(cleanUpTimer)
-    val skippedCounter = mock[Gauge[Int]]
-    when(this.metrics.commitsSkipped).thenReturn(skippedCounter)
->>>>>>> c117a685
-
-    val inputOffsets = new util.HashMap[SystemStreamPartition, String]()
-    inputOffsets.put(SYSTEM_STREAM_PARTITION,"4")
-    val changelogSSP = new SystemStreamPartition(new SystemStream(SYSTEM_NAME, "test-changelog-stream"), new Partition(0))
-
-    val stateCheckpointMarkers: util.Map[String, String] = new util.HashMap[String, String]()
-<<<<<<< HEAD
-    val stateCheckpointMarker = new KafkaStateCheckpointMarker(changelogSSP, "5").toString
-=======
-    val stateCheckpointMarker = KafkaStateCheckpointMarker.serialize(new KafkaStateCheckpointMarker(changelogSSP, "5"))
->>>>>>> c117a685
     stateCheckpointMarkers.put("storeName", stateCheckpointMarker)
     when(this.offsetManager.getLastProcessedOffsets(TASK_NAME)).thenReturn(inputOffsets)
 
@@ -1361,13 +929,7 @@
     cleanUpFuture.complete(null) // will eventually unblock the 2nd commit in other thread.
     secondCommitFuture.join() // will complete when the sync phase of 2nd commit is complete.
     verify(commitsCounter, times(2)).inc() // should only have been incremented twice - once for each commit
-<<<<<<< HEAD
-    verify(uploadCounter, times(2)).inc()
     verify(snapshotTimer, times(2)).update(anyLong())
-    verify(uploadTimer, times(2)).update(anyLong())
-=======
-    verify(snapshotTimer, times(2)).update(anyLong())
->>>>>>> c117a685
   }
 
 
