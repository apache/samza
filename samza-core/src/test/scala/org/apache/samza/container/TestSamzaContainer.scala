--- conflicted
+++ resolved
@@ -225,555 +225,7 @@
   }
 
   @Test
-<<<<<<< HEAD
-  def testChangelogPartitions {
-    val config = new MapConfig(Map("a" -> "b").asJava)
-    val offsets = new util.HashMap[SystemStreamPartition, String]()
-    offsets.put(new SystemStreamPartition("system", "stream", new Partition(0)), "1")
-    val tasksForContainer1 = Map(
-      new TaskName("t1") -> new TaskModel(new TaskName("t1"), offsets.keySet(), new Partition(0)),
-      new TaskName("t2") -> new TaskModel(new TaskName("t2"), offsets.keySet(), new Partition(1)))
-    val tasksForContainer2 = Map(
-      new TaskName("t3") -> new TaskModel(new TaskName("t3"), offsets.keySet(), new Partition(2)),
-      new TaskName("t4") -> new TaskModel(new TaskName("t4"), offsets.keySet(), new Partition(3)),
-      new TaskName("t5") -> new TaskModel(new TaskName("t6"), offsets.keySet(), new Partition(4)))
-    val containerModel1 = new ContainerModel("0", tasksForContainer1)
-    val containerModel2 = new ContainerModel("1", tasksForContainer2)
-    val containers = Map(
-      "0" -> containerModel1,
-      "1" -> containerModel2)
-    val jobModel = new JobModel(config, containers)
-    assertEquals(jobModel.maxChangeLogStreamPartitions, 5)
-  }
-
-  @Test
-  def testGetInputStreamMetadata {
-    val inputStreams = Set(
-      new SystemStreamPartition("test", "stream1", new Partition(0)),
-      new SystemStreamPartition("test", "stream1", new Partition(1)),
-      new SystemStreamPartition("test", "stream2", new Partition(0)),
-      new SystemStreamPartition("test", "stream2", new Partition(1)))
-    val systemAdmins = mock[SystemAdmins]
-    when(systemAdmins.getSystemAdmin("test")).thenReturn(new SinglePartitionWithoutOffsetsSystemAdmin)
-    val metadata = new StreamMetadataCache(systemAdmins).getStreamMetadata(inputStreams.map(_.getSystemStream))
-    assertNotNull(metadata)
-    assertEquals(2, metadata.size)
-    val stream1Metadata = metadata(new SystemStream("test", "stream1"))
-    val stream2Metadata = metadata(new SystemStream("test", "stream2"))
-    assertNotNull(stream1Metadata)
-    assertNotNull(stream2Metadata)
-    assertEquals("stream1", stream1Metadata.getStreamName)
-    assertEquals("stream2", stream2Metadata.getStreamName)
-  }
-
-  @Test
-  def testExceptionInTaskInitShutsDownTask {
-    val task = new StreamTask with InitableTask with ClosableTask {
-      var wasShutdown = false
-
-      def init(config: Config, context: TaskContext) {
-        throw new Exception("Trigger a shutdown, please.")
-      }
-
-      def process(envelope: IncomingMessageEnvelope, collector: MessageCollector, coordinator: TaskCoordinator) {
-      }
-
-      def close {
-        wasShutdown = true
-      }
-    }
-    val config = new MapConfig
-    val taskName = new TaskName("taskName")
-    val systemAdmins = new SystemAdmins(config)
-    val consumerMultiplexer = new SystemConsumers(
-      new RoundRobinChooser,
-      Map[String, SystemConsumer]())
-    val producerMultiplexer = new SystemProducers(
-      Map[String, SystemProducer](),
-      new SerdeManager)
-    val collector = new TaskInstanceCollector(producerMultiplexer)
-    val containerContext = new SamzaContainerContext("0", config, Set[TaskName](taskName), new MetricsRegistryMap)
-    val taskInstance: TaskInstance = new TaskInstance(
-      task,
-      taskName,
-      config,
-      new TaskInstanceMetrics,
-      null,
-      consumerMultiplexer,
-      collector,
-      containerContext
-    )
-    val runLoop = new RunLoop(
-      taskInstances = Map(taskName -> taskInstance),
-      consumerMultiplexer = consumerMultiplexer,
-      metrics = new SamzaContainerMetrics,
-      maxThrottlingDelayMs = TimeUnit.SECONDS.toMillis(1))
-    @volatile var onContainerFailedCalled = false
-    @volatile var onContainerStopCalled = false
-    @volatile var onContainerStartCalled = false
-    @volatile var onContainerFailedThrowable: Throwable = null
-    @volatile var onContainerBeforeStartCalled = false
-
-    val container = new SamzaContainer(
-      containerContext = containerContext,
-      taskInstances = Map(taskName -> taskInstance),
-      runLoop = runLoop,
-      systemAdmins = systemAdmins,
-      consumerMultiplexer = consumerMultiplexer,
-      producerMultiplexer = producerMultiplexer,
-      metrics = new SamzaContainerMetrics)
-
-    val containerListener = new SamzaContainerListener {
-      override def afterFailure(t: Throwable): Unit = {
-        onContainerFailedCalled = true
-        onContainerFailedThrowable = t
-      }
-
-      override def afterStop(): Unit = {
-        onContainerStopCalled = true
-      }
-
-      override def afterStart(): Unit = {
-        onContainerStartCalled = true
-      }
-
-      override def beforeStart(): Unit = {
-        onContainerBeforeStartCalled = true
-      }
-
-    }
-    container.setContainerListener(containerListener)
-
-    container.run
-    assertTrue(task.wasShutdown)
-    assertTrue(onContainerBeforeStartCalled)
-    assertFalse(onContainerStartCalled)
-    assertFalse(onContainerStopCalled)
-
-    assertTrue(onContainerFailedCalled)
-    assertNotNull(onContainerFailedThrowable)
-  }
-
-  // Exception in Runloop should cause SamzaContainer to transition to FAILED status, shutdown the components and then,
-  // invoke the callback
-  @Test
-  def testExceptionInTaskProcessRunLoop() {
-    val task = new StreamTask with InitableTask with ClosableTask {
-      var wasShutdown = false
-
-      def init(config: Config, context: TaskContext) {
-      }
-
-      def process(envelope: IncomingMessageEnvelope, collector: MessageCollector, coordinator: TaskCoordinator) {
-        throw new Exception("Trigger a shutdown, please.")
-      }
-
-      def close {
-        wasShutdown = true
-      }
-    }
-    val config = new MapConfig
-    val taskName = new TaskName("taskName")
-    val systemAdmins = new SystemAdmins(config)
-    val consumerMultiplexer = new SystemConsumers(
-      new RoundRobinChooser,
-      Map[String, SystemConsumer]())
-    val producerMultiplexer = new SystemProducers(
-      Map[String, SystemProducer](),
-      new SerdeManager)
-    val collector = new TaskInstanceCollector(producerMultiplexer)
-    val containerContext = new SamzaContainerContext("0", config, Set[TaskName](taskName), new MetricsRegistryMap)
-    val taskInstance: TaskInstance = new TaskInstance(
-      task,
-      taskName,
-      config,
-      new TaskInstanceMetrics,
-      null,
-      consumerMultiplexer,
-      collector,
-      containerContext
-    )
-
-    @volatile var onContainerFailedCalled = false
-    @volatile var onContainerStopCalled = false
-    @volatile var onContainerStartCalled = false
-    @volatile var onContainerFailedThrowable: Throwable = null
-    @volatile var onContainerBeforeStartCalled = false
-
-    val mockRunLoop = mock[RunLoop]
-    when(mockRunLoop.run).thenThrow(new RuntimeException("Trigger a shutdown, please."))
-
-    val container = new SamzaContainer(
-      containerContext = containerContext,
-      taskInstances = Map(taskName -> taskInstance),
-      runLoop = mockRunLoop,
-      systemAdmins = systemAdmins,
-      consumerMultiplexer = consumerMultiplexer,
-      producerMultiplexer = producerMultiplexer,
-      metrics = new SamzaContainerMetrics)
-    val containerListener = new SamzaContainerListener {
-      override def afterFailure(t: Throwable): Unit = {
-        onContainerFailedCalled = true
-        onContainerFailedThrowable = t
-      }
-
-      override def afterStop(): Unit = {
-        onContainerStopCalled = true
-      }
-
-      override def afterStart(): Unit = {
-        onContainerStartCalled = true
-      }
-
-      /**
-        * Method invoked before the {@link org.apache.samza.container.SamzaContainer} is started
-        */
-      override def beforeStart(): Unit = {
-        onContainerBeforeStartCalled = true
-      }
-    }
-    container.setContainerListener(containerListener)
-
-    container.run
-    assertTrue(task.wasShutdown)
-    assertTrue(onContainerBeforeStartCalled)
-    assertTrue(onContainerStartCalled)
-
-    assertFalse(onContainerStopCalled)
-
-    assertTrue(onContainerFailedCalled)
-    assertNotNull(onContainerFailedThrowable)
-
-    assertEquals(SamzaContainerStatus.FAILED, container.getStatus())
-  }
-
-  @Test
-  def testErrorInTaskInitShutsDownTask() {
-    val task = new StreamTask with InitableTask with ClosableTask {
-      var wasShutdown = false
-
-      def init(config: Config, context: TaskContext) {
-        throw new NoSuchMethodError("Trigger a shutdown, please.")
-      }
-
-      def process(envelope: IncomingMessageEnvelope, collector: MessageCollector, coordinator: TaskCoordinator) {
-      }
-
-      def close {
-        wasShutdown = true
-      }
-    }
-    val config = new MapConfig
-    val taskName = new TaskName("taskName")
-    val systemAdmins = new SystemAdmins(config)
-    val consumerMultiplexer = new SystemConsumers(
-      new RoundRobinChooser,
-      Map[String, SystemConsumer]())
-    val producerMultiplexer = new SystemProducers(
-      Map[String, SystemProducer](),
-      new SerdeManager)
-    val collector = new TaskInstanceCollector(producerMultiplexer)
-    val containerContext = new SamzaContainerContext("0", config, Set[TaskName](taskName), new MetricsRegistryMap)
-    val taskInstance: TaskInstance = new TaskInstance(
-      task,
-      taskName,
-      config,
-      new TaskInstanceMetrics,
-      null,
-      consumerMultiplexer,
-      collector,
-      containerContext
-    )
-    val runLoop = new RunLoop(
-      taskInstances = Map(taskName -> taskInstance),
-      consumerMultiplexer = consumerMultiplexer,
-      metrics = new SamzaContainerMetrics,
-      maxThrottlingDelayMs = TimeUnit.SECONDS.toMillis(1))
-    @volatile var onContainerFailedCalled = false
-    @volatile var onContainerStopCalled = false
-    @volatile var onContainerStartCalled = false
-    @volatile var onContainerFailedThrowable: Throwable = null
-    @volatile var onContainerBeforeStartCalled = false
-
-    val container = new SamzaContainer(
-      containerContext = containerContext,
-      taskInstances = Map(taskName -> taskInstance),
-      runLoop = runLoop,
-      systemAdmins = systemAdmins,
-      consumerMultiplexer = consumerMultiplexer,
-      producerMultiplexer = producerMultiplexer,
-      metrics = new SamzaContainerMetrics)
-    val containerListener = new SamzaContainerListener {
-      override def afterFailure(t: Throwable): Unit = {
-        onContainerFailedCalled = true
-        onContainerFailedThrowable = t
-      }
-
-      override def afterStop(): Unit = {
-        onContainerStopCalled = true
-      }
-
-      override def afterStart(): Unit = {
-        onContainerStartCalled = true
-      }
-
-      /**
-        * Method invoked before the {@link org.apache.samza.container.SamzaContainer} is started
-        */
-      override def beforeStart(): Unit = {
-        onContainerBeforeStartCalled = true
-      }
-    }
-    container.setContainerListener(containerListener)
-
-    container.run
-
-    assertTrue(task.wasShutdown)
-    assertTrue(onContainerBeforeStartCalled)
-    assertFalse(onContainerStopCalled)
-    assertFalse(onContainerStartCalled)
-
-    assertTrue(onContainerFailedCalled)
-    assertNotNull(onContainerFailedThrowable)
-  }
-
-  @Test
-  def testRunloopShutdownIsClean(): Unit = {
-    val task = new StreamTask with InitableTask with ClosableTask {
-      var wasShutdown = false
-
-      def init(config: Config, context: TaskContext) {
-      }
-
-      def process(envelope: IncomingMessageEnvelope, collector: MessageCollector, coordinator: TaskCoordinator) {
-      }
-
-      def close {
-        wasShutdown = true
-      }
-    }
-    val config = new MapConfig
-    val taskName = new TaskName("taskName")
-    val systemAdmins = new SystemAdmins(config)
-    val consumerMultiplexer = new SystemConsumers(
-      new RoundRobinChooser,
-      Map[String, SystemConsumer]())
-    val producerMultiplexer = new SystemProducers(
-      Map[String, SystemProducer](),
-      new SerdeManager)
-    val collector = new TaskInstanceCollector(producerMultiplexer)
-    val containerContext = new SamzaContainerContext("0", config, Set[TaskName](taskName), new MetricsRegistryMap)
-    val taskInstance: TaskInstance = new TaskInstance(
-      task,
-      taskName,
-      config,
-      new TaskInstanceMetrics,
-      null,
-      consumerMultiplexer,
-      collector,
-      containerContext
-    )
-
-    @volatile var onContainerFailedCalled = false
-    @volatile var onContainerStopCalled = false
-    @volatile var onContainerStartCalled = false
-    @volatile var onContainerFailedThrowable: Throwable = null
-    @volatile var onContainerBeforeStartCalled = false
-
-    val mockRunLoop = mock[RunLoop]
-    when(mockRunLoop.run).thenAnswer(new Answer[Unit] {
-      override def answer(invocation: InvocationOnMock): Unit = {
-        Thread.sleep(100)
-      }
-    })
-
-    val container = new SamzaContainer(
-      containerContext = containerContext,
-      taskInstances = Map(taskName -> taskInstance),
-      runLoop = mockRunLoop,
-      systemAdmins = systemAdmins,
-      consumerMultiplexer = consumerMultiplexer,
-      producerMultiplexer = producerMultiplexer,
-      metrics = new SamzaContainerMetrics)
-      val containerListener = new SamzaContainerListener {
-        override def afterFailure(t: Throwable): Unit = {
-          onContainerFailedCalled = true
-          onContainerFailedThrowable = t
-        }
-
-        override def afterStop(): Unit = {
-          onContainerStopCalled = true
-        }
-
-        override def afterStart(): Unit = {
-          onContainerStartCalled = true
-        }
-
-        /**
-          * Method invoked before the {@link org.apache.samza.container.SamzaContainer} is started
-          */
-        override def beforeStart(): Unit = {
-          onContainerBeforeStartCalled = true
-        }
-      }
-    container.setContainerListener(containerListener)
-
-    container.run
-    assertTrue(onContainerBeforeStartCalled)
-    assertFalse(onContainerFailedCalled)
-    assertTrue(onContainerStartCalled)
-    assertTrue(onContainerStopCalled)
-  }
-
-  @Test
-  def testFailureDuringShutdown: Unit = {
-    val task = new StreamTask with InitableTask with ClosableTask {
-      def init(config: Config, context: TaskContext) {
-      }
-
-      def process(envelope: IncomingMessageEnvelope, collector: MessageCollector, coordinator: TaskCoordinator) {
-
-      }
-
-      def close {
-        throw new Exception("Exception during shutdown, please.")
-      }
-    }
-    val config = new MapConfig
-    val taskName = new TaskName("taskName")
-    val systemAdmins = new SystemAdmins(config)
-    val consumerMultiplexer = new SystemConsumers(
-      new RoundRobinChooser,
-      Map[String, SystemConsumer]())
-    val producerMultiplexer = new SystemProducers(
-      Map[String, SystemProducer](),
-      new SerdeManager)
-    val collector = new TaskInstanceCollector(producerMultiplexer)
-    val containerContext = new SamzaContainerContext("0", config, Set[TaskName](taskName), new MetricsRegistryMap)
-    val taskInstance: TaskInstance = new TaskInstance(
-      task,
-      taskName,
-      config,
-      new TaskInstanceMetrics,
-      null,
-      consumerMultiplexer,
-      collector,
-      containerContext
-    )
-
-    @volatile var onContainerFailedCalled = false
-    @volatile var onContainerStopCalled = false
-    @volatile var onContainerStartCalled = false
-    @volatile var onContainerFailedThrowable: Throwable = null
-    @volatile var onContainerBeforeStartCalled = false
-
-    val mockRunLoop = mock[RunLoop]
-    when(mockRunLoop.run).thenAnswer(new Answer[Unit] {
-      override def answer(invocation: InvocationOnMock): Unit = {
-        Thread.sleep(100)
-      }
-    })
-
-    val container = new SamzaContainer(
-      containerContext = containerContext,
-      taskInstances = Map(taskName -> taskInstance),
-      runLoop = mockRunLoop,
-      systemAdmins = systemAdmins,
-      consumerMultiplexer = consumerMultiplexer,
-      producerMultiplexer = producerMultiplexer,
-      metrics = new SamzaContainerMetrics)
-
-    val containerListener = new SamzaContainerListener {
-        override def afterFailure(t: Throwable): Unit = {
-          onContainerFailedCalled = true
-          onContainerFailedThrowable = t
-        }
-
-        override def afterStop(): Unit = {
-          onContainerStopCalled = true
-        }
-
-        override def afterStart(): Unit = {
-          onContainerStartCalled = true
-        }
-
-      /**
-        * Method invoked before the {@link org.apache.samza.container.SamzaContainer} is started
-        */
-      override def beforeStart(): Unit = {
-        onContainerBeforeStartCalled = true
-      }
-    }
-    container.setContainerListener(containerListener)
-
-    container.run
-
-    assertTrue(onContainerBeforeStartCalled)
-    assertTrue(onContainerStartCalled)
-    assertTrue(onContainerFailedCalled)
-    assertFalse(onContainerStopCalled)
-  }
-
-  @Test
-  def testStartStoresIncrementsCounter {
-    val task = new StreamTask {
-      def process(envelope: IncomingMessageEnvelope, collector: MessageCollector, coordinator: TaskCoordinator) {
-      }
-    }
-    val config = new MapConfig
-    val taskName = new TaskName("taskName")
-    val systemAdmins = new SystemAdmins(config)
-    val consumerMultiplexer = new SystemConsumers(
-      new RoundRobinChooser,
-      Map[String, SystemConsumer]())
-    val producerMultiplexer = new SystemProducers(
-      Map[String, SystemProducer](),
-      new SerdeManager)
-    val collector = new TaskInstanceCollector(producerMultiplexer)
-    val containerContext = new SamzaContainerContext("0", config, Set[TaskName](taskName), new MetricsRegistryMap)
-    val mockTaskStorageManager = mock[TaskStorageManager]
-
-    when(mockTaskStorageManager.init).thenAnswer(new Answer[String] {
-      override def answer(invocation: InvocationOnMock): String = {
-        Thread.sleep(1)
-        ""
-      }
-    })
-
-    val taskInstance: TaskInstance = new TaskInstance(
-      task,
-      taskName,
-      config,
-      new TaskInstanceMetrics,
-      null,
-      consumerMultiplexer,
-      collector,
-      containerContext,
-      storageManager = mockTaskStorageManager
-    )
-    val containerMetrics = new SamzaContainerMetrics()
-    containerMetrics.addStoreRestorationGauge(taskName, "store")
-    val container = new SamzaContainer(
-      containerContext = containerContext,
-      taskInstances = Map(taskName -> taskInstance),
-      runLoop = null,
-      systemAdmins = systemAdmins,
-      consumerMultiplexer = consumerMultiplexer,
-      producerMultiplexer = producerMultiplexer,
-      metrics = containerMetrics)
-
-    container.startStores
-    assertNotNull(containerMetrics.taskStoreRestorationMetrics)
-    assertNotNull(containerMetrics.taskStoreRestorationMetrics.get(taskName))
-    assertTrue(containerMetrics.taskStoreRestorationMetrics.get(taskName).getValue >= 1)
-
-  }
-
-  @Test
-  def testGetChangelogSSPsForContainer() = {
-=======
   def testGetChangelogSSPsForContainer() {
->>>>>>> 19c6f4f6
     val taskName0 = new TaskName("task0")
     val taskName1 = new TaskName("task1")
     val taskModel0 = new TaskModel(taskName0,
