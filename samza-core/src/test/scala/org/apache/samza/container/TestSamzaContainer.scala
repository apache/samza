/*
 * Licensed to the Apache Software Foundation (ASF) under one
 * or more contributor license agreements.  See the NOTICE file
 * distributed with this work for additional information
 * regarding copyright ownership.  The ASF licenses this file
 * to you under the Apache License, Version 2.0 (the
 * "License"); you may not use this file except in compliance
 * with the License.  You may obtain a copy of the License at
 *
 *   http://www.apache.org/licenses/LICENSE-2.0
 *
 * Unless required by applicable law or agreed to in writing,
 * software distributed under the License is distributed on an
 * "AS IS" BASIS, WITHOUT WARRANTIES OR CONDITIONS OF ANY
 * KIND, either express or implied.  See the License for the
 * specific language governing permissions and limitations
 * under the License.
 */

package org.apache.samza.container

import java.util
import java.util.concurrent.atomic.AtomicReference

import org.apache.samza.config.{Config, MapConfig}
import org.apache.samza.context.{ApplicationContainerContext, ContainerContext}
import org.apache.samza.coordinator.JobModelManager
import org.apache.samza.coordinator.server.{HttpServer, JobServlet}
import org.apache.samza.job.model.{ContainerModel, JobModel, TaskModel}
import org.apache.samza.metrics.{Gauge, Timer}
import org.apache.samza.system._
import org.apache.samza.{Partition, SamzaContainerStatus}
import org.junit.Assert._
import org.junit.{Before, Test}
import org.mockito.Matchers.{any, notNull}
import org.mockito.Mockito._
import org.mockito.invocation.InvocationOnMock
import org.mockito.stubbing.Answer
import org.mockito.{ArgumentCaptor, Mock, MockitoAnnotations}
import org.scalatest.junit.AssertionsForJUnit
import org.scalatest.mockito.MockitoSugar

import scala.collection.JavaConversions._
import scala.collection.JavaConverters._

class TestSamzaContainer extends AssertionsForJUnit with MockitoSugar {
  private val TASK_NAME = new TaskName("taskName")

  @Mock
  private var config: Config = null
  @Mock
  private var taskInstance: TaskInstance = null
  @Mock
  private var runLoop: Runnable = null
  @Mock
  private var systemAdmins: SystemAdmins = null
  @Mock
  private var consumerMultiplexer: SystemConsumers = null
  @Mock
  private var producerMultiplexer: SystemProducers = null
  @Mock
  private var metrics: SamzaContainerMetrics = null
  @Mock
  private var containerContext: ContainerContext = null
  @Mock
  private var applicationContainerContext: ApplicationContainerContext = null
  @Mock
  private var samzaContainerListener: SamzaContainerListener = null

  private var samzaContainer: SamzaContainer = null

  @Before
  def setup(): Unit = {
    MockitoAnnotations.initMocks(this)
    setupSamzaContainer(Some(this.applicationContainerContext))
    when(this.metrics.containerStartupTime).thenReturn(mock[Timer])
  }

  @Test
  def testExceptionInTaskInitShutsDownTask() {
    when(this.taskInstance.initTask).thenThrow(new RuntimeException("Trigger a shutdown, please."))

    this.samzaContainer.run

    verify(this.taskInstance).shutdownTask
    assertEquals(SamzaContainerStatus.FAILED, this.samzaContainer.getStatus())
    verify(this.samzaContainerListener).beforeStart()
    verify(this.samzaContainerListener, never()).afterStart()
    verify(this.samzaContainerListener, never()).afterStop()
    verify(this.samzaContainerListener).afterFailure(notNull(classOf[Exception]))
    verifyZeroInteractions(this.runLoop)
  }

  @Test
  def testErrorInTaskInitShutsDownTask(): Unit = {
    when(this.taskInstance.initTask).thenThrow(new NoSuchMethodError("Trigger a shutdown, please."))

    this.samzaContainer.run

    verify(this.taskInstance).shutdownTask
    assertEquals(SamzaContainerStatus.FAILED, this.samzaContainer.getStatus())
    verify(this.samzaContainerListener).beforeStart()
    verify(this.samzaContainerListener, never()).afterStart()
    verify(this.samzaContainerListener, never()).afterStop()
    verify(this.samzaContainerListener).afterFailure(notNull(classOf[Exception]))
    verifyZeroInteractions(this.runLoop)
  }

  @Test
  def testExceptionInTaskProcessRunLoop() {
    when(this.runLoop.run()).thenThrow(new RuntimeException("Trigger a shutdown, please."))

    this.samzaContainer.run

    verify(this.taskInstance).shutdownTask
    assertEquals(SamzaContainerStatus.FAILED, this.samzaContainer.getStatus())
    verify(this.samzaContainerListener).beforeStart()
    verify(this.samzaContainerListener).afterStart()
    verify(this.samzaContainerListener, never()).afterStop()
    verify(this.samzaContainerListener).afterFailure(notNull(classOf[Exception]))
    verify(this.runLoop).run()
  }

  @Test
  def testCleanRun(): Unit = {
    doNothing().when(this.runLoop).run() // run loop completes successfully

    this.samzaContainer.run

    verify(this.taskInstance).shutdownTask
    assertEquals(SamzaContainerStatus.STOPPED, this.samzaContainer.getStatus())
    verify(this.samzaContainerListener).beforeStart()
    verify(this.samzaContainerListener).afterStart()
    verify(this.samzaContainerListener).afterStop()
    verify(this.samzaContainerListener, never()).afterFailure(any())
    verify(this.runLoop).run()
  }

  @Test
  def testFailureDuringShutdown(): Unit = {
    doNothing().when(this.runLoop).run() // run loop completes successfully
    when(this.taskInstance.shutdownTask).thenThrow(new RuntimeException("Trigger a shutdown, please."))

    this.samzaContainer.run

    verify(this.taskInstance).shutdownTask
    assertEquals(SamzaContainerStatus.FAILED, this.samzaContainer.getStatus())
    verify(this.samzaContainerListener).beforeStart()
    verify(this.samzaContainerListener).afterStart()
    verify(this.samzaContainerListener, never()).afterStop()
    verify(this.samzaContainerListener).afterFailure(notNull(classOf[Exception]))
    verify(this.runLoop).run()
  }

  @Test
  def testStartStoresIncrementsCounter() {
    when(this.taskInstance.taskName).thenReturn(TASK_NAME)
    val restoreGauge = mock[Gauge[Long]]
    when(this.metrics.taskStoreRestorationMetrics).thenReturn(Map(TASK_NAME -> restoreGauge))

    this.samzaContainer.startStores
    val restoreGaugeValueCaptor = ArgumentCaptor.forClass(classOf[Long])
    verify(restoreGauge).set(restoreGaugeValueCaptor.capture())
    assertTrue(restoreGaugeValueCaptor.getValue >= 1)
  }

  @Test
  def testApplicationContainerContext() {
    val orderVerifier = inOrder(this.applicationContainerContext, this.runLoop)
    this.samzaContainer.run
    orderVerifier.verify(this.applicationContainerContext).start()
    orderVerifier.verify(this.runLoop).run()
    orderVerifier.verify(this.applicationContainerContext).stop()
  }

  @Test
  def testNullApplicationContainerContextFactory() {
    setupSamzaContainer(None)
    this.samzaContainer.run
    verify(this.runLoop).run()
    // applicationContainerContext is not even wired into the container anymore, but just double check it is not used
    verifyZeroInteractions(this.applicationContainerContext)
  }

  @Test
  def testReadJobModel() {
    val config = new MapConfig(Map("a" -> "b").asJava)
    val offsets = new util.HashMap[SystemStreamPartition, String]()
    offsets.put(new SystemStreamPartition("system","stream", new Partition(0)), "1")
    val tasks = Map(
      new TaskName("t1") -> new TaskModel(new TaskName("t1"), offsets.keySet(), new Partition(0)),
      new TaskName("t2") -> new TaskModel(new TaskName("t2"), offsets.keySet(), new Partition(0)))
    val containers = Map(
      "0" -> new ContainerModel("0", tasks),
      "1" -> new ContainerModel("1", tasks))
    val jobModel = new JobModel(config, containers)
    def jobModelGenerator(): JobModel = jobModel
    val server = new HttpServer
    val coordinator = new JobModelManager(jobModel, server)
    JobModelManager.jobModelRef.set(jobModelGenerator())
    coordinator.server.addServlet("/*", new JobServlet(JobModelManager.jobModelRef))
    try {
      coordinator.start
      assertEquals(jobModel, SamzaContainer.readJobModel(server.getUrl.toString))
    } finally {
      coordinator.stop
    }
  }

  @Test
  def testReadJobModelWithTimeouts() {
    val config = new MapConfig(Map("a" -> "b").asJava)
    val offsets = new util.HashMap[SystemStreamPartition, String]()
    offsets.put(new SystemStreamPartition("system","stream", new Partition(0)), "1")
    val tasks = Map(
      new TaskName("t1") -> new TaskModel(new TaskName("t1"), offsets.keySet(), new Partition(0)),
      new TaskName("t2") -> new TaskModel(new TaskName("t2"), offsets.keySet(), new Partition(0)))
    val containers = Map(
      "0" -> new ContainerModel("0", tasks),
      "1" -> new ContainerModel("1", tasks))
    val jobModel = new JobModel(config, containers)
    def jobModelGenerator(): JobModel = jobModel
    val server = new HttpServer
    val coordinator = new JobModelManager(jobModel, server)
    JobModelManager.jobModelRef.set(jobModelGenerator())
    val mockJobServlet = new MockJobServlet(2, JobModelManager.jobModelRef)
    coordinator.server.addServlet("/*", mockJobServlet)
    try {
      coordinator.start
      assertEquals(jobModel, SamzaContainer.readJobModel(server.getUrl.toString))
    } finally {
      coordinator.stop
    }
    assertEquals(2, mockJobServlet.exceptionCount)
  }

  @Test
  def testGetChangelogSSPsForContainer() {
    val taskName0 = new TaskName("task0")
    val taskName1 = new TaskName("task1")
    val taskModel0 = new TaskModel(taskName0,
      Set(new SystemStreamPartition("input", "stream", new Partition(0))),
      new Partition(10))
    val taskModel1 = new TaskModel(taskName1,
      Set(new SystemStreamPartition("input", "stream", new Partition(1))),
      new Partition(11))
    val containerModel = new ContainerModel("processorId", Map(taskName0 -> taskModel0, taskName1 -> taskModel1))
    val changeLogSystemStreams = Map("store0" -> new SystemStream("changelogSystem0", "store0-changelog"),
      "store1" -> new SystemStream("changelogSystem1", "store1-changelog"))
    val expected = Set(new SystemStreamPartition("changelogSystem0", "store0-changelog", new Partition(10)),
      new SystemStreamPartition("changelogSystem1", "store1-changelog", new Partition(10)),
      new SystemStreamPartition("changelogSystem0", "store0-changelog", new Partition(11)),
      new SystemStreamPartition("changelogSystem1", "store1-changelog", new Partition(11)))
    assertEquals(expected, SamzaContainer.getChangelogSSPsForContainer(containerModel, changeLogSystemStreams))
  }

  @Test
  def testGetChangelogSSPsForContainerNoChangelogs() {
    val taskName0 = new TaskName("task0")
    val taskName1 = new TaskName("task1")
    val taskModel0 = new TaskModel(taskName0,
      Set(new SystemStreamPartition("input", "stream", new Partition(0))),
      new Partition(10))
    val taskModel1 = new TaskModel(taskName1,
      Set(new SystemStreamPartition("input", "stream", new Partition(1))),
      new Partition(11))
    val containerModel = new ContainerModel("processorId", Map(taskName0 -> taskModel0, taskName1 -> taskModel1))
    assertEquals(Set(), SamzaContainer.getChangelogSSPsForContainer(containerModel, Map()))
  }

  private def setupSamzaContainer(applicationContainerContext: Option[ApplicationContainerContext]) {
    this.samzaContainer = new SamzaContainer(
      this.config,
      Map(TASK_NAME -> this.taskInstance),
      this.runLoop,
      this.systemAdmins,
      this.consumerMultiplexer,
      this.producerMultiplexer,
      metrics,
      containerContext = this.containerContext,
<<<<<<< HEAD
      applicationContainerContextOption = applicationContainerContext,
      externalContextOption = None)
=======
      applicationContainerContextOption = applicationContainerContext, containerStorageManager = null)
>>>>>>> 7fc37040
    this.samzaContainer.setContainerListener(this.samzaContainerListener)
  }

  class MockJobServlet(exceptionLimit: Int, jobModelRef: AtomicReference[JobModel]) extends JobServlet(jobModelRef) {
    var exceptionCount = 0

    override protected def getObjectToWrite(): JobModel = {
      if (exceptionCount < exceptionLimit) {
        exceptionCount += 1
        throw new java.io.IOException("Throwing exception")
      } else {
        val jobModel = jobModelRef.get()
        jobModel
      }
    }
  }
}<|MERGE_RESOLUTION|>--- conflicted
+++ resolved
@@ -278,12 +278,9 @@
       this.producerMultiplexer,
       metrics,
       containerContext = this.containerContext,
-<<<<<<< HEAD
       applicationContainerContextOption = applicationContainerContext,
-      externalContextOption = None)
-=======
-      applicationContainerContextOption = applicationContainerContext, containerStorageManager = null)
->>>>>>> 7fc37040
+      externalContextOption = None,
+      containerStorageManager = null)
     this.samzaContainer.setContainerListener(this.samzaContainerListener)
   }
 
