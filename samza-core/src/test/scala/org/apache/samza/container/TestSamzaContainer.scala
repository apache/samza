/*
 * Licensed to the Apache Software Foundation (ASF) under one
 * or more contributor license agreements.  See the NOTICE file
 * distributed with this work for additional information
 * regarding copyright ownership.  The ASF licenses this file
 * to you under the Apache License, Version 2.0 (the
 * "License"); you may not use this file except in compliance
 * with the License.  You may obtain a copy of the License at
 *
 *   http://www.apache.org/licenses/LICENSE-2.0
 *
 * Unless required by applicable law or agreed to in writing,
 * software distributed under the License is distributed on an
 * "AS IS" BASIS, WITHOUT WARRANTIES OR CONDITIONS OF ANY
 * KIND, either express or implied.  See the License for the
 * specific language governing permissions and limitations
 * under the License.
 */

package org.apache.samza.container

import java.util
import java.util.concurrent.atomic.AtomicReference

import javax.servlet.http.{HttpServlet, HttpServletRequest, HttpServletResponse}
import org.apache.samza.Partition
import org.apache.samza.config.{ClusterManagerConfig, Config, MapConfig}
import org.apache.samza.context.{ApplicationContainerContext, ContainerContext}
import org.apache.samza.coordinator.JobModelManager
import org.apache.samza.coordinator.server.{HttpServer, JobServlet}
import org.apache.samza.job.model.{ContainerModel, JobModel, TaskModel}
import org.apache.samza.metrics.Gauge
import org.apache.samza.serializers.model.SamzaObjectMapper
import org.apache.samza.storage.ContainerStorageManager
import org.apache.samza.system._
import org.junit.Assert._
import org.junit.{Before, Test}
import org.mockito.Matchers.{any, notNull}
import org.mockito.Mockito._
import org.mockito.invocation.InvocationOnMock
import org.mockito.stubbing.Answer
import org.mockito.{Mock, Mockito, MockitoAnnotations}
import org.scalatest.junit.AssertionsForJUnit
import org.scalatest.mockito.MockitoSugar

import scala.collection.JavaConversions._
import scala.collection.JavaConverters._

class TestSamzaContainer extends AssertionsForJUnit with MockitoSugar {
  private val TASK_NAME = new TaskName("taskName")

  @Mock
  private var config: Config = null
  @Mock
  private var taskInstance: TaskInstance = null
  @Mock
  private var runLoop: Runnable = null
  @Mock
  private var systemAdmins: SystemAdmins = null
  @Mock
  private var consumerMultiplexer: SystemConsumers = null
  @Mock
  private var producerMultiplexer: SystemProducers = null
  @Mock
  private var metrics: SamzaContainerMetrics = null
  @Mock
  private var localityManager: LocalityManager = null
  @Mock
  private var containerContext: ContainerContext = null
  @Mock
  private var applicationContainerContext: ApplicationContainerContext = null
  @Mock
  private var samzaContainerListener: SamzaContainerListener = null
  @Mock
  private var containerStorageManager: ContainerStorageManager = null

  private var samzaContainer: SamzaContainer = null

  @Before
  def setup(): Unit = {
    MockitoAnnotations.initMocks(this)
    setupSamzaContainer(Some(this.applicationContainerContext))
    when(this.metrics.containerStartupTime).thenReturn(mock[Gauge[Long]])
  }

  @Test
  def testExceptionInTaskInitShutsDownTask() {
    when(this.taskInstance.initTask).thenThrow(new RuntimeException("Trigger a shutdown, please."))

    this.samzaContainer.run

    verify(this.taskInstance).shutdownTask
    assertEquals(SamzaContainerStatus.FAILED, this.samzaContainer.getStatus())
    verify(this.samzaContainerListener).beforeStart()
    verify(this.samzaContainerListener, never()).afterStart()
    verify(this.samzaContainerListener, never()).afterStop()
    verify(this.samzaContainerListener).afterFailure(notNull(classOf[Exception]))
    verifyZeroInteractions(this.runLoop)
  }

  @Test
  def testErrorInTaskInitShutsDownTask(): Unit = {
    when(this.taskInstance.initTask).thenThrow(new NoSuchMethodError("Trigger a shutdown, please."))

    this.samzaContainer.run

    verify(this.taskInstance).shutdownTask
    assertEquals(SamzaContainerStatus.FAILED, this.samzaContainer.getStatus())
    verify(this.samzaContainerListener).beforeStart()
    verify(this.samzaContainerListener, never()).afterStart()
    verify(this.samzaContainerListener, never()).afterStop()
    verify(this.samzaContainerListener).afterFailure(notNull(classOf[Exception]))
    verifyZeroInteractions(this.runLoop)
  }

  @Test
  def testExceptionInTaskProcessRunLoop() {
    when(this.runLoop.run()).thenThrow(new RuntimeException("Trigger a shutdown, please."))

    this.samzaContainer.run

    verify(this.taskInstance).shutdownTask
    assertEquals(SamzaContainerStatus.FAILED, this.samzaContainer.getStatus())
    verify(this.samzaContainerListener).beforeStart()
    verify(this.samzaContainerListener).afterStart()
    verify(this.samzaContainerListener, never()).afterStop()
    verify(this.samzaContainerListener).afterFailure(notNull(classOf[Exception]))
    verify(this.runLoop).run()
  }


  @Test
  def testShutDownSequenceForStandbyContainers() {
    class ShutDownSignal(container: SamzaContainer) extends Runnable {
      def run(): Unit = {
        Thread.sleep(2000)
        container.shutdown();
      }
    }

    this.samzaContainer = new SamzaContainer(
      this.config,
      Map.empty[TaskName, TaskInstance],
      Map.empty[TaskName, TaskInstanceMetrics],
      this.runLoop,
      this.systemAdmins,
      this.consumerMultiplexer,
      this.producerMultiplexer,
      this.metrics,
      localityManager = this.localityManager,
      containerContext = this.containerContext,
      applicationContainerContextOption = Some(this.applicationContainerContext),
      externalContextOption = None,
      containerStorageManager = containerStorageManager)
    this.samzaContainer.setContainerListener(this.samzaContainerListener)

    new ShutDownSignal(samzaContainer).run();
    this.samzaContainer.run

    verify(this.samzaContainerListener).beforeStart()
    verify(this.samzaContainerListener).afterStart()
    verify(this.samzaContainerListener).afterStop()
    verify(this.runLoop, never()).run()
    verify(this.systemAdmins).stop()
    verify(this.containerStorageManager).shutdown()
  }



  @Test
  def testCleanRun(): Unit = {
    doNothing().when(this.runLoop).run() // run loop completes successfully

    this.samzaContainer.run

    verify(this.taskInstance).shutdownTask
    assertEquals(SamzaContainerStatus.STOPPED, this.samzaContainer.getStatus())
    verify(this.samzaContainerListener).beforeStart()
    verify(this.samzaContainerListener).afterStart()
    verify(this.samzaContainerListener).afterStop()
    verify(this.samzaContainerListener, never()).afterFailure(any())
    verify(this.runLoop).run()
  }

  @Test
  def testInterruptDuringStoreRestorationShutdownContainer(): Unit = {
    when(this.containerStorageManager.start())
      .thenAnswer(new Answer[Void] {
        override def answer(mock: InvocationOnMock): Void = {
        Thread.sleep(1000)
        throw new InterruptedException("Injecting interrupt into container storage manager")
      }
      })

    this.samzaContainer.run

    assertEquals(SamzaContainerStatus.STOPPED, this.samzaContainer.getStatus())
    verify(this.samzaContainerListener).beforeStart()
    verify(this.samzaContainerListener).afterStop()
    verify(this.samzaContainerListener, never()).afterFailure(any())
    verify(this.runLoop, times(0)).run()
  }

  @Test
  def testInterruptDuringStoreRestorationWithErrorsDuringContainerShutdown(): Unit = {
    when(this.containerStorageManager.start())
      .thenAnswer(new Answer[Void] {
        override def answer(mock: InvocationOnMock): Void = {
          Thread.sleep(1000)
          throw new InterruptedException("Injecting interrupt into container storage manager")
        }
      })

    when(this.taskInstance.shutdownTask).thenThrow(new RuntimeException("Trigger a shutdown, please."))

    this.samzaContainer.run

    assertEquals(SamzaContainerStatus.FAILED, this.samzaContainer.getStatus())
    verify(this.samzaContainerListener).beforeStart()
    verify(this.samzaContainerListener).afterFailure(any())
    verify(this.samzaContainerListener, never()).afterStop()
    verify(this.runLoop, times(0)).run()
  }

  @Test
  def testFailureDuringShutdown(): Unit = {
    doNothing().when(this.runLoop).run() // run loop completes successfully
    when(this.taskInstance.shutdownTask).thenThrow(new RuntimeException("Trigger a shutdown, please."))

    this.samzaContainer.run

    verify(this.taskInstance).shutdownTask
    assertEquals(SamzaContainerStatus.FAILED, this.samzaContainer.getStatus())
    verify(this.samzaContainerListener).beforeStart()
    verify(this.samzaContainerListener).afterStart()
    verify(this.samzaContainerListener, never()).afterStop()
    verify(this.samzaContainerListener).afterFailure(notNull(classOf[Exception]))
    verify(this.runLoop).run()
  }

  @Test
  def testApplicationContainerContext() {
    val orderVerifier = inOrder(this.applicationContainerContext, this.runLoop)
    this.samzaContainer.run
    orderVerifier.verify(this.applicationContainerContext).start()
    orderVerifier.verify(this.runLoop).run()
    orderVerifier.verify(this.applicationContainerContext).stop()
  }

  @Test
  def testNullApplicationContainerContextFactory() {
    setupSamzaContainer(None)
    this.samzaContainer.run
    verify(this.runLoop).run()
    // applicationContainerContext is not even wired into the container anymore, but just double check it is not used
    verifyZeroInteractions(this.applicationContainerContext)
  }

  @Test
  def testReadJobModel() {
    val config = new MapConfig(Map("a" -> "b").asJava)
    val offsets = new util.HashMap[SystemStreamPartition, String]()
    offsets.put(new SystemStreamPartition("system","stream", new Partition(0)), "1")
    val tasks = Map(
      new TaskName("t1") -> new TaskModel(new TaskName("t1"), offsets.keySet(), new Partition(0)),
      new TaskName("t2") -> new TaskModel(new TaskName("t2"), offsets.keySet(), new Partition(0)))
    val containers = Map(
      "0" -> new ContainerModel("0", tasks),
      "1" -> new ContainerModel("1", tasks))
    val jobModel = new JobModel(config, containers)
    def jobModelGenerator(): Array[Byte] = SamzaObjectMapper.getObjectMapper.writeValueAsBytes(jobModel)
    val server = new HttpServer
    val coordinator = new JobModelManager(jobModel, server)
    JobModelManager.serializedJobModelRef.set(jobModelGenerator())
    coordinator.server.addServlet("/*", new JobServlet(JobModelManager.serializedJobModelRef))
    try {
      coordinator.start
      assertEquals(jobModel, SamzaContainer.readJobModel(server.getUrl.toString))
    } finally {
      coordinator.stop
    }
  }

  @Test
  def testReadJobModelWithTimeouts() {
    val config = new MapConfig(Map("a" -> "b").asJava)
    val offsets = new util.HashMap[SystemStreamPartition, String]()
    offsets.put(new SystemStreamPartition("system","stream", new Partition(0)), "1")
    val tasks = Map(
      new TaskName("t1") -> new TaskModel(new TaskName("t1"), offsets.keySet(), new Partition(0)),
      new TaskName("t2") -> new TaskModel(new TaskName("t2"), offsets.keySet(), new Partition(0)))
    val containers = Map(
      "0" -> new ContainerModel("0", tasks),
      "1" -> new ContainerModel("1", tasks))
    val jobModel = new JobModel(config, containers)
    def jobModelGenerator(): Array[Byte] = SamzaObjectMapper.getObjectMapper.writeValueAsBytes(jobModel)
    val server = new HttpServer
    val coordinator = new JobModelManager(jobModel, server)
    JobModelManager.serializedJobModelRef.set(jobModelGenerator())
    val mockJobServlet = new MockJobServlet(2, JobModelManager.serializedJobModelRef)
    coordinator.server.addServlet("/*", mockJobServlet)
    try {
      coordinator.start
      assertEquals(jobModel, SamzaContainer.readJobModel(server.getUrl.toString))
    } finally {
      coordinator.stop
    }
    assertEquals(2, mockJobServlet.exceptionCount)
  }

  @Test
<<<<<<< HEAD
  def testGetChangelogSSPsForContainer() {
    val taskName0 = new TaskName("task0")
    val taskName1 = new TaskName("task1")
    val taskModel0 = new TaskModel(taskName0,
      Set(new SystemStreamPartition("input", "stream", new Partition(0))),
      new Partition(10))
    val taskModel1 = new TaskModel(taskName1,
      Set(new SystemStreamPartition("input", "stream", new Partition(1))),
      new Partition(11))
    val containerModel = new ContainerModel("processorId", Map(taskName0 -> taskModel0, taskName1 -> taskModel1))
    val changeLogSystemStreams = Map("store0" -> new SystemStream("changelogSystem0", "store0-changelog"),
      "store1" -> new SystemStream("changelogSystem1", "store1-changelog"))
    val expected = Set(new SystemStreamPartition("changelogSystem0", "store0-changelog", new Partition(10)),
      new SystemStreamPartition("changelogSystem1", "store1-changelog", new Partition(10)),
      new SystemStreamPartition("changelogSystem0", "store0-changelog", new Partition(11)),
      new SystemStreamPartition("changelogSystem1", "store1-changelog", new Partition(11)))
    assertEquals(expected, SamzaContainer.getChangelogSSPsForContainer(containerModel, changeLogSystemStreams.asJava))
  }

  @Test
  def testGetChangelogSSPsForContainerNoChangelogs() {
    val taskName0 = new TaskName("task0")
    val taskName1 = new TaskName("task1")
    val taskModel0 = new TaskModel(taskName0,
      Set(new SystemStreamPartition("input", "stream", new Partition(0))),
      new Partition(10))
    val taskModel1 = new TaskModel(taskName1,
      Set(new SystemStreamPartition("input", "stream", new Partition(1))),
      new Partition(11))
    val containerModel = new ContainerModel("processorId", Map(taskName0 -> taskModel0, taskName1 -> taskModel1))
    assertEquals(Set(), SamzaContainer.getChangelogSSPsForContainer(containerModel, new util.HashMap[String, SystemStream]()))
  }

  @Test
=======
>>>>>>> c117a685
  def testStoreContainerLocality():Unit = {
    this.config = new MapConfig(Map(ClusterManagerConfig.JOB_HOST_AFFINITY_ENABLED -> "true"))
    setupSamzaContainer(None) // re-init with an actual config
    val containerModel: ContainerModel = Mockito.mock[ContainerModel](classOf[ContainerModel])
    val testContainerId = "1"
    Mockito.when(containerModel.getId).thenReturn(testContainerId)
    Mockito.when(this.containerContext.getContainerModel).thenReturn(containerModel)

    this.samzaContainer.storeContainerLocality
    Mockito.verify(this.localityManager).writeContainerToHostMapping(any(), any())
  }

  private def setupSamzaContainer(applicationContainerContext: Option[ApplicationContainerContext]) {
    this.samzaContainer = new SamzaContainer(
      this.config,
      Map(TASK_NAME -> this.taskInstance),
      Map(TASK_NAME -> new TaskInstanceMetrics),
      this.runLoop,
      this.systemAdmins,
      this.consumerMultiplexer,
      this.producerMultiplexer,
      this.metrics,
      localityManager = this.localityManager,
      containerContext = this.containerContext,
      applicationContainerContextOption = applicationContainerContext,
      externalContextOption = None,
      containerStorageManager = containerStorageManager)
    this.samzaContainer.setContainerListener(this.samzaContainerListener)
  }

  class MockJobServlet(exceptionLimit: Int, jobModelRef: AtomicReference[Array[Byte]]) extends HttpServlet {
    var exceptionCount = 0

    override protected def doGet(request: HttpServletRequest, response: HttpServletResponse) {
      if (exceptionCount < exceptionLimit) {
        exceptionCount += 1
        throw new java.io.IOException("Throwing exception")
      } else {
        val jobModel = jobModelRef.get()

        // This should never happen because JobServlet is instantiated only after a jobModel is generated and its reference is updated
        if (jobModel == null) {
          throw new IllegalStateException("No JobModel to serve in the JobCoordinator.")
        }

        response.setContentType("application/json")
        response.setStatus(HttpServletResponse.SC_OK)
        response.getOutputStream.write(jobModelRef.get())
      }
    }
  }
}<|MERGE_RESOLUTION|>--- conflicted
+++ resolved
@@ -309,43 +309,6 @@
   }
 
   @Test
-<<<<<<< HEAD
-  def testGetChangelogSSPsForContainer() {
-    val taskName0 = new TaskName("task0")
-    val taskName1 = new TaskName("task1")
-    val taskModel0 = new TaskModel(taskName0,
-      Set(new SystemStreamPartition("input", "stream", new Partition(0))),
-      new Partition(10))
-    val taskModel1 = new TaskModel(taskName1,
-      Set(new SystemStreamPartition("input", "stream", new Partition(1))),
-      new Partition(11))
-    val containerModel = new ContainerModel("processorId", Map(taskName0 -> taskModel0, taskName1 -> taskModel1))
-    val changeLogSystemStreams = Map("store0" -> new SystemStream("changelogSystem0", "store0-changelog"),
-      "store1" -> new SystemStream("changelogSystem1", "store1-changelog"))
-    val expected = Set(new SystemStreamPartition("changelogSystem0", "store0-changelog", new Partition(10)),
-      new SystemStreamPartition("changelogSystem1", "store1-changelog", new Partition(10)),
-      new SystemStreamPartition("changelogSystem0", "store0-changelog", new Partition(11)),
-      new SystemStreamPartition("changelogSystem1", "store1-changelog", new Partition(11)))
-    assertEquals(expected, SamzaContainer.getChangelogSSPsForContainer(containerModel, changeLogSystemStreams.asJava))
-  }
-
-  @Test
-  def testGetChangelogSSPsForContainerNoChangelogs() {
-    val taskName0 = new TaskName("task0")
-    val taskName1 = new TaskName("task1")
-    val taskModel0 = new TaskModel(taskName0,
-      Set(new SystemStreamPartition("input", "stream", new Partition(0))),
-      new Partition(10))
-    val taskModel1 = new TaskModel(taskName1,
-      Set(new SystemStreamPartition("input", "stream", new Partition(1))),
-      new Partition(11))
-    val containerModel = new ContainerModel("processorId", Map(taskName0 -> taskModel0, taskName1 -> taskModel1))
-    assertEquals(Set(), SamzaContainer.getChangelogSSPsForContainer(containerModel, new util.HashMap[String, SystemStream]()))
-  }
-
-  @Test
-=======
->>>>>>> c117a685
   def testStoreContainerLocality():Unit = {
     this.config = new MapConfig(Map(ClusterManagerConfig.JOB_HOST_AFFINITY_ENABLED -> "true"))
     setupSamzaContainer(None) // re-init with an actual config
