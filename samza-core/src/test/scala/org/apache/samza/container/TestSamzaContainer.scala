/*
 * Licensed to the Apache Software Foundation (ASF) under one
 * or more contributor license agreements.  See the NOTICE file
 * distributed with this work for additional information
 * regarding copyright ownership.  The ASF licenses this file
 * to you under the Apache License, Version 2.0 (the
 * "License"); you may not use this file except in compliance
 * with the License.  You may obtain a copy of the License at
 *
 *   http://www.apache.org/licenses/LICENSE-2.0
 *
 * Unless required by applicable law or agreed to in writing,
 * software distributed under the License is distributed on an
 * "AS IS" BASIS, WITHOUT WARRANTIES OR CONDITIONS OF ANY
 * KIND, either express or implied.  See the License for the
 * specific language governing permissions and limitations
 * under the License.
 */

package org.apache.samza.container

import java.util
import java.util.concurrent.atomic.AtomicReference

import org.apache.samza.config.{ClusterManagerConfig, Config, MapConfig}
import org.apache.samza.context.{ApplicationContainerContext, ContainerContext, JobContext}
import org.apache.samza.coordinator.JobModelManager
import org.apache.samza.coordinator.server.{HttpServer, JobServlet}
import org.apache.samza.job.model.{ContainerModel, JobModel, TaskModel}
import org.apache.samza.metrics.{Gauge, MetricsReporter, Timer}
import org.apache.samza.storage.{ContainerStorageManager, TaskStorageManager}
import org.apache.samza.system._
import org.apache.samza.task.{StreamTaskFactory, TaskFactory}
import org.apache.samza.{Partition, SamzaContainerStatus}
import org.junit.Assert._
import org.junit.{Before, Test}
import org.mockito.Matchers.{any, notNull}
import org.mockito.Mockito._
import org.mockito.invocation.InvocationOnMock
import org.mockito.stubbing.Answer
import org.mockito.{ArgumentCaptor, Mock, Mockito, MockitoAnnotations}
import org.scalatest.junit.AssertionsForJUnit
import org.scalatest.mockito.MockitoSugar

import scala.collection.JavaConversions._
import scala.collection.JavaConverters._
import scala.collection.mutable

class TestSamzaContainer extends AssertionsForJUnit with MockitoSugar {
  private val TASK_NAME = new TaskName("taskName")

  @Mock
  private var config: Config = null
  @Mock
  private var taskInstance: TaskInstance = null
  @Mock
  private var runLoop: Runnable = null
  @Mock
  private var systemAdmins: SystemAdmins = null
  @Mock
  private var consumerMultiplexer: SystemConsumers = null
  @Mock
  private var producerMultiplexer: SystemProducers = null
  @Mock
  private var metrics: SamzaContainerMetrics = null
  @Mock
  private var containerContext: ContainerContext = null
  @Mock
  private var applicationContainerContext: ApplicationContainerContext = null
  @Mock
  private var samzaContainerListener: SamzaContainerListener = null

  @Mock
  private var containerStorageManager: ContainerStorageManager = null

  private var samzaContainer: SamzaContainer = null

  @Before
  def setup(): Unit = {
    MockitoAnnotations.initMocks(this)
    setupSamzaContainer(Some(this.applicationContainerContext))
    when(this.metrics.containerStartupTime).thenReturn(mock[Timer])
  }

  @Test
  def testExceptionInTaskInitShutsDownTask() {
    when(this.taskInstance.initTask).thenThrow(new RuntimeException("Trigger a shutdown, please."))

    this.samzaContainer.run

    verify(this.taskInstance).shutdownTask
    assertEquals(SamzaContainerStatus.FAILED, this.samzaContainer.getStatus())
    verify(this.samzaContainerListener).beforeStart()
    verify(this.samzaContainerListener, never()).afterStart()
    verify(this.samzaContainerListener, never()).afterStop()
    verify(this.samzaContainerListener).afterFailure(notNull(classOf[Exception]))
    verifyZeroInteractions(this.runLoop)
  }

  @Test
  def testErrorInTaskInitShutsDownTask(): Unit = {
    when(this.taskInstance.initTask).thenThrow(new NoSuchMethodError("Trigger a shutdown, please."))

    this.samzaContainer.run

    verify(this.taskInstance).shutdownTask
    assertEquals(SamzaContainerStatus.FAILED, this.samzaContainer.getStatus())
    verify(this.samzaContainerListener).beforeStart()
    verify(this.samzaContainerListener, never()).afterStart()
    verify(this.samzaContainerListener, never()).afterStop()
    verify(this.samzaContainerListener).afterFailure(notNull(classOf[Exception]))
    verifyZeroInteractions(this.runLoop)
  }

  @Test
  def testExceptionInTaskProcessRunLoop() {
    when(this.runLoop.run()).thenThrow(new RuntimeException("Trigger a shutdown, please."))

    this.samzaContainer.run

    verify(this.taskInstance).shutdownTask
    assertEquals(SamzaContainerStatus.FAILED, this.samzaContainer.getStatus())
    verify(this.samzaContainerListener).beforeStart()
    verify(this.samzaContainerListener).afterStart()
    verify(this.samzaContainerListener, never()).afterStop()
    verify(this.samzaContainerListener).afterFailure(notNull(classOf[Exception]))
    verify(this.runLoop).run()
  }

  @Test
  def testCleanRun(): Unit = {
    doNothing().when(this.runLoop).run() // run loop completes successfully

    this.samzaContainer.run

    verify(this.taskInstance).shutdownTask
    assertEquals(SamzaContainerStatus.STOPPED, this.samzaContainer.getStatus())
    verify(this.samzaContainerListener).beforeStart()
    verify(this.samzaContainerListener).afterStart()
    verify(this.samzaContainerListener).afterStop()
    verify(this.samzaContainerListener, never()).afterFailure(any())
    verify(this.runLoop).run()
  }

  @Test
  def testFailureDuringShutdown(): Unit = {
    doNothing().when(this.runLoop).run() // run loop completes successfully
    when(this.taskInstance.shutdownTask).thenThrow(new RuntimeException("Trigger a shutdown, please."))

    this.samzaContainer.run

    verify(this.taskInstance).shutdownTask
    assertEquals(SamzaContainerStatus.FAILED, this.samzaContainer.getStatus())
    verify(this.samzaContainerListener).beforeStart()
    verify(this.samzaContainerListener).afterStart()
    verify(this.samzaContainerListener, never()).afterStop()
    verify(this.samzaContainerListener).afterFailure(notNull(classOf[Exception]))
    verify(this.runLoop).run()
  }

  @Test
  def testApplicationContainerContext() {
    val orderVerifier = inOrder(this.applicationContainerContext, this.runLoop)
    this.samzaContainer.run
    orderVerifier.verify(this.applicationContainerContext).start()
    orderVerifier.verify(this.runLoop).run()
    orderVerifier.verify(this.applicationContainerContext).stop()
  }

  @Test
  def testNullApplicationContainerContextFactory() {
    setupSamzaContainer(None)
    this.samzaContainer.run
    verify(this.runLoop).run()
    // applicationContainerContext is not even wired into the container anymore, but just double check it is not used
    verifyZeroInteractions(this.applicationContainerContext)
  }

  @Test
  def testReadJobModel() {
    val config = new MapConfig(Map("a" -> "b").asJava)
    val offsets = new util.HashMap[SystemStreamPartition, String]()
    offsets.put(new SystemStreamPartition("system","stream", new Partition(0)), "1")
    val tasks = Map(
      new TaskName("t1") -> new TaskModel(new TaskName("t1"), offsets.keySet(), new Partition(0)),
      new TaskName("t2") -> new TaskModel(new TaskName("t2"), offsets.keySet(), new Partition(0)))
    val containers = Map(
      "0" -> new ContainerModel("0", tasks),
      "1" -> new ContainerModel("1", tasks))
    val jobModel = new JobModel(config, containers)
    def jobModelGenerator(): JobModel = jobModel
    val server = new HttpServer
    val coordinator = new JobModelManager(jobModel, server)
    JobModelManager.jobModelRef.set(jobModelGenerator())
    coordinator.server.addServlet("/*", new JobServlet(JobModelManager.jobModelRef))
    try {
      coordinator.start
      assertEquals(jobModel, SamzaContainer.readJobModel(server.getUrl.toString))
    } finally {
      coordinator.stop
    }
  }

  @Test
  def testReadJobModelWithTimeouts() {
    val config = new MapConfig(Map("a" -> "b").asJava)
    val offsets = new util.HashMap[SystemStreamPartition, String]()
    offsets.put(new SystemStreamPartition("system","stream", new Partition(0)), "1")
    val tasks = Map(
      new TaskName("t1") -> new TaskModel(new TaskName("t1"), offsets.keySet(), new Partition(0)),
      new TaskName("t2") -> new TaskModel(new TaskName("t2"), offsets.keySet(), new Partition(0)))
    val containers = Map(
      "0" -> new ContainerModel("0", tasks),
      "1" -> new ContainerModel("1", tasks))
    val jobModel = new JobModel(config, containers)
    def jobModelGenerator(): JobModel = jobModel
    val server = new HttpServer
    val coordinator = new JobModelManager(jobModel, server)
    JobModelManager.jobModelRef.set(jobModelGenerator())
    val mockJobServlet = new MockJobServlet(2, JobModelManager.jobModelRef)
    coordinator.server.addServlet("/*", mockJobServlet)
    try {
      coordinator.start
      assertEquals(jobModel, SamzaContainer.readJobModel(server.getUrl.toString))
    } finally {
      coordinator.stop
    }
    assertEquals(2, mockJobServlet.exceptionCount)
  }

  @Test
  def testGetChangelogSSPsForContainer() {
    val taskName0 = new TaskName("task0")
    val taskName1 = new TaskName("task1")
    val taskModel0 = new TaskModel(taskName0,
      Set(new SystemStreamPartition("input", "stream", new Partition(0))),
      new Partition(10))
    val taskModel1 = new TaskModel(taskName1,
      Set(new SystemStreamPartition("input", "stream", new Partition(1))),
      new Partition(11))
    val containerModel = new ContainerModel("processorId", Map(taskName0 -> taskModel0, taskName1 -> taskModel1))
    val changeLogSystemStreams = Map("store0" -> new SystemStream("changelogSystem0", "store0-changelog"),
      "store1" -> new SystemStream("changelogSystem1", "store1-changelog"))
    val expected = Set(new SystemStreamPartition("changelogSystem0", "store0-changelog", new Partition(10)),
      new SystemStreamPartition("changelogSystem1", "store1-changelog", new Partition(10)),
      new SystemStreamPartition("changelogSystem0", "store0-changelog", new Partition(11)),
      new SystemStreamPartition("changelogSystem1", "store1-changelog", new Partition(11)))
    assertEquals(expected, SamzaContainer.getChangelogSSPsForContainer(containerModel, changeLogSystemStreams))
  }

  @Test
  def testGetChangelogSSPsForContainerNoChangelogs() {
    val taskName0 = new TaskName("task0")
    val taskName1 = new TaskName("task1")
    val taskModel0 = new TaskModel(taskName0,
      Set(new SystemStreamPartition("input", "stream", new Partition(0))),
      new Partition(10))
    val taskModel1 = new TaskModel(taskName1,
      Set(new SystemStreamPartition("input", "stream", new Partition(1))),
      new Partition(11))
    val containerModel = new ContainerModel("processorId", Map(taskName0 -> taskModel0, taskName1 -> taskModel1))
    assertEquals(Set(), SamzaContainer.getChangelogSSPsForContainer(containerModel, Map()))
  }

  @Test
  def testStoreContainerLocality():Unit = {
    val localityManager: LocalityManager = Mockito.mock[LocalityManager](classOf[LocalityManager])
    val containerContext: ContainerContext = Mockito.mock[ContainerContext](classOf[ContainerContext])
    val containerModel: ContainerModel = Mockito.mock[ContainerModel](classOf[ContainerModel])
    val testContainerId = "1"
    Mockito.when(containerModel.getId).thenReturn(testContainerId)
    Mockito.when(containerContext.getContainerModel).thenReturn(containerModel)

    val samzaContainer: SamzaContainer = new SamzaContainer(
      new MapConfig(Map(ClusterManagerConfig.JOB_HOST_AFFINITY_ENABLED -> "true")),
      Map(TASK_NAME -> this.taskInstance),
      this.runLoop,
      this.systemAdmins,
      this.consumerMultiplexer,
      this.producerMultiplexer,
      metrics,
      containerContext = containerContext,
      applicationContainerContextOption = null,
      localityManager = localityManager,
      containerStorageManager = Mockito.mock(classOf[ContainerStorageManager]))

    samzaContainer.storeContainerLocality
    Mockito.verify(localityManager).writeContainerToHostMapping(any(), any())
  }

  private def setupSamzaContainer(applicationContainerContext: Option[ApplicationContainerContext]) {
    this.samzaContainer = new SamzaContainer(
      this.config,
      Map(TASK_NAME -> this.taskInstance),
      this.runLoop,
      this.systemAdmins,
      this.consumerMultiplexer,
      this.producerMultiplexer,
      metrics,
      containerContext = this.containerContext,
<<<<<<< HEAD
      applicationContainerContextOption = applicationContainerContext,
      externalContextOption = None,
      containerStorageManager = null)
=======
      applicationContainerContextOption = applicationContainerContext, containerStorageManager = containerStorageManager)
>>>>>>> 5ea72584
    this.samzaContainer.setContainerListener(this.samzaContainerListener)
  }

  class MockJobServlet(exceptionLimit: Int, jobModelRef: AtomicReference[JobModel]) extends JobServlet(jobModelRef) {
    var exceptionCount = 0

    override protected def getObjectToWrite(): JobModel = {
      if (exceptionCount < exceptionLimit) {
        exceptionCount += 1
        throw new java.io.IOException("Throwing exception")
      } else {
        val jobModel = jobModelRef.get()
        jobModel
      }
    }
  }
}<|MERGE_RESOLUTION|>--- conflicted
+++ resolved
@@ -282,6 +282,7 @@
       containerContext = containerContext,
       applicationContainerContextOption = null,
       localityManager = localityManager,
+      externalContextOption = None,
       containerStorageManager = Mockito.mock(classOf[ContainerStorageManager]))
 
     samzaContainer.storeContainerLocality
@@ -298,13 +299,9 @@
       this.producerMultiplexer,
       metrics,
       containerContext = this.containerContext,
-<<<<<<< HEAD
       applicationContainerContextOption = applicationContainerContext,
       externalContextOption = None,
-      containerStorageManager = null)
-=======
-      applicationContainerContextOption = applicationContainerContext, containerStorageManager = containerStorageManager)
->>>>>>> 5ea72584
+      containerStorageManager = containerStorageManager)
     this.samzaContainer.setContainerListener(this.samzaContainerListener)
   }
 
