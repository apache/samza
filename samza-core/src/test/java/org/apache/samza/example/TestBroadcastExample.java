/*
 * Licensed to the Apache Software Foundation (ASF) under one
 * or more contributor license agreements.  See the NOTICE file
 * distributed with this work for additional information
 * regarding copyright ownership.  The ASF licenses this file
 * to you under the Apache License, Version 2.0 (the
 * "License"); you may not use this file except in compliance
 * with the License.  You may obtain a copy of the License at
 *
 *   http://www.apache.org/licenses/LICENSE-2.0
 *
 * Unless required by applicable law or agreed to in writing,
 * software distributed under the License is distributed on an
 * "AS IS" BASIS, WITHOUT WARRANTIES OR CONDITIONS OF ANY
 * KIND, either express or implied.  See the License for the
 * specific language governing permissions and limitations
 * under the License.
 */

package org.apache.samza.example;

import java.time.Duration;
import java.util.Set;
import java.util.function.BiFunction;
import org.apache.samza.config.Config;
import org.apache.samza.operators.MessageStream;
import org.apache.samza.operators.StreamGraph;
import org.apache.samza.operators.data.InputMessageEnvelope;
import org.apache.samza.operators.data.JsonIncomingSystemMessageEnvelope;
import org.apache.samza.operators.data.Offset;
import org.apache.samza.operators.functions.FoldLeftFunction;
import org.apache.samza.operators.triggers.Triggers;
import org.apache.samza.operators.windows.Windows;
import org.apache.samza.system.StreamSpec;
import org.apache.samza.system.SystemStreamPartition;

<<<<<<< HEAD
import java.time.Duration;
import java.util.Set;
import java.util.function.Supplier;

=======
>>>>>>> 05915bfc

/**
 * Example implementation of split stream tasks
 *
 */
public class TestBroadcastExample extends TestExampleBase {

  TestBroadcastExample(Set<SystemStreamPartition> inputs) {
    super(inputs);
  }

  class MessageType {
    String field1;
    String field2;
    String field3;
    String field4;
    String parKey;
    private long timestamp;

    public long getTimestamp() {
      return this.timestamp;
    }
  }

  class JsonMessageEnvelope extends JsonIncomingSystemMessageEnvelope<MessageType> {
    JsonMessageEnvelope(String key, MessageType data, Offset offset, SystemStreamPartition partition) {
      super(key, data, offset, partition);
    }
  }

  @Override
  public void init(StreamGraph graph, Config config) {
    FoldLeftFunction<JsonMessageEnvelope, Integer> sumAggregator = (m, c) -> c + 1;
    Supplier<Integer> initialValue = () -> 0;

    inputs.keySet().forEach(entry -> {
        MessageStream<JsonMessageEnvelope> inputStream = graph.<Object, Object, InputMessageEnvelope>createInStream(
<<<<<<< HEAD
                new StreamSpec(entry.toString(), entry.getStream(), entry.getSystem()), null, null).map(this::getInputMessage);
        inputStream.filter(this::myFilter1).window(Windows.tumblingWindow(Duration.ofMillis(100), initialValue, sumAggregator)
=======
                new StreamSpec(entry.getSystem() + "-" + entry.getStream(), entry.getStream(), entry.getSystem()), null, null).map(this::getInputMessage);

        inputStream.filter(this::myFilter1).window(Windows.tumblingWindow(Duration.ofMillis(100), sumAggregator)
>>>>>>> 05915bfc
            .setLateTrigger(Triggers.any(Triggers.count(30000), Triggers.timeSinceFirstMessage(Duration.ofMillis(10)))));

        inputStream.filter(this::myFilter2).window(Windows.tumblingWindow(Duration.ofMillis(100), initialValue, sumAggregator)
            .setLateTrigger(Triggers.any(Triggers.count(30000), Triggers.timeSinceFirstMessage(Duration.ofMillis(10)))));

        inputStream.filter(this::myFilter3).window(Windows.tumblingWindow(Duration.ofMillis(100), initialValue, sumAggregator)
            .setLateTrigger(Triggers.any(Triggers.count(30000), Triggers.timeSinceFirstMessage(Duration.ofMillis(10)))));

      });
  }

  JsonMessageEnvelope getInputMessage(InputMessageEnvelope m1) {
    return (JsonMessageEnvelope) m1.getMessage();
  }

  boolean myFilter1(JsonMessageEnvelope m1) {
    // Do user defined processing here
    return m1.getMessage().parKey.equals("key1");
  }

  boolean myFilter2(JsonMessageEnvelope m1) {
    // Do user defined processing here
    return m1.getMessage().parKey.equals("key2");
  }

  boolean myFilter3(JsonMessageEnvelope m1) {
    return m1.getMessage().parKey.equals("key3");
  }

}<|MERGE_RESOLUTION|>--- conflicted
+++ resolved
@@ -21,7 +21,8 @@
 
 import java.time.Duration;
 import java.util.Set;
-import java.util.function.BiFunction;
+import java.util.function.Supplier;
+
 import org.apache.samza.config.Config;
 import org.apache.samza.operators.MessageStream;
 import org.apache.samza.operators.StreamGraph;
@@ -34,13 +35,6 @@
 import org.apache.samza.system.StreamSpec;
 import org.apache.samza.system.SystemStreamPartition;
 
-<<<<<<< HEAD
-import java.time.Duration;
-import java.util.Set;
-import java.util.function.Supplier;
-
-=======
->>>>>>> 05915bfc
 
 /**
  * Example implementation of split stream tasks
@@ -78,14 +72,9 @@
 
     inputs.keySet().forEach(entry -> {
         MessageStream<JsonMessageEnvelope> inputStream = graph.<Object, Object, InputMessageEnvelope>createInStream(
-<<<<<<< HEAD
-                new StreamSpec(entry.toString(), entry.getStream(), entry.getSystem()), null, null).map(this::getInputMessage);
-        inputStream.filter(this::myFilter1).window(Windows.tumblingWindow(Duration.ofMillis(100), initialValue, sumAggregator)
-=======
                 new StreamSpec(entry.getSystem() + "-" + entry.getStream(), entry.getStream(), entry.getSystem()), null, null).map(this::getInputMessage);
 
-        inputStream.filter(this::myFilter1).window(Windows.tumblingWindow(Duration.ofMillis(100), sumAggregator)
->>>>>>> 05915bfc
+        inputStream.filter(this::myFilter1).window(Windows.tumblingWindow(Duration.ofMillis(100), initialValue, sumAggregator)
             .setLateTrigger(Triggers.any(Triggers.count(30000), Triggers.timeSinceFirstMessage(Duration.ofMillis(10)))));
 
         inputStream.filter(this::myFilter2).window(Windows.tumblingWindow(Duration.ofMillis(100), initialValue, sumAggregator)
