/*
 * Licensed to the Apache Software Foundation (ASF) under one
 * or more contributor license agreements.  See the NOTICE file
 * distributed with this work for additional information
 * regarding copyright ownership.  The ASF licenses this file
 * to you under the Apache License, Version 2.0 (the
 * "License"); you may not use this file except in compliance
 * with the License.  You may obtain a copy of the License at
 *
 *   http://www.apache.org/licenses/LICENSE-2.0
 *
 * Unless required by applicable law or agreed to in writing,
 * software distributed under the License is distributed on an
 * "AS IS" BASIS, WITHOUT WARRANTIES OR CONDITIONS OF ANY
 * KIND, either express or implied.  See the License for the
 * specific language governing permissions and limitations
 * under the License.
 */
package org.apache.samza.config;

import java.io.File;
import java.util.Collections;
import java.util.Map;
import java.util.Optional;
import java.util.regex.Pattern;

import com.google.common.collect.ImmutableList;
import com.google.common.collect.ImmutableMap;
import org.apache.samza.SamzaException;
import org.apache.samza.container.grouper.stream.GroupByPartitionFactory;
import org.apache.samza.container.grouper.stream.HashSystemStreamPartitionMapperFactory;
import org.apache.samza.coordinator.metadatastore.CoordinatorStreamMetadataStoreFactory;
import org.apache.samza.runtime.DefaultLocationIdProviderFactory;
import org.junit.Test;

import static org.junit.Assert.assertEquals;
import static org.junit.Assert.assertFalse;
import static org.junit.Assert.assertNull;
import static org.junit.Assert.assertTrue;
import static org.junit.Assert.fail;


public class TestJobConfig {
  @Test
  public void testGetName() {
    String jobName = "job-name";
    JobConfig jobConfig = new JobConfig(new MapConfig(ImmutableMap.of(JobConfig.JOB_NAME, jobName)));
    assertEquals(Optional.of(jobName), jobConfig.getName());

    jobConfig = new JobConfig(new MapConfig());
    assertEquals(Optional.empty(), jobConfig.getName());
  }

  @Test
  public void testGetCoordinatorSystemName() {
    String coordinatorSystemName = "coordinator-system", jobDefaultSystem = "job-default-system";

    // has job coordinator system and default system; choose job coordinator system
    JobConfig jobConfig = new JobConfig(new MapConfig(
        ImmutableMap.of(JobConfig.JOB_COORDINATOR_SYSTEM, coordinatorSystemName, JobConfig.JOB_DEFAULT_SYSTEM,
            jobDefaultSystem)));
    assertEquals(coordinatorSystemName, jobConfig.getCoordinatorSystemName());

    // has job coordinator system only; choose job coordinator system
    jobConfig = new JobConfig(new MapConfig(ImmutableMap.of(JobConfig.JOB_COORDINATOR_SYSTEM, coordinatorSystemName)));
    assertEquals(coordinatorSystemName, jobConfig.getCoordinatorSystemName());

    // has default system only; choose default system
    jobConfig = new JobConfig(new MapConfig(ImmutableMap.of(JobConfig.JOB_DEFAULT_SYSTEM, jobDefaultSystem)));
    assertEquals(jobDefaultSystem, jobConfig.getCoordinatorSystemName());

    try {
      new JobConfig(new MapConfig()).getCoordinatorSystemName();
      fail("Should have gotten a ConfigException");
    } catch (ConfigException e) {
      // expected
    }
  }

  @Test
  public void testGetCoordinatorSystemNameOrNull() {
    String coordinatorSystemName = "coordinator-system", jobDefaultSystem = "job-default-system";

    // has job coordinator system and default system; choose job coordinator system
    JobConfig jobConfig = new JobConfig(new MapConfig(
        ImmutableMap.of(JobConfig.JOB_COORDINATOR_SYSTEM, coordinatorSystemName, JobConfig.JOB_DEFAULT_SYSTEM,
            jobDefaultSystem)));
    assertEquals(coordinatorSystemName, jobConfig.getCoordinatorSystemNameOrNull());

    // has job coordinator system only; choose job coordinator system
    jobConfig = new JobConfig(new MapConfig(ImmutableMap.of(JobConfig.JOB_COORDINATOR_SYSTEM, coordinatorSystemName)));
    assertEquals(coordinatorSystemName, jobConfig.getCoordinatorSystemNameOrNull());

    // has default system only; choose default system
    jobConfig = new JobConfig(new MapConfig(ImmutableMap.of(JobConfig.JOB_DEFAULT_SYSTEM, jobDefaultSystem)));
    assertEquals(jobDefaultSystem, jobConfig.getCoordinatorSystemNameOrNull());

    jobConfig = new JobConfig(new MapConfig());
    assertNull(jobConfig.getCoordinatorSystemNameOrNull());
  }

  @Test
  public void testGetDefaultSystem() {
    String jobDefaultSystem = "job-default-system";

    JobConfig jobConfig = new JobConfig(new MapConfig(ImmutableMap.of(JobConfig.JOB_DEFAULT_SYSTEM, jobDefaultSystem)));
    assertEquals(Optional.of(jobDefaultSystem), jobConfig.getDefaultSystem());

    jobConfig = new JobConfig(new MapConfig());
    assertEquals(Optional.empty(), jobConfig.getDefaultSystem());
  }

  @Test
  public void testGetContainerCount() {
    int jobContainerCount = 10, yarnContainerCount = 5;

    // has job container count and yarn container count; choose job container count
    JobConfig jobConfig = new JobConfig(new MapConfig(
        ImmutableMap.of(JobConfig.JOB_CONTAINER_COUNT, Integer.toString(jobContainerCount), "yarn.container.count",
            Integer.toString(yarnContainerCount))));
    assertEquals(jobContainerCount, jobConfig.getContainerCount());

    // has job container count only; choose job container count
    jobConfig = new JobConfig(
        new MapConfig(ImmutableMap.of(JobConfig.JOB_CONTAINER_COUNT, Integer.toString(jobContainerCount))));
    assertEquals(jobContainerCount, jobConfig.getContainerCount());

    // has yarn container count only; choose yarn container count
    jobConfig =
        new JobConfig(new MapConfig(ImmutableMap.of("yarn.container.count", Integer.toString(yarnContainerCount))));
    assertEquals(yarnContainerCount, jobConfig.getContainerCount());

    // not specified; use default
    jobConfig = new JobConfig(new MapConfig());
    assertEquals(JobConfig.DEFAULT_JOB_CONTAINER_COUNT, jobConfig.getContainerCount());
  }

  @Test
  public void testGetMonitorRegexDisabled() {
    // positive means enabled
    JobConfig jobConfig = new JobConfig(
        new MapConfig(ImmutableMap.of(JobConfig.MONITOR_INPUT_REGEX_FREQUENCY_MS, Integer.toString(100))));
    assertFalse(jobConfig.getMonitorRegexDisabled());

    // zero means disabled
    jobConfig =
        new JobConfig(new MapConfig(ImmutableMap.of(JobConfig.MONITOR_INPUT_REGEX_FREQUENCY_MS, Integer.toString(0))));
    assertTrue(jobConfig.getMonitorRegexDisabled());

    // negative means disabled
    jobConfig =
        new JobConfig(new MapConfig(ImmutableMap.of(JobConfig.MONITOR_INPUT_REGEX_FREQUENCY_MS, Integer.toString(-1))));
    assertTrue(jobConfig.getMonitorRegexDisabled());

    // not specified uses the default monitor partition change frequency, which means enabled
    jobConfig = new JobConfig(new MapConfig());
    assertFalse(jobConfig.getMonitorRegexDisabled());
  }

  @Test
  public void testGetMonitorPartitionChangeFrequency() {
    JobConfig jobConfig = new JobConfig(
        new MapConfig(ImmutableMap.of(JobConfig.MONITOR_PARTITION_CHANGE_FREQUENCY_MS, Integer.toString(100))));
    assertEquals(100, jobConfig.getMonitorPartitionChangeFrequency());

    jobConfig = new JobConfig(
        new MapConfig(ImmutableMap.of(JobConfig.MONITOR_PARTITION_CHANGE_FREQUENCY_MS, Integer.toString(0))));
    assertEquals(0, jobConfig.getMonitorPartitionChangeFrequency());

    jobConfig = new JobConfig(
        new MapConfig(ImmutableMap.of(JobConfig.MONITOR_PARTITION_CHANGE_FREQUENCY_MS, Integer.toString(-1))));
    assertEquals(-1, jobConfig.getMonitorPartitionChangeFrequency());

    jobConfig = new JobConfig(new MapConfig());
    assertEquals(JobConfig.DEFAULT_MONITOR_PARTITION_CHANGE_FREQUENCY_MS,
        jobConfig.getMonitorPartitionChangeFrequency());
  }

  @Test
  public void testGetMonitorRegexFrequency() {
    JobConfig jobConfig = new JobConfig(
        new MapConfig(ImmutableMap.of(JobConfig.MONITOR_INPUT_REGEX_FREQUENCY_MS, Integer.toString(100))));
    assertEquals(100, jobConfig.getMonitorRegexFrequency());

    jobConfig =
        new JobConfig(new MapConfig(ImmutableMap.of(JobConfig.MONITOR_INPUT_REGEX_FREQUENCY_MS, Integer.toString(0))));
    assertEquals(0, jobConfig.getMonitorRegexFrequency());

    jobConfig =
        new JobConfig(new MapConfig(ImmutableMap.of(JobConfig.MONITOR_INPUT_REGEX_FREQUENCY_MS, Integer.toString(-1))));
    assertEquals(-1, jobConfig.getMonitorRegexFrequency());

    jobConfig = new JobConfig(new MapConfig());
    assertEquals(JobConfig.DEFAULT_MONITOR_INPUT_REGEX_FREQUENCY_MS, jobConfig.getMonitorRegexFrequency());
  }

  @Test
  public void testGetMonitorRegexPatternMap() {
    // 2 different rewriters to system0, 1 rewriter to system1, 1 rewriter which isn't in rewritersList
    String system0 = "system0", system1 = "system1";
    String system0Rewriter0 = "system-0-rewriter-0", system0Rewriter1 = "system-0-rewriter-1", system1Rewriter =
        "system-1-rewriter", systemOnlyRewriter = "system-only-rewriter";
    String system0Rewriter0Streams = "system-0-rewriter-0-.*", system0Rewriter1Streams = "system-0-rewriter-1-.*",
        system1RewriterStreams = "system-1-rewriter-.*";
    JobConfig jobConfig = new JobConfig(new MapConfig(
        new ImmutableMap.Builder<String, String>().put(String.format(JobConfig.REGEX_RESOLVED_SYSTEM, system0Rewriter0),
            system0)
            .put(String.format(JobConfig.REGEX_RESOLVED_STREAMS, system0Rewriter0), system0Rewriter0Streams)
            .put(String.format(JobConfig.REGEX_RESOLVED_SYSTEM, system0Rewriter1), system0)
            .put(String.format(JobConfig.REGEX_RESOLVED_STREAMS, system0Rewriter1), system0Rewriter1Streams)
            .put(String.format(JobConfig.REGEX_RESOLVED_SYSTEM, system1Rewriter), system1)
            .put(String.format(JobConfig.REGEX_RESOLVED_STREAMS, system1Rewriter), system1RewriterStreams)
            // not passed in as a rewriter when calling getMonitorRegexPatternMap
            .put(String.format(JobConfig.REGEX_RESOLVED_SYSTEM, "unused-rewriter"), system0)
            .put(String.format(JobConfig.REGEX_RESOLVED_STREAMS, "unused-rewriter"), "unused-rewriter-.*")
            // should not be included since there is no regex
            .put(String.format(JobConfig.REGEX_RESOLVED_SYSTEM, systemOnlyRewriter), system0)
            .build()));
    // Pattern.equals only checks that the references are the same, so can't compare maps directly
    Map<String, Pattern> actual = jobConfig.getMonitorRegexPatternMap(String.join(",",
        ImmutableList.of(system0Rewriter0, system0Rewriter1, system1Rewriter, systemOnlyRewriter,
            "not-a-regex-rewriter")));
    // only should have rewriters for system0 and system1
    assertEquals(2, actual.size());
    assertEquals(system0Rewriter0Streams + "|" + system0Rewriter1Streams, actual.get(system0).pattern());
    assertEquals(system1RewriterStreams, actual.get(system1).pattern());

    // empty configs should produce an empty map
    jobConfig = new JobConfig(new MapConfig());
    assertEquals(Collections.<String, Pattern>emptyMap(), jobConfig.getMonitorRegexPatternMap(system0Rewriter0));
    assertEquals(Collections.<String, Pattern>emptyMap(), jobConfig.getMonitorRegexPatternMap(""));
  }

  @Test
  public void testGetRegexResolvedStreams() {
    String rewriterName = "rewriter-name", regex = "my-stream-.*";
    JobConfig jobConfig = new JobConfig(
        new MapConfig(ImmutableMap.of(String.format(JobConfig.REGEX_RESOLVED_STREAMS, rewriterName), regex)));
    assertEquals(Optional.of(regex), jobConfig.getRegexResolvedStreams(rewriterName));
    assertEquals(Optional.empty(), jobConfig.getRegexResolvedStreams("other-rewriter"));
  }

  @Test
  public void testGetRegexResolvedSystem() {
    String rewriterName = "rewriter-name", regex = "my-system-.*";
    JobConfig jobConfig = new JobConfig(
        new MapConfig(ImmutableMap.of(String.format(JobConfig.REGEX_RESOLVED_SYSTEM, rewriterName), regex)));
    assertEquals(Optional.of(regex), jobConfig.getRegexResolvedSystem(rewriterName));
    assertEquals(Optional.empty(), jobConfig.getRegexResolvedSystem("other-rewriter"));
  }

  @Test
  public void testGetRegexResolvedInheritedConfig() {
    String rewriterName = "rewriter-name";
    String key0 = "key0", value0 = "value0", key1 = "other.key1", value1 = "value1";
    JobConfig jobConfig = new JobConfig(new MapConfig(
        ImmutableMap.of(String.format(JobConfig.REGEX_INHERITED_CONFIG + "." + key0, rewriterName), value0,
            String.format(JobConfig.REGEX_INHERITED_CONFIG + "." + key1, rewriterName), value1)));
    assertEquals(new MapConfig(ImmutableMap.of(key0, value0, key1, value1)),
        jobConfig.getRegexResolvedInheritedConfig(rewriterName));
    assertEquals(new MapConfig(), jobConfig.getRegexResolvedInheritedConfig("other-rewriter"));
  }

  @Test
  public void testGetStreamJobFactoryClass() {
    String jobFactoryClass = "my.job.Factory.class";

    JobConfig jobConfig =
        new JobConfig(new MapConfig(ImmutableMap.of(JobConfig.STREAM_JOB_FACTORY_CLASS, jobFactoryClass)));
    assertEquals(Optional.of(jobFactoryClass), jobConfig.getStreamJobFactoryClass());

    jobConfig = new JobConfig(new MapConfig());
    assertEquals(Optional.empty(), jobConfig.getStreamJobFactoryClass());
  }

  @Test
  public void testGetJobId() {
    String jobId = "job-id";

    JobConfig jobConfig = new JobConfig(new MapConfig(ImmutableMap.of(JobConfig.JOB_ID, jobId)));
    assertEquals(jobId, jobConfig.getJobId());

    jobConfig = new JobConfig(new MapConfig());
    assertEquals(JobConfig.DEFAULT_JOB_ID, jobConfig.getJobId());
  }

  @Test
  public void testFailOnCheckpointValidation() {
    JobConfig jobConfig =
        new JobConfig(new MapConfig(ImmutableMap.of(JobConfig.JOB_FAIL_CHECKPOINT_VALIDATION, "true")));
    assertTrue(jobConfig.failOnCheckpointValidation());

    jobConfig = new JobConfig(new MapConfig(ImmutableMap.of(JobConfig.JOB_FAIL_CHECKPOINT_VALIDATION, "false")));
    assertFalse(jobConfig.failOnCheckpointValidation());

    jobConfig = new JobConfig(new MapConfig());
    assertTrue(jobConfig.failOnCheckpointValidation());
  }

  @Test
  public void testGetConfigRewriters() {
    String configRewriters = "rewriter0,rewriter1";

    JobConfig jobConfig = new JobConfig(new MapConfig(ImmutableMap.of(JobConfig.CONFIG_REWRITERS, configRewriters)));
    assertEquals(Optional.of(configRewriters), jobConfig.getConfigRewriters());

    jobConfig = new JobConfig(new MapConfig());
    assertEquals(Optional.empty(), jobConfig.getConfigRewriters());
  }

  @Test
  public void testGetConfigRewriterClass() {
    String rewriterName = "rewriter-name", className = "my.Rewriter.class";
    JobConfig jobConfig = new JobConfig(
        new MapConfig(ImmutableMap.of(String.format(JobConfig.CONFIG_REWRITER_CLASS, rewriterName), className)));
    assertEquals(Optional.of(className), jobConfig.getConfigRewriterClass(rewriterName));
    assertEquals(Optional.empty(), jobConfig.getConfigRewriterClass("other-rewriter"));
  }

  @Test
  public void testGetSystemStreamPartitionGrouperFactory() {
    String sspGrouperFactory = "my.ssp.grouper.Factory.class";

    JobConfig jobConfig =
        new JobConfig(new MapConfig(ImmutableMap.of(JobConfig.SSP_GROUPER_FACTORY, sspGrouperFactory)));
    assertEquals(sspGrouperFactory, jobConfig.getSystemStreamPartitionGrouperFactory());

    jobConfig = new JobConfig(new MapConfig());
    assertEquals(GroupByPartitionFactory.class.getName(), jobConfig.getSystemStreamPartitionGrouperFactory());
  }

  @Test
  public void testGetLocationIdProviderFactory() {
    String locationIdProviderFactory = "my.location.id.provider.Factory.class";

    JobConfig jobConfig = new JobConfig(
        new MapConfig(ImmutableMap.of(JobConfig.LOCATION_ID_PROVIDER_FACTORY, locationIdProviderFactory)));
    assertEquals(locationIdProviderFactory, jobConfig.getLocationIdProviderFactory());

    jobConfig = new JobConfig(new MapConfig());
    assertEquals(DefaultLocationIdProviderFactory.class.getName(), jobConfig.getLocationIdProviderFactory());
  }

  @Test
  public void testGetSecurityManagerFactory() {
    String securityManagerFactory = "my.security.manager.factory";

    JobConfig jobConfig =
        new JobConfig(new MapConfig(ImmutableMap.of(JobConfig.JOB_SECURITY_MANAGER_FACTORY, securityManagerFactory)));
    assertEquals(Optional.of(securityManagerFactory), jobConfig.getSecurityManagerFactory());

    jobConfig = new JobConfig(new MapConfig());
    assertEquals(Optional.empty(), jobConfig.getSecurityManagerFactory());
  }

  @Test
  public void testGetSSPMatcherClass() {
    String sspMatcherClass = "my.ssp.Matcher.class";

    JobConfig jobConfig = new JobConfig(new MapConfig(ImmutableMap.of(JobConfig.SSP_MATCHER_CLASS, sspMatcherClass)));
    assertEquals(Optional.of(sspMatcherClass), jobConfig.getSSPMatcherClass());

    jobConfig = new JobConfig(new MapConfig());
    assertEquals(Optional.empty(), jobConfig.getSSPMatcherClass());
  }

  @Test
  public void testGetSSPMatcherConfigRegex() {
    String sspMatcherConfigRegex = "ssp-.*";

    JobConfig jobConfig =
        new JobConfig(new MapConfig(ImmutableMap.of(JobConfig.SSP_MATCHER_CONFIG_REGEX, sspMatcherConfigRegex)));
    assertEquals(sspMatcherConfigRegex, jobConfig.getSSPMatcherConfigRegex());

    try {
      new JobConfig(new MapConfig()).getSSPMatcherConfigRegex();
      fail("Expected a SamzaException");
    } catch (SamzaException e) {
      // expected
    }
  }

  @Test
  public void testGetSSPMatcherConfigRanges() {
    String sspMatcherConfigRanges = "1,2,3";

    JobConfig jobConfig =
        new JobConfig(new MapConfig(ImmutableMap.of(JobConfig.SSP_MATCHER_CONFIG_RANGES, sspMatcherConfigRanges)));
    assertEquals(sspMatcherConfigRanges, jobConfig.getSSPMatcherConfigRanges());

    try {
      new JobConfig(new MapConfig()).getSSPMatcherConfigRanges();
      fail("Expected a SamzaException");
    } catch (SamzaException e) {
      // expected
    }
  }

  @Test
  public void testGetSSPMatcherConfigJobFactoryRegex() {
    String sspMatcherConfigJobFactoryRegex = ".*JobFactory";

    JobConfig jobConfig = new JobConfig(new MapConfig(
        ImmutableMap.of(JobConfig.SSP_MATCHER_CONFIG_JOB_FACTORY_REGEX, sspMatcherConfigJobFactoryRegex)));
    assertEquals(sspMatcherConfigJobFactoryRegex, jobConfig.getSSPMatcherConfigJobFactoryRegex());

    jobConfig = new JobConfig(new MapConfig());
    assertEquals(JobConfig.DEFAULT_SSP_MATCHER_CONFIG_JOB_FACTORY_REGEX,
        jobConfig.getSSPMatcherConfigJobFactoryRegex());
  }

  @Test
  public void testGetThreadPoolSize() {
    JobConfig jobConfig = new JobConfig(new MapConfig(
        ImmutableMap.of(JobConfig.JOB_CONTAINER_THREAD_POOL_SIZE, "10")));
    assertEquals(10, jobConfig.getThreadPoolSize());

    jobConfig = new JobConfig(new MapConfig());
    assertEquals(0, jobConfig.getThreadPoolSize());
  }

  @Test
  public void testGetDebounceTimeMs() {
    JobConfig jobConfig =
        new JobConfig(new MapConfig(ImmutableMap.of(JobConfig.JOB_DEBOUNCE_TIME_MS, Integer.toString(100))));
    assertEquals(100, jobConfig.getDebounceTimeMs());

    jobConfig = new JobConfig(new MapConfig(ImmutableMap.of(JobConfig.JOB_DEBOUNCE_TIME_MS, Integer.toString(0))));
    assertEquals(0, jobConfig.getDebounceTimeMs());

    jobConfig = new JobConfig(new MapConfig(ImmutableMap.of(JobConfig.JOB_DEBOUNCE_TIME_MS, Integer.toString(-1))));
    assertEquals(-1, jobConfig.getDebounceTimeMs());

    jobConfig = new JobConfig(new MapConfig());
    assertEquals(JobConfig.DEFAULT_DEBOUNCE_TIME_MS, jobConfig.getDebounceTimeMs());
  }

  @Test
  public void testGetNonLoggedStorePath() {
    String nonLoggedStorePath = "/path/to/non/logged/store";

    JobConfig jobConfig =
        new JobConfig(new MapConfig(ImmutableMap.of(JobConfig.JOB_NON_LOGGED_STORE_BASE_DIR, nonLoggedStorePath)));
    assertEquals(Optional.of(nonLoggedStorePath), jobConfig.getNonLoggedStorePath());

    jobConfig = new JobConfig(new MapConfig());
    assertEquals(Optional.empty(), jobConfig.getNonLoggedStorePath());
  }

  @Test
  public void testGetLoggedStorePath() {
    String loggedStorePath = "/path/to/logged/store";

    JobConfig jobConfig =
        new JobConfig(new MapConfig(ImmutableMap.of(JobConfig.JOB_LOGGED_STORE_BASE_DIR, loggedStorePath)));
    assertEquals(Optional.of(loggedStorePath), jobConfig.getLoggedStorePath());

    jobConfig = new JobConfig(new MapConfig());
    assertEquals(Optional.empty(), jobConfig.getLoggedStorePath());
  }

  @Test
  public void testGetMetadataStoreFactory() {
    String metadataStoreFactory = "my.metadata.store.Factory.class";

    JobConfig jobConfig =
        new JobConfig(new MapConfig(ImmutableMap.of(JobConfig.METADATA_STORE_FACTORY, metadataStoreFactory)));
    assertEquals(metadataStoreFactory, jobConfig.getMetadataStoreFactory());

    jobConfig = new JobConfig(new MapConfig());
    assertEquals(CoordinatorStreamMetadataStoreFactory.class.getName(), jobConfig.getMetadataStoreFactory());
  }

  @Test
  public void testGetDiagnosticsEnabled() {
    JobConfig jobConfig = new JobConfig(new MapConfig(ImmutableMap.of(JobConfig.JOB_DIAGNOSTICS_ENABLED, "true")));
    assertTrue(jobConfig.getDiagnosticsEnabled());

    jobConfig = new JobConfig(new MapConfig(ImmutableMap.of(JobConfig.JOB_DIAGNOSTICS_ENABLED, "false")));
    assertFalse(jobConfig.getDiagnosticsEnabled());

    jobConfig = new JobConfig(new MapConfig());
    assertFalse(jobConfig.getDiagnosticsEnabled());
  }

  @Test
  public void testGetJMXEnabled() {
    JobConfig jobConfig = new JobConfig(new MapConfig(ImmutableMap.of(JobConfig.JOB_JMX_ENABLED, "true")));
    assertTrue(jobConfig.getJMXEnabled());

    jobConfig = new JobConfig(new MapConfig(ImmutableMap.of(JobConfig.JOB_JMX_ENABLED, "false")));
    assertFalse(jobConfig.getJMXEnabled());

    jobConfig = new JobConfig(new MapConfig());
    assertTrue(jobConfig.getJMXEnabled());
  }

  @Test
  public void testGetSystemStreamPartitionMapperFactoryName() {
    String sspMapperFactory = "my.ssp.mapper.Factory.class";

    JobConfig jobConfig = new JobConfig(
        new MapConfig(ImmutableMap.of(JobConfig.SYSTEM_STREAM_PARTITION_MAPPER_FACTORY, sspMapperFactory)));
    assertEquals(sspMapperFactory, jobConfig.getSystemStreamPartitionMapperFactoryName());

    jobConfig = new JobConfig(new MapConfig());
    assertEquals(HashSystemStreamPartitionMapperFactory.class.getName(),
        jobConfig.getSystemStreamPartitionMapperFactoryName());
  }

  @Test
  public void testGetStandbyTasksEnabled() {
    // greater than 1 means enabled
    JobConfig jobConfig = new JobConfig(
        new MapConfig(ImmutableMap.of(JobConfig.STANDBY_TASKS_REPLICATION_FACTOR, Integer.toString(100))));
    assertTrue(jobConfig.getStandbyTasksEnabled());

    // zero means disabled
    jobConfig =
        new JobConfig(new MapConfig(ImmutableMap.of(JobConfig.STANDBY_TASKS_REPLICATION_FACTOR, Integer.toString(0))));
    assertFalse(jobConfig.getStandbyTasksEnabled());

    // negative means disabled
    jobConfig =
        new JobConfig(new MapConfig(ImmutableMap.of(JobConfig.STANDBY_TASKS_REPLICATION_FACTOR, Integer.toString(-1))));
    assertFalse(jobConfig.getStandbyTasksEnabled());

    // not specified uses the default standby count, which means disabled
    jobConfig = new JobConfig(new MapConfig());
    assertFalse(jobConfig.getStandbyTasksEnabled());
  }

  @Test
  public void testGetStandbyTaskReplicationFactor() {
    JobConfig jobConfig = new JobConfig(
        new MapConfig(ImmutableMap.of(JobConfig.STANDBY_TASKS_REPLICATION_FACTOR, Integer.toString(100))));
    assertEquals(100, jobConfig.getStandbyTaskReplicationFactor());

    jobConfig =
        new JobConfig(new MapConfig(ImmutableMap.of(JobConfig.STANDBY_TASKS_REPLICATION_FACTOR, Integer.toString(0))));
    assertEquals(0, jobConfig.getStandbyTaskReplicationFactor());

    jobConfig =
        new JobConfig(new MapConfig(ImmutableMap.of(JobConfig.STANDBY_TASKS_REPLICATION_FACTOR, Integer.toString(-1))));
    assertEquals(-1, jobConfig.getStandbyTaskReplicationFactor());

    jobConfig = new JobConfig(new MapConfig());
    assertEquals(JobConfig.DEFAULT_STANDBY_TASKS_REPLICATION_FACTOR, jobConfig.getStandbyTaskReplicationFactor());
  }

  @Test
<<<<<<< HEAD
  public void testGetClusterBasedJobCoordinatorDependencyIsolationEnabled() {
    Config config =
        new MapConfig(ImmutableMap.of(JobConfig.CLUSTER_BASED_JOB_COORDINATOR_DEPENDENCY_ISOLATION_ENABLED, "true"));
    assertTrue(new JobConfig(config).getClusterBasedJobCoordinatorDependencyIsolationEnabled());

    config =
        new MapConfig(ImmutableMap.of(JobConfig.CLUSTER_BASED_JOB_COORDINATOR_DEPENDENCY_ISOLATION_ENABLED, "false"));
    assertFalse(new JobConfig(config).getClusterBasedJobCoordinatorDependencyIsolationEnabled());

    assertFalse(new JobConfig(new MapConfig()).getClusterBasedJobCoordinatorDependencyIsolationEnabled());
  }

  @Test
  public void testGetFwkPath() {
    String samzaFwkPath = "/path/to/samza/fwk", samzaFwkVersion = "1.2.3";

    // has path and version
    Config config = new MapConfig(
        ImmutableMap.of(JobConfig.SAMZA_FWK_PATH, samzaFwkPath, JobConfig.SAMZA_FWK_VERSION, samzaFwkVersion));
    assertEquals(samzaFwkPath + File.separator + samzaFwkVersion, JobConfig.getFwkPath(config));

    // only has path; use STABLE for version
    config = new MapConfig(ImmutableMap.of(JobConfig.SAMZA_FWK_PATH, samzaFwkPath));
    assertEquals(samzaFwkPath + File.separator + "STABLE", JobConfig.getFwkPath(config));

    // no path; return empty string
    assertTrue(JobConfig.getFwkPath(new MapConfig()).isEmpty());
  }

  @Test
=======
>>>>>>> 4eb5e520
  public void testGetMetadataFile() {
    String execEnvContainerId = "container-id";
    String containerMetadataDirectory = "/tmp/samza/log/dir";
    System.setProperty(JobConfig.CONTAINER_METADATA_DIRECTORY_SYS_PROPERTY, containerMetadataDirectory);
    assertEquals(new File(containerMetadataDirectory,
            String.format(JobConfig.CONTAINER_METADATA_FILENAME_FORMAT, execEnvContainerId)).getPath(),
        JobConfig.getMetadataFile(execEnvContainerId).get().getPath());
    System.clearProperty(JobConfig.CONTAINER_METADATA_DIRECTORY_SYS_PROPERTY);

    assertEquals(Optional.empty(), JobConfig.getMetadataFile(null));
  }

  @Test
  public void testGetCoordinatorStreamFactory() {
    JobConfig jobConfig = new JobConfig(new MapConfig(ImmutableMap.of("test", "")));
    assertEquals(jobConfig.getCoordinatorStreamFactory(), JobConfig.DEFAULT_COORDINATOR_STREAM_CONFIG_FACTORY);

    jobConfig = new JobConfig(new MapConfig(ImmutableMap.of(JobConfig.COORDINATOR_STREAM_FACTORY, "specific_coordinator_stream")));
    assertEquals(jobConfig.getCoordinatorStreamFactory(), "specific_coordinator_stream");
  }
}<|MERGE_RESOLUTION|>--- conflicted
+++ resolved
@@ -549,7 +549,6 @@
   }
 
   @Test
-<<<<<<< HEAD
   public void testGetClusterBasedJobCoordinatorDependencyIsolationEnabled() {
     Config config =
         new MapConfig(ImmutableMap.of(JobConfig.CLUSTER_BASED_JOB_COORDINATOR_DEPENDENCY_ISOLATION_ENABLED, "true"));
@@ -563,25 +562,6 @@
   }
 
   @Test
-  public void testGetFwkPath() {
-    String samzaFwkPath = "/path/to/samza/fwk", samzaFwkVersion = "1.2.3";
-
-    // has path and version
-    Config config = new MapConfig(
-        ImmutableMap.of(JobConfig.SAMZA_FWK_PATH, samzaFwkPath, JobConfig.SAMZA_FWK_VERSION, samzaFwkVersion));
-    assertEquals(samzaFwkPath + File.separator + samzaFwkVersion, JobConfig.getFwkPath(config));
-
-    // only has path; use STABLE for version
-    config = new MapConfig(ImmutableMap.of(JobConfig.SAMZA_FWK_PATH, samzaFwkPath));
-    assertEquals(samzaFwkPath + File.separator + "STABLE", JobConfig.getFwkPath(config));
-
-    // no path; return empty string
-    assertTrue(JobConfig.getFwkPath(new MapConfig()).isEmpty());
-  }
-
-  @Test
-=======
->>>>>>> 4eb5e520
   public void testGetMetadataFile() {
     String execEnvContainerId = "container-id";
     String containerMetadataDirectory = "/tmp/samza/log/dir";
