/*
 * Licensed to the Apache Software Foundation (ASF) under one
 * or more contributor license agreements.  See the NOTICE file
 * distributed with this work for additional information
 * regarding copyright ownership.  The ASF licenses this file
 * to you under the Apache License, Version 2.0 (the
 * "License"); you may not use this file except in compliance
 * with the License.  You may obtain a copy of the License at
 *
 *   http://www.apache.org/licenses/LICENSE-2.0
 *
 * Unless required by applicable law or agreed to in writing,
 * software distributed under the License is distributed on an
 * "AS IS" BASIS, WITHOUT WARRANTIES OR CONDITIONS OF ANY
 * KIND, either express or implied.  See the License for the
 * specific language governing permissions and limitations
 * under the License.
 */

package org.apache.samza.storage;

import java.io.File;
import java.util.ArrayList;
import java.util.Collections;
import java.util.Iterator;

import java.util.List;
import org.apache.samza.system.IncomingMessageEnvelope;
import org.apache.samza.system.SystemStreamPartition;

/**
 * A mock StorageEngine that stores what it receives from the StorageEngine.
 * Those variables/values can be retrieved directly by variable names.
 */
public class MockStorageEngine implements StorageEngine {

  public static String storeName;
  public static File storeDir;
  public static SystemStreamPartition ssp;
<<<<<<< HEAD
  public static List<IncomingMessageEnvelope> incomingMessageEnvelopes = Collections.synchronizedList(new ArrayList<IncomingMessageEnvelope>());
=======

  // Thread-safe list is required because the list is shared across StorageEngine instances
  public static List<IncomingMessageEnvelope> incomingMessageEnvelopes = Collections.synchronizedList(new ArrayList<>());
>>>>>>> 6a75503d
  public static StoreProperties storeProperties;

  public MockStorageEngine(String storeName, File storeDir, SystemStreamPartition changeLogSystemStreamPartition, StoreProperties properties) {
    MockStorageEngine.storeName = storeName;
    MockStorageEngine.storeDir = storeDir;
    MockStorageEngine.ssp = changeLogSystemStreamPartition;
    MockStorageEngine.storeProperties = properties;
  }

  @Override
  public void restore(Iterator<IncomingMessageEnvelope> envelopes) {
    while (envelopes.hasNext()) {
      incomingMessageEnvelopes.add(envelopes.next());
    }
  }

  @Override
  public void flush() {
  }

  @Override
  public void stop() {
  }

  @Override
  public StoreProperties getStoreProperties() {
    return storeProperties;
  }
}<|MERGE_RESOLUTION|>--- conflicted
+++ resolved
@@ -37,13 +37,9 @@
   public static String storeName;
   public static File storeDir;
   public static SystemStreamPartition ssp;
-<<<<<<< HEAD
-  public static List<IncomingMessageEnvelope> incomingMessageEnvelopes = Collections.synchronizedList(new ArrayList<IncomingMessageEnvelope>());
-=======
 
   // Thread-safe list is required because the list is shared across StorageEngine instances
   public static List<IncomingMessageEnvelope> incomingMessageEnvelopes = Collections.synchronizedList(new ArrayList<>());
->>>>>>> 6a75503d
   public static StoreProperties storeProperties;
 
   public MockStorageEngine(String storeName, File storeDir, SystemStreamPartition changeLogSystemStreamPartition, StoreProperties properties) {
