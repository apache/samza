/*
 * Licensed to the Apache Software Foundation (ASF) under one
 * or more contributor license agreements.  See the NOTICE file
 * distributed with this work for additional information
 * regarding copyright ownership.  The ASF licenses this file
 * to you under the Apache License, Version 2.0 (the
 * "License"); you may not use this file except in compliance
 * with the License.  You may obtain a copy of the License at
 *
 *   http://www.apache.org/licenses/LICENSE-2.0
 *
 * Unless required by applicable law or agreed to in writing,
 * software distributed under the License is distributed on an
 * "AS IS" BASIS, WITHOUT WARRANTIES OR CONDITIONS OF ANY
 * KIND, either express or implied.  See the License for the
 * specific language governing permissions and limitations
 * under the License.
 */

package org.apache.samza.storage;

import com.google.common.collect.ArrayListMultimap;
import com.google.common.collect.ImmutableList;
import com.google.common.collect.ImmutableMap;
import com.google.common.collect.ImmutableSet;
import com.google.common.collect.ListMultimap;

import java.io.File;
import java.nio.file.Path;
import java.util.Collections;
import java.util.HashMap;
import java.util.Map;
import java.util.Set;
import org.apache.samza.Partition;
import org.apache.samza.checkpoint.CheckpointId;
import org.apache.samza.checkpoint.CheckpointedChangelogOffset;
import org.apache.samza.config.Config;
import org.apache.samza.config.MapConfig;
import org.apache.samza.config.TaskConfig;
import org.apache.samza.container.TaskName;
import org.apache.samza.job.model.TaskModel;
import org.apache.samza.storage.TransactionalStateTaskRestoreManager.RestoreOffsets;
import org.apache.samza.storage.TransactionalStateTaskRestoreManager.StoreActions;
import org.apache.samza.system.SSPMetadataCache;
import org.apache.samza.system.SystemAdmin;
import org.apache.samza.system.SystemAdmins;
import org.apache.samza.system.SystemConsumer;
import org.apache.samza.system.SystemStream;
import org.apache.samza.system.SystemStreamMetadata.SystemStreamPartitionMetadata;
import org.apache.samza.system.SystemStreamPartition;
import org.apache.samza.util.Clock;
import org.apache.samza.util.FileUtil;
import org.junit.Test;
import org.mockito.Mockito;
import org.mockito.stubbing.Answer;

import static org.junit.Assert.assertEquals;
import static org.junit.Assert.assertNotNull;
import static org.junit.Assert.assertNull;
import static org.junit.Assert.assertTrue;
import static org.junit.Assert.fail;
import static org.mockito.Matchers.any;
import static org.mockito.Matchers.anyString;
import static org.mockito.Matchers.eq;
import static org.mockito.Mockito.mock;
import static org.mockito.Mockito.never;
import static org.mockito.Mockito.times;
import static org.mockito.Mockito.verify;
import static org.mockito.Mockito.verifyNoMoreInteractions;
import static org.mockito.Mockito.when;

public class TestTransactionalStateTaskRestoreManager {
  @Test
  public void testGetCurrentChangelogOffsets() {
    // test gets metadata for all and only task store changelog SSPs
    // test all changelogs have same partition
    // test does not change returned ssp metadata
    TaskModel mockTaskModel = mock(TaskModel.class);
    when(mockTaskModel.getTaskName()).thenReturn(new TaskName("Partition 0"));
    Partition taskChangelogPartition = new Partition(0);
    when(mockTaskModel.getChangelogPartition()).thenReturn(taskChangelogPartition);

    String store1Name = "store1";
    String changelog1SystemName = "system1";
    String changelog1StreamName = "store1Changelog";
    String store2Name = "store2";
    String changelog2SystemName = "system2";
    String changelog2StreamName = "store2Changelog";

    SystemStream changelog1SystemStream = new SystemStream(changelog1SystemName, changelog1StreamName);
    SystemStream changelog2SystemStream = new SystemStream(changelog2SystemName, changelog2StreamName);

    Map<String, SystemStream> mockStoreChangelogs = ImmutableMap.of(
        store1Name, changelog1SystemStream,
        store2Name, changelog2SystemStream);

    SSPMetadataCache mockSSPMetadataCache = mock(SSPMetadataCache.class);
    SystemStreamPartition changelog1SSP = new SystemStreamPartition(changelog1SystemStream, taskChangelogPartition);
    SystemStreamPartitionMetadata changelog1SSPMetadata = new SystemStreamPartitionMetadata("0", "1", "2");
    when(mockSSPMetadataCache.getMetadata(eq(changelog1SSP))).thenReturn(changelog1SSPMetadata);
    SystemStreamPartition changelog2SSP = new SystemStreamPartition(changelog2SystemStream, taskChangelogPartition);
    SystemStreamPartitionMetadata changelog2SSPMetadata = new SystemStreamPartitionMetadata("1", "2", "3");
    when(mockSSPMetadataCache.getMetadata(eq(changelog2SSP))).thenReturn(changelog2SSPMetadata);

    Map<SystemStreamPartition, SystemStreamPartitionMetadata> currentChangelogOffsets =
        TransactionalStateTaskRestoreManager.getCurrentChangelogOffsets(
            mockTaskModel, mockStoreChangelogs, mockSSPMetadataCache);

    verify(mockSSPMetadataCache, times(1)).getMetadata(changelog1SSP);
    verify(mockSSPMetadataCache, times(1)).getMetadata(changelog2SSP);
    verifyNoMoreInteractions(mockSSPMetadataCache);

    assertEquals(2, currentChangelogOffsets.size());
    assertEquals(changelog1SSPMetadata, currentChangelogOffsets.get(changelog1SSP));
    assertEquals(changelog2SSPMetadata, currentChangelogOffsets.get(changelog2SSP));
  }

  @Test
  public void testGetStoreActionsForNonLoggedPersistentStore_AlwaysClearStore() {
    TaskModel mockTaskModel = mock(TaskModel.class);
    TaskName taskName = new TaskName("Partition 0");
    when(mockTaskModel.getTaskName()).thenReturn(taskName);
    Partition taskChangelogPartition = new Partition(0);
    when(mockTaskModel.getChangelogPartition()).thenReturn(taskChangelogPartition);

    String store1Name = "store1";
    StorageEngine store1Engine = mock(StorageEngine.class);
    StoreProperties mockStore1Properties = mock(StoreProperties.class);
    when(store1Engine.getStoreProperties()).thenReturn(mockStore1Properties);
    when(mockStore1Properties.isLoggedStore()).thenReturn(false);
    when(mockStore1Properties.isPersistedToDisk()).thenReturn(true);
    Map<String, StorageEngine> mockStoreEngines = ImmutableMap.of(store1Name, store1Engine);

    Map<String, SystemStream> mockStoreChangelogs = ImmutableMap.of();

    Map<SystemStreamPartition, String> mockCheckpointedChangelogOffset = ImmutableMap.of();
    Map<SystemStreamPartition, SystemStreamPartitionMetadata> mockCurrentChangelogOffsets = ImmutableMap.of();

    SystemAdmins mockSystemAdmins = mock(SystemAdmins.class);
    StorageManagerUtil mockStorageManagerUtil = mock(StorageManagerUtil.class);
    File mockLoggedStoreBaseDir = mock(File.class);
    File mockNonLoggedStoreBaseDir = mock(File.class);
    Config mockConfig = mock(Config.class);
    Clock mockClock = mock(Clock.class);

    File mockCurrentStoreDir = mock(File.class);
    when(mockStorageManagerUtil.getTaskStoreDir(eq(mockNonLoggedStoreBaseDir), eq(store1Name), eq(taskName), any()))
        .thenReturn(mockCurrentStoreDir);

    StoreActions storeActions = TransactionalStateTaskRestoreManager.getStoreActions(
        mockTaskModel, mockStoreEngines, mockStoreChangelogs, mockCheckpointedChangelogOffset,
        mockCurrentChangelogOffsets, mockSystemAdmins, mockStorageManagerUtil,
        mockLoggedStoreBaseDir, mockNonLoggedStoreBaseDir, mockConfig, mockClock);

    assertEquals(1, storeActions.storeDirsToDelete.get(store1Name).size());
    assertTrue(storeActions.storeDirsToDelete.get(store1Name).contains(mockCurrentStoreDir));
    // ensure that there is nothing to retain or restore.
    assertEquals(0, storeActions.storeDirsToRetain.size());
    assertEquals(0, storeActions.storesToRestore.size());
  }

  @Test
  public void testStoreDeletedWhenCleanDirsFlagSet() {
    TaskModel mockTaskModel = mock(TaskModel.class);
    TaskName taskName = new TaskName("Partition 0");
    when(mockTaskModel.getTaskName()).thenReturn(taskName);
    Partition taskChangelogPartition = new Partition(0);
    when(mockTaskModel.getChangelogPartition()).thenReturn(taskChangelogPartition);

    String store1Name = "store1";
    StorageEngine store1Engine = mock(StorageEngine.class);
    StoreProperties mockStore1Properties = mock(StoreProperties.class);
    when(store1Engine.getStoreProperties()).thenReturn(mockStore1Properties);
    when(mockStore1Properties.isLoggedStore()).thenReturn(true);
    when(mockStore1Properties.isPersistedToDisk()).thenReturn(true);
    Map<String, StorageEngine> mockStoreEngines = ImmutableMap.of(store1Name, store1Engine);

    String changelog1SystemName = "system1";
    String changelog1StreamName = "store1Changelog";
    SystemStream changelog1SystemStream = new SystemStream(changelog1SystemName, changelog1StreamName);
    SystemStreamPartition changelog1SSP = new SystemStreamPartition(changelog1SystemStream, taskChangelogPartition);
    SystemStreamPartitionMetadata changelog1SSPMetadata = new SystemStreamPartitionMetadata("0", "10", "11");
    Map<String, SystemStream> mockStoreChangelogs = ImmutableMap.of(store1Name, changelog1SystemStream);

    String changelog1CheckpointedOffset = "5";
    CheckpointedChangelogOffset changelog1CheckpointMessage =
        new CheckpointedChangelogOffset(CheckpointId.create(), changelog1CheckpointedOffset);
    ImmutableMap<SystemStreamPartition, String> mockCheckpointedChangelogOffset =
        ImmutableMap.of(changelog1SSP, changelog1CheckpointMessage.toString());
    Map<SystemStreamPartition, SystemStreamPartitionMetadata> mockCurrentChangelogOffsets =
        ImmutableMap.of(changelog1SSP, changelog1SSPMetadata);

    SystemAdmins mockSystemAdmins = mock(SystemAdmins.class);
    SystemAdmin mockSystemAdmin = mock(SystemAdmin.class);
    when(mockSystemAdmins.getSystemAdmin(changelog1SSP.getSystem())).thenReturn(mockSystemAdmin);
    StorageManagerUtil mockStorageManagerUtil = mock(StorageManagerUtil.class);
    File mockLoggedStoreBaseDir = mock(File.class);
    File mockNonLoggedStoreBaseDir = mock(File.class);

    // set the container.start.clean config set on the store
    Config mockConfig = new MapConfig(Collections.singletonMap("stores.store1.container.start.clean", "true"));
    Clock mockClock = mock(Clock.class);

    Mockito.when(mockSystemAdmin.offsetComparator(anyString(), anyString()))
        .thenAnswer((Answer<Integer>) invocation -> {
            String offset1 = (String) invocation.getArguments()[0];
            String offset2 = (String) invocation.getArguments()[1];
            return Long.valueOf(offset1).compareTo(Long.valueOf(offset2));
          });

    StoreActions storeActions = TransactionalStateTaskRestoreManager.getStoreActions(
        mockTaskModel, mockStoreEngines, mockStoreChangelogs, mockCheckpointedChangelogOffset,
        mockCurrentChangelogOffsets, mockSystemAdmins, mockStorageManagerUtil,
        mockLoggedStoreBaseDir, mockNonLoggedStoreBaseDir, mockConfig, mockClock);

    // ensure that there is one directory to delete
    assertEquals(1, storeActions.storeDirsToDelete.size());
    // ensure that we restore from the oldest changelog offset to checkpointed changelog offset
    assertEquals("0", storeActions.storesToRestore.get(store1Name).startingOffset);
    assertEquals(changelog1CheckpointedOffset, storeActions.storesToRestore.get(store1Name).endingOffset);
  }

  @Test
  public void testGetStoreActionsForLoggedNonPersistentStore_RestoreToCheckpointedOffset() {
    TaskModel mockTaskModel = mock(TaskModel.class);
    TaskName taskName = new TaskName("Partition 0");
    when(mockTaskModel.getTaskName()).thenReturn(taskName);
    Partition taskChangelogPartition = new Partition(0);
    when(mockTaskModel.getChangelogPartition()).thenReturn(taskChangelogPartition);

    String store1Name = "store1";
    StorageEngine store1Engine = mock(StorageEngine.class);
    StoreProperties mockStore1Properties = mock(StoreProperties.class);
    when(store1Engine.getStoreProperties()).thenReturn(mockStore1Properties);
    when(mockStore1Properties.isLoggedStore()).thenReturn(true);
    when(mockStore1Properties.isPersistedToDisk()).thenReturn(false); // non-persistent (in memory) store
    Map<String, StorageEngine> mockStoreEngines = ImmutableMap.of(store1Name, store1Engine);

    String changelog1SystemName = "system1";
    String changelog1StreamName = "store1Changelog";
    SystemStream changelog1SystemStream = new SystemStream(changelog1SystemName, changelog1StreamName);
    SystemStreamPartition changelog1SSP = new SystemStreamPartition(changelog1SystemStream, taskChangelogPartition);
    SystemStreamPartitionMetadata changelog1SSPMetadata = new SystemStreamPartitionMetadata("0", "10", "11");
    Map<String, SystemStream> mockStoreChangelogs = ImmutableMap.of(store1Name, changelog1SystemStream);

    String changelog1CheckpointedOffset = "5";
    CheckpointedChangelogOffset changelog1CheckpointMessage =
        new CheckpointedChangelogOffset(CheckpointId.create(), changelog1CheckpointedOffset);
    ImmutableMap<SystemStreamPartition, String> mockCheckpointedChangelogOffset =
        ImmutableMap.of(changelog1SSP, changelog1CheckpointMessage.toString());
    Map<SystemStreamPartition, SystemStreamPartitionMetadata> mockCurrentChangelogOffsets =
        ImmutableMap.of(changelog1SSP, changelog1SSPMetadata);

    SystemAdmins mockSystemAdmins = mock(SystemAdmins.class);
    SystemAdmin mockSystemAdmin = mock(SystemAdmin.class);
    when(mockSystemAdmins.getSystemAdmin(changelog1SSP.getSystem())).thenReturn(mockSystemAdmin);
    StorageManagerUtil mockStorageManagerUtil = mock(StorageManagerUtil.class);
    File mockLoggedStoreBaseDir = mock(File.class);
    File mockNonLoggedStoreBaseDir = mock(File.class);
    Config mockConfig = mock(Config.class);
    Clock mockClock = mock(Clock.class);

    Mockito.when(mockSystemAdmin.offsetComparator(anyString(), anyString()))
        .thenAnswer((Answer<Integer>) invocation -> {
            String offset1 = (String) invocation.getArguments()[0];
            String offset2 = (String) invocation.getArguments()[1];
            return Long.valueOf(offset1).compareTo(Long.valueOf(offset2));
          });

    StoreActions storeActions = TransactionalStateTaskRestoreManager.getStoreActions(
        mockTaskModel, mockStoreEngines, mockStoreChangelogs, mockCheckpointedChangelogOffset,
        mockCurrentChangelogOffsets, mockSystemAdmins, mockStorageManagerUtil,
        mockLoggedStoreBaseDir, mockNonLoggedStoreBaseDir, mockConfig, mockClock);

    // ensure that there is nothing to delete or retain
    assertEquals(0, storeActions.storeDirsToDelete.size());
    // ensure that we restore from the oldest changelog offset to checkpointed changelog offset
    assertEquals("0", storeActions.storesToRestore.get(store1Name).startingOffset);
    assertEquals(changelog1CheckpointedOffset, storeActions.storesToRestore.get(store1Name).endingOffset);
  }

  /**
   * This can happen if the changelog topic was manually deleted and recreated, and the checkpointed/local changelog
   * offset is not valid anymore.
   */
  @Test
  public void testGetStoreActionsForLoggedNonPersistentStore_FullRestoreIfCheckpointedOffsetNewerThanNewest() {
    TaskModel mockTaskModel = mock(TaskModel.class);
    TaskName taskName = new TaskName("Partition 0");
    when(mockTaskModel.getTaskName()).thenReturn(taskName);
    Partition taskChangelogPartition = new Partition(0);
    when(mockTaskModel.getChangelogPartition()).thenReturn(taskChangelogPartition);

    String store1Name = "store1";
    StorageEngine store1Engine = mock(StorageEngine.class);
    StoreProperties mockStore1Properties = mock(StoreProperties.class);
    when(store1Engine.getStoreProperties()).thenReturn(mockStore1Properties);
    when(mockStore1Properties.isLoggedStore()).thenReturn(true);
    when(mockStore1Properties.isPersistedToDisk()).thenReturn(false); // non-persistent store
    Map<String, StorageEngine> mockStoreEngines = ImmutableMap.of(store1Name, store1Engine);

    String changelog1SystemName = "system1";
    String changelog1StreamName = "store1Changelog";
    SystemStream changelog1SystemStream = new SystemStream(changelog1SystemName, changelog1StreamName);
    SystemStreamPartition changelog1SSP = new SystemStreamPartition(changelog1SystemStream, taskChangelogPartition);
    // checkpointed changelog offset > newest offset (e.g. changelog topic got changed)
    SystemStreamPartitionMetadata changelog1SSPMetadata = new SystemStreamPartitionMetadata("0", "10", "11");
    Map<String, SystemStream> mockStoreChangelogs = ImmutableMap.of(store1Name, changelog1SystemStream);

    String changelog1CheckpointedOffset = "21";
    CheckpointedChangelogOffset changelog1CheckpointMessage =
        new CheckpointedChangelogOffset(CheckpointId.create(), changelog1CheckpointedOffset);
    Map<SystemStreamPartition, String> mockCheckpointedChangelogOffset =
        new HashMap<SystemStreamPartition, String>() { {
          put(changelog1SSP, changelog1CheckpointMessage.toString());
        } };
    Map<SystemStreamPartition, SystemStreamPartitionMetadata> mockCurrentChangelogOffsets =
        ImmutableMap.of(changelog1SSP, changelog1SSPMetadata);

    SystemAdmins mockSystemAdmins = mock(SystemAdmins.class);
    SystemAdmin mockSystemAdmin = mock(SystemAdmin.class);
    when(mockSystemAdmins.getSystemAdmin(changelog1SSP.getSystem())).thenReturn(mockSystemAdmin);
    StorageManagerUtil mockStorageManagerUtil = mock(StorageManagerUtil.class);
    File mockLoggedStoreBaseDir = mock(File.class);
    File mockNonLoggedStoreBaseDir = mock(File.class);
    Config mockConfig = mock(Config.class);
    Clock mockClock = mock(Clock.class);

    Mockito.when(mockSystemAdmin.offsetComparator(anyString(), anyString()))
        .thenAnswer((Answer<Integer>) invocation -> {
            String offset1 = (String) invocation.getArguments()[0];
            String offset2 = (String) invocation.getArguments()[1];
            return Long.valueOf(offset1).compareTo(Long.valueOf(offset2));
          });

    StoreActions storeActions = TransactionalStateTaskRestoreManager.getStoreActions(
        mockTaskModel, mockStoreEngines, mockStoreChangelogs, mockCheckpointedChangelogOffset,
        mockCurrentChangelogOffsets, mockSystemAdmins, mockStorageManagerUtil,
        mockLoggedStoreBaseDir, mockNonLoggedStoreBaseDir, mockConfig, mockClock);

    // ensure that there is nothing to retain or delete
    assertEquals(0, storeActions.storeDirsToDelete.size());
    assertEquals(0, storeActions.storeDirsToRetain.size());
    // ensure that we mark the store for full restore (from current oldest to current newest)
    assertEquals("0", storeActions.storesToRestore.get(store1Name).startingOffset);
    assertEquals("10", storeActions.storesToRestore.get(store1Name).endingOffset);
  }

  /**
   * This can happen if the changelog topic gets compacted and the local store offset was written prior to the
   * compaction. If so, we do a full restore.
   */
  @Test
  public void testGetStoreActionsForLoggedNonPersistentStore_FullRestoreIfCheckpointedOffsetOlderThanOldest() {
    TaskModel mockTaskModel = mock(TaskModel.class);
    TaskName taskName = new TaskName("Partition 0");
    when(mockTaskModel.getTaskName()).thenReturn(taskName);
    Partition taskChangelogPartition = new Partition(0);
    when(mockTaskModel.getChangelogPartition()).thenReturn(taskChangelogPartition);

    String store1Name = "store1";
    StorageEngine store1Engine = mock(StorageEngine.class);
    StoreProperties mockStore1Properties = mock(StoreProperties.class);
    when(store1Engine.getStoreProperties()).thenReturn(mockStore1Properties);
    when(mockStore1Properties.isLoggedStore()).thenReturn(true);
    when(mockStore1Properties.isPersistedToDisk()).thenReturn(false); // non-persistent store
    Map<String, StorageEngine> mockStoreEngines = ImmutableMap.of(store1Name, store1Engine);

    String changelog1SystemName = "system1";
    String changelog1StreamName = "store1Changelog";
    SystemStream changelog1SystemStream = new SystemStream(changelog1SystemName, changelog1StreamName);
    SystemStreamPartition changelog1SSP = new SystemStreamPartition(changelog1SystemStream, taskChangelogPartition);
    // checkpointed changelog offset > newest offset (e.g. changelog topic got changed)
    SystemStreamPartitionMetadata changelog1SSPMetadata = new SystemStreamPartitionMetadata("10", "20", "21");
    Map<String, SystemStream> mockStoreChangelogs = ImmutableMap.of(store1Name, changelog1SystemStream);

    String changelog1CheckpointedOffset = "5";
    CheckpointedChangelogOffset changelog1CheckpointMessage =
        new CheckpointedChangelogOffset(CheckpointId.create(), changelog1CheckpointedOffset);
<<<<<<< HEAD
    Map<SystemStreamPartition, String> mockCheckpointedChangelogOffset =
        new HashMap<SystemStreamPartition, String>() { {
          put(changelog1SSP, changelog1CheckpointMessage.toString());
        } };
    Map<SystemStreamPartition, SystemStreamPartitionMetadata> mockCurrentChangelogOffsets =
        ImmutableMap.of(changelog1SSP, changelog1SSPMetadata);

    SystemAdmins mockSystemAdmins = mock(SystemAdmins.class);
    SystemAdmin mockSystemAdmin = mock(SystemAdmin.class);
    when(mockSystemAdmins.getSystemAdmin(changelog1SSP.getSystem())).thenReturn(mockSystemAdmin);
    StorageManagerUtil mockStorageManagerUtil = mock(StorageManagerUtil.class);
    File mockLoggedStoreBaseDir = mock(File.class);
    File mockNonLoggedStoreBaseDir = mock(File.class);
    Config mockConfig = mock(Config.class);
    Clock mockClock = mock(Clock.class);

    Mockito.when(mockSystemAdmin.offsetComparator(anyString(), anyString()))
        .thenAnswer((Answer<Integer>) invocation -> {
            String offset1 = (String) invocation.getArguments()[0];
            String offset2 = (String) invocation.getArguments()[1];
            return Long.valueOf(offset1).compareTo(Long.valueOf(offset2));
          });

    StoreActions storeActions = TransactionalStateTaskRestoreManager.getStoreActions(
        mockTaskModel, mockStoreEngines, mockStoreChangelogs, mockCheckpointedChangelogOffset,
        mockCurrentChangelogOffsets, mockSystemAdmins, mockStorageManagerUtil,
        mockLoggedStoreBaseDir, mockNonLoggedStoreBaseDir, mockConfig, mockClock);

    // ensure that there is nothing to retain or delete
    assertEquals(0, storeActions.storeDirsToDelete.size());
    assertEquals(0, storeActions.storeDirsToRetain.size());
    // ensure that we mark the store for full restore (from current oldest to current newest)
    assertEquals("10", storeActions.storesToRestore.get(store1Name).startingOffset);
    assertEquals("20", storeActions.storesToRestore.get(store1Name).endingOffset);
  }

  /**
   * This can happen if the changelog offset is valid but the checkpoint is older than min compaction lag ms. E.g., when
   * the job/container shut down and restarted after a long time.
   */
  @Test
  public void testGetStoreActionsForLoggedNonPersistentStore_FullRestoreIfCheckpointedOffsetInRangeButMaybeCompacted() {
    TaskModel mockTaskModel = mock(TaskModel.class);
    TaskName taskName = new TaskName("Partition 0");
    when(mockTaskModel.getTaskName()).thenReturn(taskName);
    Partition taskChangelogPartition = new Partition(0);
    when(mockTaskModel.getChangelogPartition()).thenReturn(taskChangelogPartition);

    String store1Name = "store1";
    StorageEngine store1Engine = mock(StorageEngine.class);
    StoreProperties mockStore1Properties = mock(StoreProperties.class);
    when(store1Engine.getStoreProperties()).thenReturn(mockStore1Properties);
    when(mockStore1Properties.isLoggedStore()).thenReturn(true);
    when(mockStore1Properties.isPersistedToDisk()).thenReturn(false); // non-persistent store
    Map<String, StorageEngine> mockStoreEngines = ImmutableMap.of(store1Name, store1Engine);

    String changelog1SystemName = "system1";
    String changelog1StreamName = "store1Changelog";
    SystemStream changelog1SystemStream = new SystemStream(changelog1SystemName, changelog1StreamName);
    SystemStreamPartition changelog1SSP = new SystemStreamPartition(changelog1SystemStream, taskChangelogPartition);
    // checkpointed changelog offset > newest offset (e.g. changelog topic got changed)
    SystemStreamPartitionMetadata changelog1SSPMetadata = new SystemStreamPartitionMetadata("10", "20", "21");
    Map<String, SystemStream> mockStoreChangelogs = ImmutableMap.of(store1Name, changelog1SystemStream);

    String changelog1CheckpointedOffset = "5";
    CheckpointId checkpointId = CheckpointId.fromString("0-0"); // checkpoint id older than default min.compaction.lag.ms
    CheckpointedChangelogOffset changelog1CheckpointMessage =
        new CheckpointedChangelogOffset(checkpointId, changelog1CheckpointedOffset);
    Map<SystemStreamPartition, String> mockCheckpointedChangelogOffset =
        new HashMap<SystemStreamPartition, String>() { {
          put(changelog1SSP, changelog1CheckpointMessage.toString());
=======
    Map<SystemStreamPartition, String> mockCheckpointedChangelogOffset =
        new HashMap<SystemStreamPartition, String>() { {
          put(changelog1SSP, changelog1CheckpointMessage.toString());
        } };
    Map<SystemStreamPartition, SystemStreamPartitionMetadata> mockCurrentChangelogOffsets =
        ImmutableMap.of(changelog1SSP, changelog1SSPMetadata);

    SystemAdmins mockSystemAdmins = mock(SystemAdmins.class);
    SystemAdmin mockSystemAdmin = mock(SystemAdmin.class);
    when(mockSystemAdmins.getSystemAdmin(changelog1SSP.getSystem())).thenReturn(mockSystemAdmin);
    StorageManagerUtil mockStorageManagerUtil = mock(StorageManagerUtil.class);
    File mockLoggedStoreBaseDir = mock(File.class);
    File mockNonLoggedStoreBaseDir = mock(File.class);
    Config mockConfig = mock(Config.class);
    Clock mockClock = mock(Clock.class);

    Mockito.when(mockSystemAdmin.offsetComparator(anyString(), anyString()))
        .thenAnswer((Answer<Integer>) invocation -> {
            String offset1 = (String) invocation.getArguments()[0];
            String offset2 = (String) invocation.getArguments()[1];
            return Long.valueOf(offset1).compareTo(Long.valueOf(offset2));
          });

    StoreActions storeActions = TransactionalStateTaskRestoreManager.getStoreActions(
        mockTaskModel, mockStoreEngines, mockStoreChangelogs, mockCheckpointedChangelogOffset,
        mockCurrentChangelogOffsets, mockSystemAdmins, mockStorageManagerUtil,
        mockLoggedStoreBaseDir, mockNonLoggedStoreBaseDir, mockConfig, mockClock);

    // ensure that there is nothing to retain or delete
    assertEquals(0, storeActions.storeDirsToDelete.size());
    assertEquals(0, storeActions.storeDirsToRetain.size());
    // ensure that we mark the store for full restore (from current oldest to current newest)
    assertEquals("10", storeActions.storesToRestore.get(store1Name).startingOffset);
    assertEquals("20", storeActions.storesToRestore.get(store1Name).endingOffset);
  }

  /**
   * This can happen if the changelog offset is valid but the checkpoint is older than min compaction lag ms. E.g., when
   * the job/container shut down and restarted after a long time.
   */
  @Test
  public void testGetStoreActionsForLoggedNonPersistentStore_FullRestoreIfCheckpointedOffsetInRangeButMaybeCompacted() {
    TaskModel mockTaskModel = mock(TaskModel.class);
    TaskName taskName = new TaskName("Partition 0");
    when(mockTaskModel.getTaskName()).thenReturn(taskName);
    Partition taskChangelogPartition = new Partition(0);
    when(mockTaskModel.getChangelogPartition()).thenReturn(taskChangelogPartition);

    String store1Name = "store1";
    StorageEngine store1Engine = mock(StorageEngine.class);
    StoreProperties mockStore1Properties = mock(StoreProperties.class);
    when(store1Engine.getStoreProperties()).thenReturn(mockStore1Properties);
    when(mockStore1Properties.isLoggedStore()).thenReturn(true);
    when(mockStore1Properties.isPersistedToDisk()).thenReturn(false); // non-persistent store
    Map<String, StorageEngine> mockStoreEngines = ImmutableMap.of(store1Name, store1Engine);

    String changelog1SystemName = "system1";
    String changelog1StreamName = "store1Changelog";
    SystemStream changelog1SystemStream = new SystemStream(changelog1SystemName, changelog1StreamName);
    SystemStreamPartition changelog1SSP = new SystemStreamPartition(changelog1SystemStream, taskChangelogPartition);
    // checkpointed changelog offset > newest offset (e.g. changelog topic got changed)
    SystemStreamPartitionMetadata changelog1SSPMetadata = new SystemStreamPartitionMetadata("10", "20", "21");
    Map<String, SystemStream> mockStoreChangelogs = ImmutableMap.of(store1Name, changelog1SystemStream);

    String changelog1CheckpointedOffset = "5";
    CheckpointId checkpointId = CheckpointId.fromString("0-0"); // checkpoint id older than default min.compaction.lag.ms
    CheckpointedChangelogOffset changelog1CheckpointMessage =
        new CheckpointedChangelogOffset(checkpointId, changelog1CheckpointedOffset);
    Map<SystemStreamPartition, String> mockCheckpointedChangelogOffset =
        new HashMap<SystemStreamPartition, String>() { {
          put(changelog1SSP, changelog1CheckpointMessage.toString());
>>>>>>> 80f06f32
        } };
    Map<SystemStreamPartition, SystemStreamPartitionMetadata> mockCurrentChangelogOffsets =
        ImmutableMap.of(changelog1SSP, changelog1SSPMetadata);

    SystemAdmins mockSystemAdmins = mock(SystemAdmins.class);
    SystemAdmin mockSystemAdmin = mock(SystemAdmin.class);
    when(mockSystemAdmins.getSystemAdmin(changelog1SSP.getSystem())).thenReturn(mockSystemAdmin);
    StorageManagerUtil mockStorageManagerUtil = mock(StorageManagerUtil.class);
    File mockLoggedStoreBaseDir = mock(File.class);
    File mockNonLoggedStoreBaseDir = mock(File.class);
    Config mockConfig = mock(Config.class);
    Clock mockClock = mock(Clock.class);

    Mockito.when(mockSystemAdmin.offsetComparator(anyString(), anyString()))
        .thenAnswer((Answer<Integer>) invocation -> {
            String offset1 = (String) invocation.getArguments()[0];
            String offset2 = (String) invocation.getArguments()[1];
            return Long.valueOf(offset1).compareTo(Long.valueOf(offset2));
          });

    StoreActions storeActions = TransactionalStateTaskRestoreManager.getStoreActions(
        mockTaskModel, mockStoreEngines, mockStoreChangelogs, mockCheckpointedChangelogOffset,
        mockCurrentChangelogOffsets, mockSystemAdmins, mockStorageManagerUtil,
        mockLoggedStoreBaseDir, mockNonLoggedStoreBaseDir, mockConfig, mockClock);

    // ensure that there is nothing to retain or delete
    assertEquals(0, storeActions.storeDirsToDelete.size());
    assertEquals(0, storeActions.storeDirsToRetain.size());
    // ensure that we mark the store for full restore (from current oldest to current newest)
    assertEquals("10", storeActions.storesToRestore.get(store1Name).startingOffset);
    assertEquals("20", storeActions.storesToRestore.get(store1Name).endingOffset);
  }

  /**
   * We need to trim the changelog topic to handle the scenario where container wrote some messages to store and
   * changelog, but died before the first commit (leaving checkpointed changelog offset as null).
   *
   * Retain existing state flag exists to support cases when user is turning on transactional support for the first
   * time and does not have an existing checkpointed changelog offset. Retain existing state flag allows them to
   * carry over the existing changelog state after a full bootstrap. Flag should be turned off after the first deploy.
   */
  @Test
  public void testGetStoreActionsForLoggedNonPersistentStore_FullTrimIfNullCheckpointedOffsetAndNotRetainExistingChangelogState() {
    TaskModel mockTaskModel = mock(TaskModel.class);
    TaskName taskName = new TaskName("Partition 0");
    when(mockTaskModel.getTaskName()).thenReturn(taskName);
    Partition taskChangelogPartition = new Partition(0);
    when(mockTaskModel.getChangelogPartition()).thenReturn(taskChangelogPartition);

    String store1Name = "store1";
    StorageEngine store1Engine = mock(StorageEngine.class);
    StoreProperties mockStore1Properties = mock(StoreProperties.class);
    when(store1Engine.getStoreProperties()).thenReturn(mockStore1Properties);
    when(mockStore1Properties.isLoggedStore()).thenReturn(true);
    when(mockStore1Properties.isPersistedToDisk()).thenReturn(false); // non-persistent store
    Map<String, StorageEngine> mockStoreEngines = ImmutableMap.of(store1Name, store1Engine);

    String changelog1SystemName = "system1";
    String changelog1StreamName = "store1Changelog";
    SystemStream changelog1SystemStream = new SystemStream(changelog1SystemName, changelog1StreamName);
    SystemStreamPartition changelog1SSP = new SystemStreamPartition(changelog1SystemStream, taskChangelogPartition);
    SystemStreamPartitionMetadata changelog1SSPMetadata = new SystemStreamPartitionMetadata("0", "10", "11");
    Map<String, SystemStream> mockStoreChangelogs = ImmutableMap.of(store1Name, changelog1SystemStream);

    String changelog1CheckpointedOffset = null;
    CheckpointedChangelogOffset changelog1CheckpointMessage =
        new CheckpointedChangelogOffset(CheckpointId.create(), changelog1CheckpointedOffset);
    Map<SystemStreamPartition, String> mockCheckpointedChangelogOffset =
        new HashMap<SystemStreamPartition, String>() { {
          put(changelog1SSP, changelog1CheckpointMessage.toString());
        } };
    Map<SystemStreamPartition, SystemStreamPartitionMetadata> mockCurrentChangelogOffsets =
        ImmutableMap.of(changelog1SSP, changelog1SSPMetadata);

    SystemAdmins mockSystemAdmins = mock(SystemAdmins.class);
    SystemAdmin mockSystemAdmin = mock(SystemAdmin.class);
    when(mockSystemAdmins.getSystemAdmin(changelog1SSP.getSystem())).thenReturn(mockSystemAdmin);
    StorageManagerUtil mockStorageManagerUtil = mock(StorageManagerUtil.class);
    File mockLoggedStoreBaseDir = mock(File.class);
    File mockNonLoggedStoreBaseDir = mock(File.class);
    HashMap<String, String> configMap = new HashMap<>();
    configMap.put(TaskConfig.TRANSACTIONAL_STATE_RETAIN_EXISTING_STATE, "false");
    Config mockConfig = new MapConfig(configMap);
    Clock mockClock = mock(Clock.class);

    Mockito.when(mockSystemAdmin.offsetComparator(anyString(), anyString()))
        .thenAnswer((Answer<Integer>) invocation -> {
            String offset1 = (String) invocation.getArguments()[0];
            String offset2 = (String) invocation.getArguments()[1];
            return Long.valueOf(offset1).compareTo(Long.valueOf(offset2));
          });

    StoreActions storeActions = TransactionalStateTaskRestoreManager.getStoreActions(
        mockTaskModel, mockStoreEngines, mockStoreChangelogs, mockCheckpointedChangelogOffset,
        mockCurrentChangelogOffsets, mockSystemAdmins, mockStorageManagerUtil,
        mockLoggedStoreBaseDir, mockNonLoggedStoreBaseDir, mockConfig, mockClock);

    // ensure that there is nothing to delete or retain
    assertEquals(0, storeActions.storeDirsToDelete.size());
    assertEquals(0, storeActions.storeDirsToRetain.size());
    // ensure that we mark the store for restore (full trim == restore from oldest to null)
    assertEquals("0", storeActions.storesToRestore.get(store1Name).startingOffset);
    assertNull(storeActions.storesToRestore.get(store1Name).endingOffset);
  }

  @Test
  public void testGetStoreActionsForLoggedNonPersistentStore_FullRestoreIfNullCheckpointedOffsetAndRetainExistingChangelogState() {
    TaskModel mockTaskModel = mock(TaskModel.class);
    TaskName taskName = new TaskName("Partition 0");
    when(mockTaskModel.getTaskName()).thenReturn(taskName);
    Partition taskChangelogPartition = new Partition(0);
    when(mockTaskModel.getChangelogPartition()).thenReturn(taskChangelogPartition);

    String store1Name = "store1";
    StorageEngine store1Engine = mock(StorageEngine.class);
    StoreProperties mockStore1Properties = mock(StoreProperties.class);
    when(store1Engine.getStoreProperties()).thenReturn(mockStore1Properties);
    when(mockStore1Properties.isLoggedStore()).thenReturn(true);
    when(mockStore1Properties.isPersistedToDisk()).thenReturn(false); // non-persistent store
    Map<String, StorageEngine> mockStoreEngines = ImmutableMap.of(store1Name, store1Engine);

    String changelog1SystemName = "system1";
    String changelog1StreamName = "store1Changelog";
    SystemStream changelog1SystemStream = new SystemStream(changelog1SystemName, changelog1StreamName);
    SystemStreamPartition changelog1SSP = new SystemStreamPartition(changelog1SystemStream, taskChangelogPartition);
    SystemStreamPartitionMetadata changelog1SSPMetadata = new SystemStreamPartitionMetadata("0", "10", "11");
    Map<String, SystemStream> mockStoreChangelogs = ImmutableMap.of(store1Name, changelog1SystemStream);

    String changelog1CheckpointedOffset = null;
    CheckpointedChangelogOffset changelog1CheckpointMessage =
        new CheckpointedChangelogOffset(CheckpointId.create(), changelog1CheckpointedOffset);
    Map<SystemStreamPartition, String> mockCheckpointedChangelogOffset =
        new HashMap<SystemStreamPartition, String>() { {
          put(changelog1SSP, changelog1CheckpointMessage.toString());
        } };
    Map<SystemStreamPartition, SystemStreamPartitionMetadata> mockCurrentChangelogOffsets =
        ImmutableMap.of(changelog1SSP, changelog1SSPMetadata);

    SystemAdmins mockSystemAdmins = mock(SystemAdmins.class);
    SystemAdmin mockSystemAdmin = mock(SystemAdmin.class);
    when(mockSystemAdmins.getSystemAdmin(changelog1SSP.getSystem())).thenReturn(mockSystemAdmin);
    StorageManagerUtil mockStorageManagerUtil = mock(StorageManagerUtil.class);
    File mockLoggedStoreBaseDir = mock(File.class);
    File mockNonLoggedStoreBaseDir = mock(File.class);
    HashMap<String, String> configMap = new HashMap<>();
    configMap.put(TaskConfig.TRANSACTIONAL_STATE_RETAIN_EXISTING_STATE, "true");
    Config mockConfig = new MapConfig(configMap);
    Clock mockClock = mock(Clock.class);

    Mockito.when(mockSystemAdmin.offsetComparator(anyString(), anyString()))
        .thenAnswer((Answer<Integer>) invocation -> {
            String offset1 = (String) invocation.getArguments()[0];
            String offset2 = (String) invocation.getArguments()[1];
            return Long.valueOf(offset1).compareTo(Long.valueOf(offset2));
          });

    StoreActions storeActions = TransactionalStateTaskRestoreManager.getStoreActions(
        mockTaskModel, mockStoreEngines, mockStoreChangelogs, mockCheckpointedChangelogOffset,
        mockCurrentChangelogOffsets, mockSystemAdmins, mockStorageManagerUtil,
        mockLoggedStoreBaseDir, mockNonLoggedStoreBaseDir, mockConfig, mockClock);

    // ensure that there is nothing to delete or retain
    assertEquals(0, storeActions.storeDirsToDelete.size());
    assertEquals(0, storeActions.storeDirsToRetain.size());
    // ensure that we mark the store for restore (full trim == restore from oldest to null)
    assertEquals("0", storeActions.storesToRestore.get(store1Name).startingOffset);
    assertEquals("10", storeActions.storesToRestore.get(store1Name).endingOffset);
  }

  @Test
  public void testGetStoreActionsForLoggedPersistentStore_RestoreToCheckpointedOffsetIfNoStoreCheckpoints() {
    TaskModel mockTaskModel = mock(TaskModel.class);
    TaskName taskName = new TaskName("Partition 0");
    when(mockTaskModel.getTaskName()).thenReturn(taskName);
    Partition taskChangelogPartition = new Partition(0);
    when(mockTaskModel.getChangelogPartition()).thenReturn(taskChangelogPartition);

    String store1Name = "store1";
    StorageEngine store1Engine = mock(StorageEngine.class);
    StoreProperties mockStore1Properties = mock(StoreProperties.class);
    when(store1Engine.getStoreProperties()).thenReturn(mockStore1Properties);
    when(mockStore1Properties.isLoggedStore()).thenReturn(true);
    when(mockStore1Properties.isPersistedToDisk()).thenReturn(true);
    Map<String, StorageEngine> mockStoreEngines = ImmutableMap.of(store1Name, store1Engine);

    String changelog1SystemName = "system1";
    String changelog1StreamName = "store1Changelog";
    SystemStream changelog1SystemStream = new SystemStream(changelog1SystemName, changelog1StreamName);
    SystemStreamPartition changelog1SSP = new SystemStreamPartition(changelog1SystemStream, taskChangelogPartition);
    SystemStreamPartitionMetadata changelog1SSPMetadata = new SystemStreamPartitionMetadata("0", "10", "11");
    Map<String, SystemStream> mockStoreChangelogs = ImmutableMap.of(store1Name, changelog1SystemStream);

    String changelog1CheckpointedOffset = "5";
    CheckpointedChangelogOffset changelog1CheckpointMessage =
        new CheckpointedChangelogOffset(CheckpointId.create(), changelog1CheckpointedOffset);
    ImmutableMap<SystemStreamPartition, String> mockCheckpointedChangelogOffset =
        ImmutableMap.of(changelog1SSP, changelog1CheckpointMessage.toString());
    Map<SystemStreamPartition, SystemStreamPartitionMetadata> mockCurrentChangelogOffsets =
        ImmutableMap.of(changelog1SSP, changelog1SSPMetadata);

    SystemAdmins mockSystemAdmins = mock(SystemAdmins.class);
    SystemAdmin mockSystemAdmin = mock(SystemAdmin.class);
    when(mockSystemAdmins.getSystemAdmin(changelog1SSP.getSystem())).thenReturn(mockSystemAdmin);
    StorageManagerUtil mockStorageManagerUtil = mock(StorageManagerUtil.class);
    File mockLoggedStoreBaseDir = mock(File.class);
    File mockNonLoggedStoreBaseDir = mock(File.class);
    Config mockConfig = mock(Config.class);
    Clock mockClock = mock(Clock.class);

    File mockCurrentStoreDir = mock(File.class);
    when(mockStorageManagerUtil.getTaskStoreDir(eq(mockLoggedStoreBaseDir), eq(store1Name), eq(taskName), any()))
        .thenReturn(mockCurrentStoreDir);
    Mockito.when(mockSystemAdmin.offsetComparator(anyString(), anyString()))
        .thenAnswer((Answer<Integer>) invocation -> {
            String offset1 = (String) invocation.getArguments()[0];
            String offset2 = (String) invocation.getArguments()[1];
            return Long.valueOf(offset1).compareTo(Long.valueOf(offset2));
          });

    StoreActions storeActions = TransactionalStateTaskRestoreManager.getStoreActions(
        mockTaskModel, mockStoreEngines, mockStoreChangelogs, mockCheckpointedChangelogOffset,
        mockCurrentChangelogOffsets, mockSystemAdmins, mockStorageManagerUtil,
        mockLoggedStoreBaseDir, mockNonLoggedStoreBaseDir, mockConfig, mockClock);

    assertEquals(1, storeActions.storeDirsToDelete.get(store1Name).size());
    assertTrue(storeActions.storeDirsToDelete.get(store1Name).contains(mockCurrentStoreDir));
    // ensure that we restore from the oldest changelog offset to checkpointed changelog offset
    assertEquals("0", storeActions.storesToRestore.get(store1Name).startingOffset);
    assertEquals(changelog1CheckpointedOffset, storeActions.storesToRestore.get(store1Name).endingOffset);
  }

  @Test
  public void testGetStoreActionsForLoggedPersistentStore_RestoreToCheckpointedOffsetIfInvalidStoreCheckpoints() {
    // in these tests, stale == local offset within range of current oldest and newest, but not equal to checkpointed
    // invalid == store offset is corrupted / store is stale (older than delete retention) etc.
    // hence in these tests a store checkpoint can be not-stale yet invalid
    TaskModel mockTaskModel = mock(TaskModel.class);
    TaskName taskName = new TaskName("Partition 0");
    when(mockTaskModel.getTaskName()).thenReturn(taskName);
    Partition taskChangelogPartition = new Partition(0);
    when(mockTaskModel.getChangelogPartition()).thenReturn(taskChangelogPartition);

    String store1Name = "store1";
    StorageEngine store1Engine = mock(StorageEngine.class);
    StoreProperties mockStore1Properties = mock(StoreProperties.class);
    when(store1Engine.getStoreProperties()).thenReturn(mockStore1Properties);
    when(mockStore1Properties.isLoggedStore()).thenReturn(true);
    when(mockStore1Properties.isPersistedToDisk()).thenReturn(true);
    Map<String, StorageEngine> mockStoreEngines = ImmutableMap.of(store1Name, store1Engine);

    String changelog1SystemName = "system1";
    String changelog1StreamName = "store1Changelog";
    SystemStream changelog1SystemStream = new SystemStream(changelog1SystemName, changelog1StreamName);
    SystemStreamPartition changelog1SSP = new SystemStreamPartition(changelog1SystemStream, taskChangelogPartition);
    SystemStreamPartitionMetadata changelog1SSPMetadata = new SystemStreamPartitionMetadata("0", "10", "11");
    Map<String, SystemStream> mockStoreChangelogs = ImmutableMap.of(store1Name, changelog1SystemStream);

    String changelog1CheckpointedOffset = "5";
    CheckpointedChangelogOffset changelog1CheckpointMessage =
        new CheckpointedChangelogOffset(CheckpointId.create(), changelog1CheckpointedOffset);
    ImmutableMap<SystemStreamPartition, String> mockCheckpointedChangelogOffset =
        ImmutableMap.of(changelog1SSP, changelog1CheckpointMessage.toString());
    Map<SystemStreamPartition, SystemStreamPartitionMetadata> mockCurrentChangelogOffsets =
        ImmutableMap.of(changelog1SSP, changelog1SSPMetadata);

    SystemAdmins mockSystemAdmins = mock(SystemAdmins.class);
    SystemAdmin mockSystemAdmin = mock(SystemAdmin.class);
    when(mockSystemAdmins.getSystemAdmin(changelog1SSP.getSystem())).thenReturn(mockSystemAdmin);
    StorageManagerUtil mockStorageManagerUtil = mock(StorageManagerUtil.class);
    File mockLoggedStoreBaseDir = mock(File.class);
    File mockNonLoggedStoreBaseDir = mock(File.class);
    Config mockConfig = mock(Config.class);
    Clock mockClock = mock(Clock.class);

    File mockCurrentStoreDir = mock(File.class);
    File mockStoreNewerCheckpointDir = mock(File.class);
    String newerCheckpointDirLocalOffset = "5"; // not stale
    File mockStoreOlderCheckpointDir = mock(File.class);
    String olderCheckpointDirLocalOffset = "3";
    when(mockStorageManagerUtil.getTaskStoreDir(eq(mockLoggedStoreBaseDir), eq(store1Name), eq(taskName), any()))
        .thenReturn(mockCurrentStoreDir);
    when(mockStorageManagerUtil.getTaskStoreCheckpointDirs(eq(mockLoggedStoreBaseDir), eq(store1Name), eq(taskName), any()))
        .thenReturn(ImmutableList.of(mockStoreNewerCheckpointDir, mockStoreOlderCheckpointDir));
    when(mockStorageManagerUtil.isLoggedStoreValid(eq(store1Name), eq(mockStoreNewerCheckpointDir), any(),
        eq(mockStoreChangelogs), eq(mockTaskModel), any(), eq(mockStoreEngines))).thenReturn(false); // invalid store
    when(mockStorageManagerUtil.isLoggedStoreValid(eq(store1Name), eq(mockStoreOlderCheckpointDir), any(),
        eq(mockStoreChangelogs), eq(mockTaskModel), any(), eq(mockStoreEngines))).thenReturn(false); // invalid store
    Set<SystemStreamPartition> mockChangelogSSPs = ImmutableSet.of(changelog1SSP);
    when(mockStorageManagerUtil.readOffsetFile(eq(mockStoreNewerCheckpointDir), eq(mockChangelogSSPs), eq(false)))
        .thenReturn(ImmutableMap.of(changelog1SSP, newerCheckpointDirLocalOffset));
    when(mockStorageManagerUtil.readOffsetFile(eq(mockStoreOlderCheckpointDir), eq(mockChangelogSSPs), eq(false)))
        .thenReturn(ImmutableMap.of(changelog1SSP, olderCheckpointDirLocalOffset)); // less than checkpointed offset (5)

    Mockito.when(mockSystemAdmin.offsetComparator(anyString(), anyString()))
        .thenAnswer((Answer<Integer>) invocation -> {
            String offset1 = (String) invocation.getArguments()[0];
            String offset2 = (String) invocation.getArguments()[1];
            return Long.valueOf(offset1).compareTo(Long.valueOf(offset2));
          });

    StoreActions storeActions = TransactionalStateTaskRestoreManager.getStoreActions(
        mockTaskModel, mockStoreEngines, mockStoreChangelogs, mockCheckpointedChangelogOffset,
        mockCurrentChangelogOffsets, mockSystemAdmins, mockStorageManagerUtil,
        mockLoggedStoreBaseDir, mockNonLoggedStoreBaseDir, mockConfig, mockClock);

    // ensure that all current dir and checkpoint dirs are marked for deletion
    assertEquals(3, storeActions.storeDirsToDelete.get(store1Name).size());
    assertTrue(storeActions.storeDirsToDelete.get(store1Name).contains(mockCurrentStoreDir));
    assertTrue(storeActions.storeDirsToDelete.get(store1Name).contains(mockStoreOlderCheckpointDir));
    assertTrue(storeActions.storeDirsToDelete.get(store1Name).contains(mockStoreNewerCheckpointDir));
    // ensure that no store checkpoint is marked for retention
    assertEquals(0, storeActions.storeDirsToRetain.size());
    // ensure that we mark the store for restore from oldest offset to checkpointed offset
    assertEquals("0", storeActions.storesToRestore.get(store1Name).startingOffset);
    assertEquals(changelog1CheckpointedOffset, storeActions.storesToRestore.get(store1Name).endingOffset);
  }

  @Test
  public void testGetStoreActionsForLoggedPersistentStore_RestoreDeltaIfStaleStoreCheckpoint() {
    TaskModel mockTaskModel = mock(TaskModel.class);
    TaskName taskName = new TaskName("Partition 0");
    when(mockTaskModel.getTaskName()).thenReturn(taskName);
    Partition taskChangelogPartition = new Partition(0);
    when(mockTaskModel.getChangelogPartition()).thenReturn(taskChangelogPartition);

    String store1Name = "store1";
    StorageEngine store1Engine = mock(StorageEngine.class);
    StoreProperties mockStore1Properties = mock(StoreProperties.class);
    when(store1Engine.getStoreProperties()).thenReturn(mockStore1Properties);
    when(mockStore1Properties.isLoggedStore()).thenReturn(true);
    when(mockStore1Properties.isPersistedToDisk()).thenReturn(true);
    Map<String, StorageEngine> mockStoreEngines = ImmutableMap.of(store1Name, store1Engine);

    String changelog1SystemName = "system1";
    String changelog1StreamName = "store1Changelog";
    SystemStream changelog1SystemStream = new SystemStream(changelog1SystemName, changelog1StreamName);
    SystemStreamPartition changelog1SSP = new SystemStreamPartition(changelog1SystemStream, taskChangelogPartition);
    SystemStreamPartitionMetadata changelog1SSPMetadata = new SystemStreamPartitionMetadata("0", "10", "11");
    Map<String, SystemStream> mockStoreChangelogs = ImmutableMap.of(store1Name, changelog1SystemStream);

    String changelog1CheckpointedOffset = "5";
    CheckpointedChangelogOffset changelog1CheckpointMessage =
        new CheckpointedChangelogOffset(CheckpointId.create(), changelog1CheckpointedOffset);
    ImmutableMap<SystemStreamPartition, String> mockCheckpointedChangelogOffset =
        ImmutableMap.of(changelog1SSP, changelog1CheckpointMessage.toString());
    Map<SystemStreamPartition, SystemStreamPartitionMetadata> mockCurrentChangelogOffsets =
        ImmutableMap.of(changelog1SSP, changelog1SSPMetadata);

    SystemAdmins mockSystemAdmins = mock(SystemAdmins.class);
    SystemAdmin mockSystemAdmin = mock(SystemAdmin.class);
    when(mockSystemAdmins.getSystemAdmin(changelog1SSP.getSystem())).thenReturn(mockSystemAdmin);
    StorageManagerUtil mockStorageManagerUtil = mock(StorageManagerUtil.class);
    File mockLoggedStoreBaseDir = mock(File.class);
    File mockNonLoggedStoreBaseDir = mock(File.class);
    Config mockConfig = mock(Config.class);
    Clock mockClock = mock(Clock.class);

    File mockCurrentStoreDir = mock(File.class);
    File mockStoreNewerCheckpointDir = mock(File.class);
    String newerCheckpointDirLocalOffset = "4";
    File mockStoreOlderCheckpointDir = mock(File.class);
    String olderCheckpointDirLocalOffset = "3";
    when(mockStorageManagerUtil.getTaskStoreDir(eq(mockLoggedStoreBaseDir), eq(store1Name), eq(taskName), any()))
        .thenReturn(mockCurrentStoreDir);
    when(mockStorageManagerUtil.getTaskStoreCheckpointDirs(eq(mockLoggedStoreBaseDir), eq(store1Name), eq(taskName), any()))
        .thenReturn(ImmutableList.of(mockStoreNewerCheckpointDir, mockStoreOlderCheckpointDir));
    when(mockStorageManagerUtil.isLoggedStoreValid(eq(store1Name), eq(mockStoreNewerCheckpointDir), any(),
        eq(mockStoreChangelogs), eq(mockTaskModel), any(), eq(mockStoreEngines))).thenReturn(true);
    when(mockStorageManagerUtil.isLoggedStoreValid(eq(store1Name), eq(mockStoreOlderCheckpointDir), any(),
        eq(mockStoreChangelogs), eq(mockTaskModel), any(), eq(mockStoreEngines))).thenReturn(true);
    Set<SystemStreamPartition> mockChangelogSSPs = ImmutableSet.of(changelog1SSP);
    when(mockStorageManagerUtil.readOffsetFile(eq(mockStoreNewerCheckpointDir), eq(mockChangelogSSPs), eq(false)))
        .thenReturn(ImmutableMap.of(changelog1SSP, newerCheckpointDirLocalOffset));
    when(mockStorageManagerUtil.readOffsetFile(eq(mockStoreOlderCheckpointDir), eq(mockChangelogSSPs), eq(false)))
        .thenReturn(ImmutableMap.of(changelog1SSP, olderCheckpointDirLocalOffset)); // less than checkpointed offset (5)

    Mockito.when(mockSystemAdmin.offsetComparator(anyString(), anyString()))
        .thenAnswer((Answer<Integer>) invocation -> {
            String offset1 = (String) invocation.getArguments()[0];
            String offset2 = (String) invocation.getArguments()[1];
            return Long.valueOf(offset1).compareTo(Long.valueOf(offset2));
          });

    StoreActions storeActions = TransactionalStateTaskRestoreManager.getStoreActions(
        mockTaskModel, mockStoreEngines, mockStoreChangelogs, mockCheckpointedChangelogOffset,
        mockCurrentChangelogOffsets, mockSystemAdmins, mockStorageManagerUtil,
        mockLoggedStoreBaseDir, mockNonLoggedStoreBaseDir, mockConfig, mockClock);

    // ensure that both the current dir and older stale checkpoint dir are marked for deletion
    assertEquals(2, storeActions.storeDirsToDelete.get(store1Name).size());
    assertTrue(storeActions.storeDirsToDelete.get(store1Name).contains(mockCurrentStoreDir));
    assertTrue(storeActions.storeDirsToDelete.get(store1Name).contains(mockStoreOlderCheckpointDir));
    // ensure that the newer (but still stale) store checkpoint is marked for retention
    assertEquals(mockStoreNewerCheckpointDir, storeActions.storeDirsToRetain.get(store1Name));
    // ensure that we mark the store for restore from newer (but still stale) local offset to checkpointed offset
    assertEquals(newerCheckpointDirLocalOffset, storeActions.storesToRestore.get(store1Name).startingOffset);
    assertEquals(changelog1CheckpointedOffset, storeActions.storesToRestore.get(store1Name).endingOffset);
  }

  /**
   * Ensure that we do a trim even if the local offset == checkpointed changelog offset, since there may be
   * additional messages in the changelog since the last commit that we need to revert.
   */
  @Test
  public void testGetStoreActionsForLoggedPersistentStore_NoRestoreButTrimIfUpToDateStoreCheckpoint() {
    TaskModel mockTaskModel = mock(TaskModel.class);
    TaskName taskName = new TaskName("Partition 0");
    when(mockTaskModel.getTaskName()).thenReturn(taskName);
    Partition taskChangelogPartition = new Partition(0);
    when(mockTaskModel.getChangelogPartition()).thenReturn(taskChangelogPartition);

    String store1Name = "store1";
    StorageEngine store1Engine = mock(StorageEngine.class);
    StoreProperties mockStore1Properties = mock(StoreProperties.class);
    when(store1Engine.getStoreProperties()).thenReturn(mockStore1Properties);
    when(mockStore1Properties.isLoggedStore()).thenReturn(true);
    when(mockStore1Properties.isPersistedToDisk()).thenReturn(true);
    Map<String, StorageEngine> mockStoreEngines = ImmutableMap.of(store1Name, store1Engine);

    String changelog1SystemName = "system1";
    String changelog1StreamName = "store1Changelog";
    SystemStream changelog1SystemStream = new SystemStream(changelog1SystemName, changelog1StreamName);
    SystemStreamPartition changelog1SSP = new SystemStreamPartition(changelog1SystemStream, taskChangelogPartition);
    SystemStreamPartitionMetadata changelog1SSPMetadata = new SystemStreamPartitionMetadata("0", "10", "11");
    Map<String, SystemStream> mockStoreChangelogs = ImmutableMap.of(store1Name, changelog1SystemStream);

    String changelog1CheckpointedOffset = "5";
    CheckpointedChangelogOffset changelog1CheckpointMessage =
        new CheckpointedChangelogOffset(CheckpointId.create(), changelog1CheckpointedOffset);
    ImmutableMap<SystemStreamPartition, String> mockCheckpointedChangelogOffset =
        ImmutableMap.of(changelog1SSP, changelog1CheckpointMessage.toString());
    Map<SystemStreamPartition, SystemStreamPartitionMetadata> mockCurrentChangelogOffsets =
        ImmutableMap.of(changelog1SSP, changelog1SSPMetadata);

    SystemAdmins mockSystemAdmins = mock(SystemAdmins.class);
    SystemAdmin mockSystemAdmin = mock(SystemAdmin.class);
    when(mockSystemAdmins.getSystemAdmin(changelog1SSP.getSystem())).thenReturn(mockSystemAdmin);
    StorageManagerUtil mockStorageManagerUtil = mock(StorageManagerUtil.class);
    File mockLoggedStoreBaseDir = mock(File.class);
    File mockNonLoggedStoreBaseDir = mock(File.class);
    Config mockConfig = mock(Config.class);
    Clock mockClock = mock(Clock.class);

    File mockCurrentStoreDir = mock(File.class);
    File mockStoreUpToDateCheckpointDir = mock(File.class);
    File mockStoreOlderCheckpointDir = mock(File.class);
    when(mockStorageManagerUtil.getTaskStoreDir(eq(mockLoggedStoreBaseDir), eq(store1Name), eq(taskName), any()))
        .thenReturn(mockCurrentStoreDir);
    when(mockStorageManagerUtil.getTaskStoreCheckpointDirs(eq(mockLoggedStoreBaseDir), eq(store1Name), eq(taskName), any()))
        .thenReturn(ImmutableList.of(mockStoreUpToDateCheckpointDir, mockStoreOlderCheckpointDir));
    when(mockStorageManagerUtil.isLoggedStoreValid(eq(store1Name), eq(mockStoreUpToDateCheckpointDir), any(),
        eq(mockStoreChangelogs), eq(mockTaskModel), any(), eq(mockStoreEngines))).thenReturn(true);
    when(mockStorageManagerUtil.isLoggedStoreValid(eq(store1Name), eq(mockStoreOlderCheckpointDir), any(),
        eq(mockStoreChangelogs), eq(mockTaskModel), any(), eq(mockStoreEngines))).thenReturn(true);
    Set<SystemStreamPartition> mockChangelogSSPs = ImmutableSet.of(changelog1SSP);
    when(mockStorageManagerUtil.readOffsetFile(eq(mockStoreUpToDateCheckpointDir), eq(mockChangelogSSPs), eq(false)))
        .thenReturn(ImmutableMap.of(changelog1SSP, changelog1CheckpointedOffset));
    when(mockStorageManagerUtil.readOffsetFile(eq(mockStoreOlderCheckpointDir), eq(mockChangelogSSPs), eq(false)))
        .thenReturn(ImmutableMap.of(changelog1SSP, "3")); // less than checkpointed offset (5)

    Mockito.when(mockSystemAdmin.offsetComparator(anyString(), anyString()))
        .thenAnswer((Answer<Integer>) invocation -> {
            String offset1 = (String) invocation.getArguments()[0];
            String offset2 = (String) invocation.getArguments()[1];
            return Long.valueOf(offset1).compareTo(Long.valueOf(offset2));
          });

    StoreActions storeActions = TransactionalStateTaskRestoreManager.getStoreActions(
        mockTaskModel, mockStoreEngines, mockStoreChangelogs, mockCheckpointedChangelogOffset,
        mockCurrentChangelogOffsets, mockSystemAdmins, mockStorageManagerUtil,
        mockLoggedStoreBaseDir, mockNonLoggedStoreBaseDir, mockConfig, mockClock);

    // ensure that both the current dir and older checkpoint dir are marked for deletion
    assertEquals(2, storeActions.storeDirsToDelete.get(store1Name).size());
    assertTrue(storeActions.storeDirsToDelete.get(store1Name).contains(mockCurrentStoreDir));
    assertTrue(storeActions.storeDirsToDelete.get(store1Name).contains(mockStoreOlderCheckpointDir));
    // ensure that the up-to-date store checkpoint is marked for retention
    assertEquals(mockStoreUpToDateCheckpointDir, storeActions.storeDirsToRetain.get(store1Name));
    // ensure that we mark the store for restore even if local offset == checkpointed offset
    // this is required even if there are no messages to restore, since there may be message we need to trim
    assertEquals(changelog1CheckpointedOffset, storeActions.storesToRestore.get(store1Name).startingOffset);
    assertEquals(changelog1CheckpointedOffset, storeActions.storesToRestore.get(store1Name).endingOffset);
  }

  /**
   * This can happen if container failed after checkpointing store but before writing newest changelog offset to
   * checkpoint topic. In this case, the previously checkpointed (older) store directory should be used.
   */
  @Test
  public void testGetStoreActionsForLoggedPersistentStore_DeleteStoreCheckpointIfLocalOffsetHigherThanCheckpointed() {
    TaskModel mockTaskModel = mock(TaskModel.class);
    TaskName taskName = new TaskName("Partition 0");
    when(mockTaskModel.getTaskName()).thenReturn(taskName);
    Partition taskChangelogPartition = new Partition(0);
    when(mockTaskModel.getChangelogPartition()).thenReturn(taskChangelogPartition);

    String store1Name = "store1";
    StorageEngine store1Engine = mock(StorageEngine.class);
    StoreProperties mockStore1Properties = mock(StoreProperties.class);
    when(store1Engine.getStoreProperties()).thenReturn(mockStore1Properties);
    when(mockStore1Properties.isLoggedStore()).thenReturn(true);
    when(mockStore1Properties.isPersistedToDisk()).thenReturn(true);
    Map<String, StorageEngine> mockStoreEngines = ImmutableMap.of(store1Name, store1Engine);

    String changelog1SystemName = "system1";
    String changelog1StreamName = "store1Changelog";
    SystemStream changelog1SystemStream = new SystemStream(changelog1SystemName, changelog1StreamName);
    SystemStreamPartition changelog1SSP = new SystemStreamPartition(changelog1SystemStream, taskChangelogPartition);
    SystemStreamPartitionMetadata changelog1SSPMetadata = new SystemStreamPartitionMetadata("0", "10", "11");
    Map<String, SystemStream> mockStoreChangelogs = ImmutableMap.of(store1Name, changelog1SystemStream);

    String changelog1CheckpointedOffset = "5";
    CheckpointedChangelogOffset changelog1CheckpointMessage =
        new CheckpointedChangelogOffset(CheckpointId.create(), changelog1CheckpointedOffset);
    ImmutableMap<SystemStreamPartition, String> mockCheckpointedChangelogOffset =
        ImmutableMap.of(changelog1SSP, changelog1CheckpointMessage.toString());
    Map<SystemStreamPartition, SystemStreamPartitionMetadata> mockCurrentChangelogOffsets =
        ImmutableMap.of(changelog1SSP, changelog1SSPMetadata);

    SystemAdmins mockSystemAdmins = mock(SystemAdmins.class);
    SystemAdmin mockSystemAdmin = mock(SystemAdmin.class);
    when(mockSystemAdmins.getSystemAdmin(changelog1SSP.getSystem())).thenReturn(mockSystemAdmin);
    StorageManagerUtil mockStorageManagerUtil = mock(StorageManagerUtil.class);
    File mockLoggedStoreBaseDir = mock(File.class);
    File mockNonLoggedStoreBaseDir = mock(File.class);
    Config mockConfig = mock(Config.class);
    Clock mockClock = mock(Clock.class);

    File mockCurrentStoreDir = mock(File.class);
    File mockStoreNewerCheckpointDir = mock(File.class);
    File mockStoreOlderCheckpointDir = mock(File.class);
    when(mockStorageManagerUtil.getTaskStoreDir(eq(mockLoggedStoreBaseDir), eq(store1Name), eq(taskName), any()))
        .thenReturn(mockCurrentStoreDir);
    when(mockStorageManagerUtil.getTaskStoreCheckpointDirs(eq(mockLoggedStoreBaseDir), eq(store1Name), eq(taskName), any()))
        .thenReturn(ImmutableList.of(mockStoreNewerCheckpointDir, mockStoreOlderCheckpointDir));
    when(mockStorageManagerUtil.isLoggedStoreValid(eq(store1Name), eq(mockStoreNewerCheckpointDir), any(),
        eq(mockStoreChangelogs), eq(mockTaskModel), any(), eq(mockStoreEngines))).thenReturn(true);
    when(mockStorageManagerUtil.isLoggedStoreValid(eq(store1Name), eq(mockStoreOlderCheckpointDir), any(),
        eq(mockStoreChangelogs), eq(mockTaskModel), any(), eq(mockStoreEngines))).thenReturn(true);
    Set<SystemStreamPartition> mockChangelogSSPs = ImmutableSet.of(changelog1SSP);
    when(mockStorageManagerUtil.readOffsetFile(eq(mockStoreNewerCheckpointDir), eq(mockChangelogSSPs), eq(false)))
        .thenReturn(ImmutableMap.of(changelog1SSP, "10"));  // greater than checkpointed offset (5)
    when(mockStorageManagerUtil.readOffsetFile(eq(mockStoreOlderCheckpointDir), eq(mockChangelogSSPs), eq(false)))
        .thenReturn(ImmutableMap.of(changelog1SSP, changelog1CheckpointedOffset));

    Mockito.when(mockSystemAdmin.offsetComparator(anyString(), anyString()))
        .thenAnswer((Answer<Integer>) invocation -> {
            String offset1 = (String) invocation.getArguments()[0];
            String offset2 = (String) invocation.getArguments()[1];
            return Long.valueOf(offset1).compareTo(Long.valueOf(offset2));
          });

    StoreActions storeActions = TransactionalStateTaskRestoreManager.getStoreActions(
        mockTaskModel, mockStoreEngines, mockStoreChangelogs, mockCheckpointedChangelogOffset,
        mockCurrentChangelogOffsets, mockSystemAdmins, mockStorageManagerUtil,
        mockLoggedStoreBaseDir, mockNonLoggedStoreBaseDir, mockConfig, mockClock);

    // ensure that both the current dir and newer checkpoint dir are marked for deletion
    assertEquals(2, storeActions.storeDirsToDelete.get(store1Name).size());
    assertTrue(storeActions.storeDirsToDelete.get(store1Name).contains(mockCurrentStoreDir));
    assertTrue(storeActions.storeDirsToDelete.get(store1Name).contains(mockStoreNewerCheckpointDir));
    // ensure that the older store checkpoint is marked for retention
    assertEquals(mockStoreOlderCheckpointDir, storeActions.storeDirsToRetain.get(store1Name));
    // ensure that we mark the store for restore even if local offset == checkpointed offset
    // this is required since there may be message we need to trim
    assertEquals(changelog1CheckpointedOffset, storeActions.storesToRestore.get(store1Name).startingOffset);
    assertEquals(changelog1CheckpointedOffset, storeActions.storesToRestore.get(store1Name).endingOffset);
  }

  /**
   * This can happen if no new messages were written to the store between commits. There may be more than one store
   * checkpoint if container fails during commit after creating a checkpoint but before deleting the old one.
   */
  @Test
  public void testGetStoreActionsForLoggedPersistentStore_RetainOneCheckpointIfMultipleCheckpointsWithSameOffset() {
    TaskModel mockTaskModel = mock(TaskModel.class);
    TaskName taskName = new TaskName("Partition 0");
    when(mockTaskModel.getTaskName()).thenReturn(taskName);
    Partition taskChangelogPartition = new Partition(0);
    when(mockTaskModel.getChangelogPartition()).thenReturn(taskChangelogPartition);

    String store1Name = "store1";
    StorageEngine store1Engine = mock(StorageEngine.class);
    StoreProperties mockStore1Properties = mock(StoreProperties.class);
    when(store1Engine.getStoreProperties()).thenReturn(mockStore1Properties);
    when(mockStore1Properties.isLoggedStore()).thenReturn(true);
    when(mockStore1Properties.isPersistedToDisk()).thenReturn(true);
    Map<String, StorageEngine> mockStoreEngines = ImmutableMap.of(store1Name, store1Engine);

    String changelog1SystemName = "system1";
    String changelog1StreamName = "store1Changelog";
    SystemStream changelog1SystemStream = new SystemStream(changelog1SystemName, changelog1StreamName);
    SystemStreamPartition changelog1SSP = new SystemStreamPartition(changelog1SystemStream, taskChangelogPartition);
    SystemStreamPartitionMetadata changelog1SSPMetadata = new SystemStreamPartitionMetadata("0", "10", "11");
    Map<String, SystemStream> mockStoreChangelogs = ImmutableMap.of(store1Name, changelog1SystemStream);

    String changelog1CheckpointedOffset = "5";
    CheckpointedChangelogOffset changelog1CheckpointMessage =
        new CheckpointedChangelogOffset(CheckpointId.create(), changelog1CheckpointedOffset);
    ImmutableMap<SystemStreamPartition, String> mockCheckpointedChangelogOffset =
        ImmutableMap.of(changelog1SSP, changelog1CheckpointMessage.toString());
    Map<SystemStreamPartition, SystemStreamPartitionMetadata> mockCurrentChangelogOffsets =
        ImmutableMap.of(changelog1SSP, changelog1SSPMetadata);

    SystemAdmins mockSystemAdmins = mock(SystemAdmins.class);
    SystemAdmin mockSystemAdmin = mock(SystemAdmin.class);
    when(mockSystemAdmins.getSystemAdmin(changelog1SSP.getSystem())).thenReturn(mockSystemAdmin);
    StorageManagerUtil mockStorageManagerUtil = mock(StorageManagerUtil.class);
    File mockLoggedStoreBaseDir = mock(File.class);
    File mockNonLoggedStoreBaseDir = mock(File.class);
    Config mockConfig = mock(Config.class);
    Clock mockClock = mock(Clock.class);

    File mockCurrentStoreDir = mock(File.class);
    File mockStoreNewerCheckpointDir = mock(File.class);
    File mockStoreOlderCheckpointDir = mock(File.class);
    when(mockStorageManagerUtil.getTaskStoreDir(eq(mockLoggedStoreBaseDir), eq(store1Name), eq(taskName), any()))
        .thenReturn(mockCurrentStoreDir);
    when(mockStorageManagerUtil.getTaskStoreCheckpointDirs(eq(mockLoggedStoreBaseDir), eq(store1Name), eq(taskName), any()))
        .thenReturn(ImmutableList.of(mockStoreNewerCheckpointDir, mockStoreOlderCheckpointDir));
    when(mockStorageManagerUtil.isLoggedStoreValid(eq(store1Name), eq(mockStoreNewerCheckpointDir), any(),
        eq(mockStoreChangelogs), eq(mockTaskModel), any(), eq(mockStoreEngines))).thenReturn(true);
    when(mockStorageManagerUtil.isLoggedStoreValid(eq(store1Name), eq(mockStoreOlderCheckpointDir), any(),
        eq(mockStoreChangelogs), eq(mockTaskModel), any(), eq(mockStoreEngines))).thenReturn(true);
    Set<SystemStreamPartition> mockChangelogSSPs = ImmutableSet.of(changelog1SSP);
    when(mockStorageManagerUtil.readOffsetFile(eq(mockStoreNewerCheckpointDir), eq(mockChangelogSSPs), eq(false)))
        .thenReturn(ImmutableMap.of(changelog1SSP, changelog1CheckpointedOffset));  // equal to checkpointed offset (5)
    when(mockStorageManagerUtil.readOffsetFile(eq(mockStoreOlderCheckpointDir), eq(mockChangelogSSPs), eq(false)))
        .thenReturn(ImmutableMap.of(changelog1SSP, changelog1CheckpointedOffset)); // also equal to checkpointed offset (5)

    Mockito.when(mockSystemAdmin.offsetComparator(anyString(), anyString()))
        .thenAnswer((Answer<Integer>) invocation -> {
            String offset1 = (String) invocation.getArguments()[0];
            String offset2 = (String) invocation.getArguments()[1];
            return Long.valueOf(offset1).compareTo(Long.valueOf(offset2));
          });

    StoreActions storeActions = TransactionalStateTaskRestoreManager.getStoreActions(
        mockTaskModel, mockStoreEngines, mockStoreChangelogs, mockCheckpointedChangelogOffset,
        mockCurrentChangelogOffsets, mockSystemAdmins, mockStorageManagerUtil,
        mockLoggedStoreBaseDir, mockNonLoggedStoreBaseDir, mockConfig, mockClock);

    // ensure that both the current dir and one of the checkpoint dirs are marked for deletion
    assertEquals(2, storeActions.storeDirsToDelete.get(store1Name).size());
    assertTrue(storeActions.storeDirsToDelete.get(store1Name).contains(mockCurrentStoreDir));
    // ensure that the one of the store checkpoint is marked for retention
    assertNotNull(storeActions.storeDirsToRetain.get(store1Name));
    // ensure that we mark the store for restore even if local offset == checkpointed offset
    // this is required since there may be message we need to trim
    assertEquals(changelog1CheckpointedOffset, storeActions.storesToRestore.get(store1Name).startingOffset);
    assertEquals(changelog1CheckpointedOffset, storeActions.storesToRestore.get(store1Name).endingOffset);
  }

  /**
   * We need to trim the changelog topic to handle the scenario where container wrote some messages to store and
   * changelog, but died before the first commit (leaving checkpointed changelog offset as null).
   *
   * Retain existing state flag exists to support cases when user is turning on transactional support for the first
   * time and does not have an existing checkpointed changelog offset. Retain existing state flag allows them to
   * carry over the existing changelog state after a full bootstrap. Flag should be turned off after the first deploy.
   */
  @Test
  public void testGetStoreActionsForLoggedPersistentStore_FullRestoreIfNullCheckpointedOffsetAndRetainExistingChangelogState() {
    TaskModel mockTaskModel = mock(TaskModel.class);
    TaskName taskName = new TaskName("Partition 0");
    when(mockTaskModel.getTaskName()).thenReturn(taskName);
    Partition taskChangelogPartition = new Partition(0);
    when(mockTaskModel.getChangelogPartition()).thenReturn(taskChangelogPartition);

    String store1Name = "store1";
    StorageEngine store1Engine = mock(StorageEngine.class);
    StoreProperties mockStore1Properties = mock(StoreProperties.class);
    when(store1Engine.getStoreProperties()).thenReturn(mockStore1Properties);
    when(mockStore1Properties.isLoggedStore()).thenReturn(true);
    when(mockStore1Properties.isPersistedToDisk()).thenReturn(true);
    Map<String, StorageEngine> mockStoreEngines = ImmutableMap.of(store1Name, store1Engine);

    String changelog1SystemName = "system1";
    String changelog1StreamName = "store1Changelog";
    SystemStream changelog1SystemStream = new SystemStream(changelog1SystemName, changelog1StreamName);
    SystemStreamPartition changelog1SSP = new SystemStreamPartition(changelog1SystemStream, taskChangelogPartition);
    SystemStreamPartitionMetadata changelog1SSPMetadata = new SystemStreamPartitionMetadata("0", "10", "11");
    Map<String, SystemStream> mockStoreChangelogs = ImmutableMap.of(store1Name, changelog1SystemStream);

    String changelog1CheckpointedOffset = null;
    CheckpointedChangelogOffset changelog1CheckpointMessage =
        new CheckpointedChangelogOffset(CheckpointId.create(), changelog1CheckpointedOffset);
    Map<SystemStreamPartition, String> mockCheckpointedChangelogOffset =
        new HashMap<SystemStreamPartition, String>() { {
          put(changelog1SSP, changelog1CheckpointMessage.toString());
        } };
    Map<SystemStreamPartition, SystemStreamPartitionMetadata> mockCurrentChangelogOffsets =
        ImmutableMap.of(changelog1SSP, changelog1SSPMetadata);

    SystemAdmins mockSystemAdmins = mock(SystemAdmins.class);
    SystemAdmin mockSystemAdmin = mock(SystemAdmin.class);
    when(mockSystemAdmins.getSystemAdmin(changelog1SSP.getSystem())).thenReturn(mockSystemAdmin);
    StorageManagerUtil mockStorageManagerUtil = mock(StorageManagerUtil.class);
    File mockLoggedStoreBaseDir = mock(File.class);
    File mockNonLoggedStoreBaseDir = mock(File.class);
    HashMap<String, String> configMap = new HashMap<>();
    configMap.put(TaskConfig.TRANSACTIONAL_STATE_RETAIN_EXISTING_STATE, "true");
    Config mockConfig = new MapConfig(configMap);
    Clock mockClock = mock(Clock.class);

    File mockCurrentStoreDir = mock(File.class);
    File mockStoreNewerCheckpointDir = mock(File.class);
    File mockStoreOlderCheckpointDir = mock(File.class);
    String olderCheckpointDirLocalOffset = "3";
    String newerCheckpointDirLocalOffset = "5";
    when(mockStorageManagerUtil.getTaskStoreDir(eq(mockLoggedStoreBaseDir), eq(store1Name), eq(taskName), any()))
        .thenReturn(mockCurrentStoreDir);
    when(mockStorageManagerUtil.getTaskStoreCheckpointDirs(eq(mockLoggedStoreBaseDir), eq(store1Name), eq(taskName), any()))
        .thenReturn(ImmutableList.of(mockStoreNewerCheckpointDir, mockStoreOlderCheckpointDir));
    when(mockStorageManagerUtil.isLoggedStoreValid(eq(store1Name), eq(mockStoreNewerCheckpointDir), any(),
        eq(mockStoreChangelogs), eq(mockTaskModel), any(), eq(mockStoreEngines))).thenReturn(true);
    when(mockStorageManagerUtil.isLoggedStoreValid(eq(store1Name), eq(mockStoreOlderCheckpointDir), any(),
        eq(mockStoreChangelogs), eq(mockTaskModel), any(), eq(mockStoreEngines))).thenReturn(true);
    Set<SystemStreamPartition> mockChangelogSSPs = ImmutableSet.of(changelog1SSP);
    when(mockStorageManagerUtil.readOffsetFile(eq(mockStoreNewerCheckpointDir), eq(mockChangelogSSPs), eq(false)))
        .thenReturn(ImmutableMap.of(changelog1SSP, newerCheckpointDirLocalOffset));
    when(mockStorageManagerUtil.readOffsetFile(eq(mockStoreOlderCheckpointDir), eq(mockChangelogSSPs), eq(false)))
        .thenReturn(ImmutableMap.of(changelog1SSP, olderCheckpointDirLocalOffset)); // less than checkpointed offset (5)

    Mockito.when(mockSystemAdmin.offsetComparator(anyString(), anyString()))
        .thenAnswer((Answer<Integer>) invocation -> {
            String offset1 = (String) invocation.getArguments()[0];
            String offset2 = (String) invocation.getArguments()[1];
            return Long.valueOf(offset1).compareTo(Long.valueOf(offset2));
          });

    StoreActions storeActions = TransactionalStateTaskRestoreManager.getStoreActions(
        mockTaskModel, mockStoreEngines, mockStoreChangelogs, mockCheckpointedChangelogOffset,
        mockCurrentChangelogOffsets, mockSystemAdmins, mockStorageManagerUtil,
        mockLoggedStoreBaseDir, mockNonLoggedStoreBaseDir, mockConfig, mockClock);

    // ensure that all the store dirs (current or checkpoint) are marked for deletion
    assertEquals(3, storeActions.storeDirsToDelete.get(store1Name).size());
    assertTrue(storeActions.storeDirsToDelete.get(store1Name).contains(mockCurrentStoreDir));
    assertTrue(storeActions.storeDirsToDelete.get(store1Name).contains(mockStoreOlderCheckpointDir));
    assertTrue(storeActions.storeDirsToDelete.get(store1Name).contains(mockStoreNewerCheckpointDir));
    // ensure that no directories are retained
    assertEquals(0, storeActions.storeDirsToRetain.size());
    // ensure that we mark the store for full restore (from oldest to newest)
    assertEquals("0", storeActions.storesToRestore.get(store1Name).startingOffset);
    assertEquals("10", storeActions.storesToRestore.get(store1Name).endingOffset);
  }

  /**
   * We need to trim the changelog topic to handle the scenario where container wrote some messages to store and
   * changelog, but died before the first commit (leaving checkpointed changelog offset as null).
   *
   * Retain existing state flag exists to support cases when user is turning on transactional support for the first
   * time and does not have an existing checkpointed changelog offset. Retain existing state flag allows them to
   * carry over the existing changelog state after a full bootstrap. Flag should be turned off after the first deploy.
   */
  @Test
  public void testGetStoreActionsForLoggedPersistentStore_FullTrimIfNullCheckpointedOffsetAndNotRetainExistingState() {
    TaskModel mockTaskModel = mock(TaskModel.class);
    TaskName taskName = new TaskName("Partition 0");
    when(mockTaskModel.getTaskName()).thenReturn(taskName);
    Partition taskChangelogPartition = new Partition(0);
    when(mockTaskModel.getChangelogPartition()).thenReturn(taskChangelogPartition);

    String store1Name = "store1";
    StorageEngine store1Engine = mock(StorageEngine.class);
    StoreProperties mockStore1Properties = mock(StoreProperties.class);
    when(store1Engine.getStoreProperties()).thenReturn(mockStore1Properties);
    when(mockStore1Properties.isLoggedStore()).thenReturn(true);
    when(mockStore1Properties.isPersistedToDisk()).thenReturn(true);
    Map<String, StorageEngine> mockStoreEngines = ImmutableMap.of(store1Name, store1Engine);

    String changelog1SystemName = "system1";
    String changelog1StreamName = "store1Changelog";
    SystemStream changelog1SystemStream = new SystemStream(changelog1SystemName, changelog1StreamName);
    SystemStreamPartition changelog1SSP = new SystemStreamPartition(changelog1SystemStream, taskChangelogPartition);
    SystemStreamPartitionMetadata changelog1SSPMetadata = new SystemStreamPartitionMetadata("0", "10", "11");
    Map<String, SystemStream> mockStoreChangelogs = ImmutableMap.of(store1Name, changelog1SystemStream);

    String changelog1CheckpointedOffset = null;
    CheckpointedChangelogOffset changelog1CheckpointMessage =
        new CheckpointedChangelogOffset(CheckpointId.create(), changelog1CheckpointedOffset);
    Map<SystemStreamPartition, String> mockCheckpointedChangelogOffset =
        new HashMap<SystemStreamPartition, String>() { {
          put(changelog1SSP, changelog1CheckpointMessage.toString());
        } };
    Map<SystemStreamPartition, SystemStreamPartitionMetadata> mockCurrentChangelogOffsets =
        ImmutableMap.of(changelog1SSP, changelog1SSPMetadata);

    SystemAdmins mockSystemAdmins = mock(SystemAdmins.class);
    SystemAdmin mockSystemAdmin = mock(SystemAdmin.class);
    when(mockSystemAdmins.getSystemAdmin(changelog1SSP.getSystem())).thenReturn(mockSystemAdmin);
    StorageManagerUtil mockStorageManagerUtil = mock(StorageManagerUtil.class);
    File mockLoggedStoreBaseDir = mock(File.class);
    File mockNonLoggedStoreBaseDir = mock(File.class);
    HashMap<String, String> configMap = new HashMap<>();
    configMap.put(TaskConfig.TRANSACTIONAL_STATE_RETAIN_EXISTING_STATE, "false");
    Config mockConfig = new MapConfig(configMap);
    Clock mockClock = mock(Clock.class);

    File mockCurrentStoreDir = mock(File.class);
    File mockStoreNewerCheckpointDir = mock(File.class);
    File mockStoreOlderCheckpointDir = mock(File.class);
    String olderCheckpointDirLocalOffset = "3";
    String newerCheckpointDirLocalOffset = "5";
    when(mockStorageManagerUtil.getTaskStoreDir(eq(mockLoggedStoreBaseDir), eq(store1Name), eq(taskName), any()))
        .thenReturn(mockCurrentStoreDir);
    when(mockStorageManagerUtil.getTaskStoreCheckpointDirs(eq(mockLoggedStoreBaseDir), eq(store1Name), eq(taskName), any()))
        .thenReturn(ImmutableList.of(mockStoreNewerCheckpointDir, mockStoreOlderCheckpointDir));
    when(mockStorageManagerUtil.isLoggedStoreValid(eq(store1Name), eq(mockStoreNewerCheckpointDir), any(),
        eq(mockStoreChangelogs), eq(mockTaskModel), any(), eq(mockStoreEngines))).thenReturn(true);
    when(mockStorageManagerUtil.isLoggedStoreValid(eq(store1Name), eq(mockStoreOlderCheckpointDir), any(),
        eq(mockStoreChangelogs), eq(mockTaskModel), any(), eq(mockStoreEngines))).thenReturn(true);
    Set<SystemStreamPartition> mockChangelogSSPs = ImmutableSet.of(changelog1SSP);
    when(mockStorageManagerUtil.readOffsetFile(eq(mockStoreNewerCheckpointDir), eq(mockChangelogSSPs), eq(false)))
        .thenReturn(ImmutableMap.of(changelog1SSP, newerCheckpointDirLocalOffset));
    when(mockStorageManagerUtil.readOffsetFile(eq(mockStoreOlderCheckpointDir), eq(mockChangelogSSPs), eq(false)))
        .thenReturn(ImmutableMap.of(changelog1SSP, olderCheckpointDirLocalOffset)); // less than checkpointed offset (5)

    Mockito.when(mockSystemAdmin.offsetComparator(anyString(), anyString()))
        .thenAnswer((Answer<Integer>) invocation -> {
            String offset1 = (String) invocation.getArguments()[0];
            String offset2 = (String) invocation.getArguments()[1];
            return Long.valueOf(offset1).compareTo(Long.valueOf(offset2));
          });

    StoreActions storeActions = TransactionalStateTaskRestoreManager.getStoreActions(
        mockTaskModel, mockStoreEngines, mockStoreChangelogs, mockCheckpointedChangelogOffset,
        mockCurrentChangelogOffsets, mockSystemAdmins, mockStorageManagerUtil,
        mockLoggedStoreBaseDir, mockNonLoggedStoreBaseDir, mockConfig, mockClock);

    // ensure that all the store dirs (current or checkpoint) are marked for deletion
    assertEquals(3, storeActions.storeDirsToDelete.get(store1Name).size());
    assertTrue(storeActions.storeDirsToDelete.get(store1Name).contains(mockCurrentStoreDir));
    assertTrue(storeActions.storeDirsToDelete.get(store1Name).contains(mockStoreOlderCheckpointDir));
    assertTrue(storeActions.storeDirsToDelete.get(store1Name).contains(mockStoreNewerCheckpointDir));
    // ensure that no directories are retained
    assertEquals(0, storeActions.storeDirsToRetain.size());
    // ensure that we mark the store for restore (full trim == restore from oldest to null)
    assertEquals("0", storeActions.storesToRestore.get(store1Name).startingOffset);
    assertNull(storeActions.storesToRestore.get(store1Name).endingOffset);
  }

  /**
   * This is the case when the changelog topic is empty but not new. E.g., if wrote 100 messages,
   * then deleted 100 messages, and after compaction oldest == newest == checkpointed. In this case
   * full restore does not do anything since there is nothing to restore or trim, but the code path will
   * leave us in a consistent state with the appropriate stores deleted and retained.
   */
  @Test
  public void testGetStoreActionsForLoggedPersistentStore_FullRestoreIfEqualCheckpointedOldestAndNewestOffset() {
    TaskModel mockTaskModel = mock(TaskModel.class);
    TaskName taskName = new TaskName("Partition 0");
    when(mockTaskModel.getTaskName()).thenReturn(taskName);
    Partition taskChangelogPartition = new Partition(0);
    when(mockTaskModel.getChangelogPartition()).thenReturn(taskChangelogPartition);

    String store1Name = "store1";
    StorageEngine store1Engine = mock(StorageEngine.class);
    StoreProperties mockStore1Properties = mock(StoreProperties.class);
    when(store1Engine.getStoreProperties()).thenReturn(mockStore1Properties);
    when(mockStore1Properties.isLoggedStore()).thenReturn(true);
    when(mockStore1Properties.isPersistedToDisk()).thenReturn(true);
    Map<String, StorageEngine> mockStoreEngines = ImmutableMap.of(store1Name, store1Engine);

    String changelog1SystemName = "system1";
    String changelog1StreamName = "store1Changelog";
    SystemStream changelog1SystemStream = new SystemStream(changelog1SystemName, changelog1StreamName);
    SystemStreamPartition changelog1SSP = new SystemStreamPartition(changelog1SystemStream, taskChangelogPartition);
    SystemStreamPartitionMetadata changelog1SSPMetadata = new SystemStreamPartitionMetadata("5", "5", "6");
    Map<String, SystemStream> mockStoreChangelogs = ImmutableMap.of(store1Name, changelog1SystemStream);

    String changelog1CheckpointedOffset = "5";
    CheckpointedChangelogOffset changelog1CheckpointMessage =
        new CheckpointedChangelogOffset(CheckpointId.create(), changelog1CheckpointedOffset);
    Map<SystemStreamPartition, String> mockCheckpointedChangelogOffset =
        new HashMap<SystemStreamPartition, String>() { {
          put(changelog1SSP, changelog1CheckpointMessage.toString());
        } };
    Map<SystemStreamPartition, SystemStreamPartitionMetadata> mockCurrentChangelogOffsets =
        ImmutableMap.of(changelog1SSP, changelog1SSPMetadata);

    SystemAdmins mockSystemAdmins = mock(SystemAdmins.class);
    SystemAdmin mockSystemAdmin = mock(SystemAdmin.class);
    when(mockSystemAdmins.getSystemAdmin(changelog1SSP.getSystem())).thenReturn(mockSystemAdmin);
    StorageManagerUtil mockStorageManagerUtil = mock(StorageManagerUtil.class);
    File mockLoggedStoreBaseDir = mock(File.class);
    File mockNonLoggedStoreBaseDir = mock(File.class);
    HashMap<String, String> configMap = new HashMap<>();
    configMap.put(TaskConfig.TRANSACTIONAL_STATE_RETAIN_EXISTING_STATE, "true"); // should not matter
    Config mockConfig = new MapConfig(configMap);
    Clock mockClock = mock(Clock.class);

    File mockCurrentStoreDir = mock(File.class);
    File mockStoreCheckpointDir = mock(File.class);
    String checkpointDirLocalOffset = "5";
    when(mockStorageManagerUtil.getTaskStoreDir(eq(mockLoggedStoreBaseDir), eq(store1Name), eq(taskName), any()))
        .thenReturn(mockCurrentStoreDir);
    when(mockStorageManagerUtil.getTaskStoreCheckpointDirs(eq(mockLoggedStoreBaseDir), eq(store1Name), eq(taskName), any()))
        .thenReturn(ImmutableList.of(mockStoreCheckpointDir));
    when(mockStorageManagerUtil.isLoggedStoreValid(eq(store1Name), eq(mockStoreCheckpointDir), any(),
        eq(mockStoreChangelogs), eq(mockTaskModel), any(), eq(mockStoreEngines))).thenReturn(true);
    Set<SystemStreamPartition> mockChangelogSSPs = ImmutableSet.of(changelog1SSP);
    when(mockStorageManagerUtil.readOffsetFile(eq(mockStoreCheckpointDir), eq(mockChangelogSSPs), eq(false)))
        .thenReturn(ImmutableMap.of(changelog1SSP, checkpointDirLocalOffset));

    Mockito.when(mockSystemAdmin.offsetComparator(anyString(), anyString()))
        .thenAnswer((Answer<Integer>) invocation -> {
            String offset1 = (String) invocation.getArguments()[0];
            String offset2 = (String) invocation.getArguments()[1];
            if (offset1 == null || offset2 == null) {
              return -1;
            }
            return Long.valueOf(offset1).compareTo(Long.valueOf(offset2));
          });

    StoreActions storeActions = TransactionalStateTaskRestoreManager.getStoreActions(
        mockTaskModel, mockStoreEngines, mockStoreChangelogs, mockCheckpointedChangelogOffset,
        mockCurrentChangelogOffsets, mockSystemAdmins, mockStorageManagerUtil,
        mockLoggedStoreBaseDir, mockNonLoggedStoreBaseDir, mockConfig, mockClock);

    // ensure that current and old checkpoint dirs are marked for deletion
    assertEquals(1, storeActions.storeDirsToDelete.get(store1Name).size());
    assertTrue(storeActions.storeDirsToDelete.get(store1Name).contains(mockCurrentStoreDir));
    // ensure that latest checkpoint dir is retained
    assertEquals(mockStoreCheckpointDir, storeActions.storeDirsToRetain.get(store1Name));
    // ensure that we do a full restore (on the empty topic)
    assertEquals("5", storeActions.storesToRestore.get(store1Name).startingOffset);
    assertEquals("5", storeActions.storesToRestore.get(store1Name).endingOffset);
  }

  /**
   * This can be the case if the changelog topic is empty (although KafkaSystemAdmin returns 0 as the oldest offset
   * instead of null for empty topics).
   */
  @Test
  public void testGetStoreActionsForLoggedPersistentStore_FullRestoreIfNullCheckpointedAndOldestOffset() {
    // full restore == clear existing state
    TaskModel mockTaskModel = mock(TaskModel.class);
    TaskName taskName = new TaskName("Partition 0");
    when(mockTaskModel.getTaskName()).thenReturn(taskName);
    Partition taskChangelogPartition = new Partition(0);
    when(mockTaskModel.getChangelogPartition()).thenReturn(taskChangelogPartition);

    String store1Name = "store1";
    StorageEngine store1Engine = mock(StorageEngine.class);
    StoreProperties mockStore1Properties = mock(StoreProperties.class);
    when(store1Engine.getStoreProperties()).thenReturn(mockStore1Properties);
    when(mockStore1Properties.isLoggedStore()).thenReturn(true);
    when(mockStore1Properties.isPersistedToDisk()).thenReturn(true);
    Map<String, StorageEngine> mockStoreEngines = ImmutableMap.of(store1Name, store1Engine);

    String changelog1SystemName = "system1";
    String changelog1StreamName = "store1Changelog";
    SystemStream changelog1SystemStream = new SystemStream(changelog1SystemName, changelog1StreamName);
    SystemStreamPartition changelog1SSP = new SystemStreamPartition(changelog1SystemStream, taskChangelogPartition);
    // SSPMetadata contract allows for (and recommends) null as the oldest offset for empty streams.
    // KafkaSystemAdmin does not follow this convention and returns 0 instead, but we should test for this
    SystemStreamPartitionMetadata changelog1SSPMetadata = new SystemStreamPartitionMetadata(null, null, null);
    Map<String, SystemStream> mockStoreChangelogs = ImmutableMap.of(store1Name, changelog1SystemStream);

    String changelog1CheckpointedOffset = null;
    CheckpointedChangelogOffset changelog1CheckpointMessage =
        new CheckpointedChangelogOffset(CheckpointId.create(), changelog1CheckpointedOffset);
    Map<SystemStreamPartition, String> mockCheckpointedChangelogOffset =
        new HashMap<SystemStreamPartition, String>() { {
          put(changelog1SSP, changelog1CheckpointMessage.toString());
        } };
    Map<SystemStreamPartition, SystemStreamPartitionMetadata> mockCurrentChangelogOffsets =
        ImmutableMap.of(changelog1SSP, changelog1SSPMetadata);

    SystemAdmins mockSystemAdmins = mock(SystemAdmins.class);
    SystemAdmin mockSystemAdmin = mock(SystemAdmin.class);
    when(mockSystemAdmins.getSystemAdmin(changelog1SSP.getSystem())).thenReturn(mockSystemAdmin);
    StorageManagerUtil mockStorageManagerUtil = mock(StorageManagerUtil.class);
    File mockLoggedStoreBaseDir = mock(File.class);
    File mockNonLoggedStoreBaseDir = mock(File.class);
    HashMap<String, String> configMap = new HashMap<>();
    configMap.put(TaskConfig.TRANSACTIONAL_STATE_RETAIN_EXISTING_STATE, "true"); // should not matter
    Config mockConfig = new MapConfig(configMap);
    Clock mockClock = mock(Clock.class);

    File mockCurrentStoreDir = mock(File.class);
    File mockStoreNewerCheckpointDir = mock(File.class);
    File mockStoreOlderCheckpointDir = mock(File.class);
    String olderCheckpointDirLocalOffset = "3";
    String newerCheckpointDirLocalOffset = "5";
    when(mockStorageManagerUtil.getTaskStoreDir(eq(mockLoggedStoreBaseDir), eq(store1Name), eq(taskName), any()))
        .thenReturn(mockCurrentStoreDir);
    when(mockStorageManagerUtil.getTaskStoreCheckpointDirs(eq(mockLoggedStoreBaseDir), eq(store1Name), eq(taskName), any()))
        .thenReturn(ImmutableList.of(mockStoreNewerCheckpointDir, mockStoreOlderCheckpointDir));
    when(mockStorageManagerUtil.isLoggedStoreValid(eq(store1Name), eq(mockStoreNewerCheckpointDir), any(),
        eq(mockStoreChangelogs), eq(mockTaskModel), any(), eq(mockStoreEngines))).thenReturn(true);
    when(mockStorageManagerUtil.isLoggedStoreValid(eq(store1Name), eq(mockStoreOlderCheckpointDir), any(),
        eq(mockStoreChangelogs), eq(mockTaskModel), any(), eq(mockStoreEngines))).thenReturn(true);
    Set<SystemStreamPartition> mockChangelogSSPs = ImmutableSet.of(changelog1SSP);
    when(mockStorageManagerUtil.readOffsetFile(eq(mockStoreNewerCheckpointDir), eq(mockChangelogSSPs), eq(false)))
        .thenReturn(ImmutableMap.of(changelog1SSP, newerCheckpointDirLocalOffset));
    when(mockStorageManagerUtil.readOffsetFile(eq(mockStoreOlderCheckpointDir), eq(mockChangelogSSPs), eq(false)))
        .thenReturn(ImmutableMap.of(changelog1SSP, olderCheckpointDirLocalOffset)); // less than checkpointed offset (5)

    Mockito.when(mockSystemAdmin.offsetComparator(anyString(), anyString()))
        .thenAnswer((Answer<Integer>) invocation -> {
            String offset1 = (String) invocation.getArguments()[0];
            String offset2 = (String) invocation.getArguments()[1];
            if (offset1 == null || offset2 == null) {
              return -1;
            }
            return Long.valueOf(offset1).compareTo(Long.valueOf(offset2));
          });

    StoreActions storeActions = TransactionalStateTaskRestoreManager.getStoreActions(
        mockTaskModel, mockStoreEngines, mockStoreChangelogs, mockCheckpointedChangelogOffset,
        mockCurrentChangelogOffsets, mockSystemAdmins, mockStorageManagerUtil,
        mockLoggedStoreBaseDir, mockNonLoggedStoreBaseDir, mockConfig, mockClock);

    // ensure that all the store dirs (current or checkpoint) are marked for deletion
    assertEquals(3, storeActions.storeDirsToDelete.get(store1Name).size());
    assertTrue(storeActions.storeDirsToDelete.get(store1Name).contains(mockCurrentStoreDir));
    assertTrue(storeActions.storeDirsToDelete.get(store1Name).contains(mockStoreOlderCheckpointDir));
    assertTrue(storeActions.storeDirsToDelete.get(store1Name).contains(mockStoreNewerCheckpointDir));
    // ensure that no directories are retained
    assertEquals(0, storeActions.storeDirsToRetain.size());
    // ensure that we do a full restore (on the empty topic)
    assertNull(storeActions.storesToRestore.get(store1Name).startingOffset);
    assertNull(storeActions.storesToRestore.get(store1Name).endingOffset);
  }

  /**
   * This can happen if the changelog topic gets compacted and the local store offset was written prior to the
   * compaction. If so, we do a full restore.
   */
  @Test
  public void testGetStoreActionsForLoggedPersistentStore_FullRestoreIfCheckpointedOffsetOlderThanOldest() {
    TaskModel mockTaskModel = mock(TaskModel.class);
    TaskName taskName = new TaskName("Partition 0");
    when(mockTaskModel.getTaskName()).thenReturn(taskName);
    Partition taskChangelogPartition = new Partition(0);
    when(mockTaskModel.getChangelogPartition()).thenReturn(taskChangelogPartition);

    String store1Name = "store1";
    StorageEngine store1Engine = mock(StorageEngine.class);
    StoreProperties mockStore1Properties = mock(StoreProperties.class);
    when(store1Engine.getStoreProperties()).thenReturn(mockStore1Properties);
    when(mockStore1Properties.isLoggedStore()).thenReturn(true);
    when(mockStore1Properties.isPersistedToDisk()).thenReturn(true);
    Map<String, StorageEngine> mockStoreEngines = ImmutableMap.of(store1Name, store1Engine);

    String changelog1SystemName = "system1";
    String changelog1StreamName = "store1Changelog";
    SystemStream changelog1SystemStream = new SystemStream(changelog1SystemName, changelog1StreamName);
    SystemStreamPartition changelog1SSP = new SystemStreamPartition(changelog1SystemStream, taskChangelogPartition);
    // oldest offset > checkpointed changelog offset
    SystemStreamPartitionMetadata changelog1SSPMetadata = new SystemStreamPartitionMetadata("11", "20", "21");
    Map<String, SystemStream> mockStoreChangelogs = ImmutableMap.of(store1Name, changelog1SystemStream);

    String changelog1CheckpointedOffset = "5";
    CheckpointedChangelogOffset changelog1CheckpointMessage =
        new CheckpointedChangelogOffset(CheckpointId.create(), changelog1CheckpointedOffset);
    Map<SystemStreamPartition, String> mockCheckpointedChangelogOffset =
        new HashMap<SystemStreamPartition, String>() { {
          put(changelog1SSP, changelog1CheckpointMessage.toString());
        } };
    Map<SystemStreamPartition, SystemStreamPartitionMetadata> mockCurrentChangelogOffsets =
        ImmutableMap.of(changelog1SSP, changelog1SSPMetadata);

    SystemAdmins mockSystemAdmins = mock(SystemAdmins.class);
    SystemAdmin mockSystemAdmin = mock(SystemAdmin.class);
    when(mockSystemAdmins.getSystemAdmin(changelog1SSP.getSystem())).thenReturn(mockSystemAdmin);
    StorageManagerUtil mockStorageManagerUtil = mock(StorageManagerUtil.class);
    File mockLoggedStoreBaseDir = mock(File.class);
    File mockNonLoggedStoreBaseDir = mock(File.class);
    Config mockConfig = mock(Config.class);
    Clock mockClock = mock(Clock.class);

    File mockCurrentStoreDir = mock(File.class);
    File mockStoreNewerCheckpointDir = mock(File.class);
    File mockStoreOlderCheckpointDir = mock(File.class);
    String olderCheckpointDirLocalOffset = "3";
    String newerCheckpointDirLocalOffset = "5";
    when(mockStorageManagerUtil.getTaskStoreDir(eq(mockLoggedStoreBaseDir), eq(store1Name), eq(taskName), any()))
        .thenReturn(mockCurrentStoreDir);
    when(mockStorageManagerUtil.getTaskStoreCheckpointDirs(eq(mockLoggedStoreBaseDir), eq(store1Name), eq(taskName), any()))
        .thenReturn(ImmutableList.of(mockStoreNewerCheckpointDir, mockStoreOlderCheckpointDir));
    when(mockStorageManagerUtil.isLoggedStoreValid(eq(store1Name), eq(mockStoreNewerCheckpointDir), any(),
        eq(mockStoreChangelogs), eq(mockTaskModel), any(), eq(mockStoreEngines))).thenReturn(true);
    when(mockStorageManagerUtil.isLoggedStoreValid(eq(store1Name), eq(mockStoreOlderCheckpointDir), any(),
        eq(mockStoreChangelogs), eq(mockTaskModel), any(), eq(mockStoreEngines))).thenReturn(true);
    Set<SystemStreamPartition> mockChangelogSSPs = ImmutableSet.of(changelog1SSP);
    when(mockStorageManagerUtil.readOffsetFile(eq(mockStoreNewerCheckpointDir), eq(mockChangelogSSPs), eq(false)))
        .thenReturn(ImmutableMap.of(changelog1SSP, newerCheckpointDirLocalOffset));
    when(mockStorageManagerUtil.readOffsetFile(eq(mockStoreOlderCheckpointDir), eq(mockChangelogSSPs), eq(false)))
        .thenReturn(ImmutableMap.of(changelog1SSP, olderCheckpointDirLocalOffset)); // less than checkpointed offset (5)

    Mockito.when(mockSystemAdmin.offsetComparator(anyString(), anyString()))
        .thenAnswer((Answer<Integer>) invocation -> {
            String offset1 = (String) invocation.getArguments()[0];
            String offset2 = (String) invocation.getArguments()[1];
            return Long.valueOf(offset1).compareTo(Long.valueOf(offset2));
          });

    StoreActions storeActions = TransactionalStateTaskRestoreManager.getStoreActions(
        mockTaskModel, mockStoreEngines, mockStoreChangelogs, mockCheckpointedChangelogOffset,
        mockCurrentChangelogOffsets, mockSystemAdmins, mockStorageManagerUtil,
        mockLoggedStoreBaseDir, mockNonLoggedStoreBaseDir, mockConfig, mockClock);

    // ensure that all the store dirs (current or checkpoint) are marked for deletion
    assertEquals(3, storeActions.storeDirsToDelete.get(store1Name).size());
    assertTrue(storeActions.storeDirsToDelete.get(store1Name).contains(mockCurrentStoreDir));
    assertTrue(storeActions.storeDirsToDelete.get(store1Name).contains(mockStoreOlderCheckpointDir));
    assertTrue(storeActions.storeDirsToDelete.get(store1Name).contains(mockStoreNewerCheckpointDir));
    // ensure that no directories are retained
    assertEquals(0, storeActions.storeDirsToRetain.size());
    // ensure that we mark the store for full restore (from current oldest to current newest)
    assertEquals("11", storeActions.storesToRestore.get(store1Name).startingOffset);
    assertEquals("20", storeActions.storesToRestore.get(store1Name).endingOffset);
  }

  /**
   * This can happen if the changelog offset is valid but the checkpoint is older than min compaction lag ms. E.g., when
   * the job/container shut down and restarted after a long time.
   */
  @Test
  public void testGetStoreActionsForLoggedPersistentStore_RestoreFromLocalToNewestIfCheckpointedOffsetInRangeButMaybeCompacted() {
    TaskModel mockTaskModel = mock(TaskModel.class);
    TaskName taskName = new TaskName("Partition 0");
    when(mockTaskModel.getTaskName()).thenReturn(taskName);
    Partition taskChangelogPartition = new Partition(0);
    when(mockTaskModel.getChangelogPartition()).thenReturn(taskChangelogPartition);

    String store1Name = "store1";
    StorageEngine store1Engine = mock(StorageEngine.class);
    StoreProperties mockStore1Properties = mock(StoreProperties.class);
    when(store1Engine.getStoreProperties()).thenReturn(mockStore1Properties);
    when(mockStore1Properties.isLoggedStore()).thenReturn(true);
    when(mockStore1Properties.isPersistedToDisk()).thenReturn(true);
    Map<String, StorageEngine> mockStoreEngines = ImmutableMap.of(store1Name, store1Engine);

    String changelog1SystemName = "system1";
    String changelog1StreamName = "store1Changelog";
    SystemStream changelog1SystemStream = new SystemStream(changelog1SystemName, changelog1StreamName);
    SystemStreamPartition changelog1SSP = new SystemStreamPartition(changelog1SystemStream, taskChangelogPartition);
    // checkpointed changelog offset is valid
    SystemStreamPartitionMetadata changelog1SSPMetadata = new SystemStreamPartitionMetadata("4", "20", "21");
    Map<String, SystemStream> mockStoreChangelogs = ImmutableMap.of(store1Name, changelog1SystemStream);

    String changelog1CheckpointedOffset = "5";
    CheckpointId checkpointId = CheckpointId.fromString("0-0"); // checkpoint timestamp older than default min compaction lag
    CheckpointedChangelogOffset changelog1CheckpointMessage =
        new CheckpointedChangelogOffset(checkpointId, changelog1CheckpointedOffset);
    Map<SystemStreamPartition, String> mockCheckpointedChangelogOffset =
        new HashMap<SystemStreamPartition, String>() { {
          put(changelog1SSP, changelog1CheckpointMessage.toString());
        } };
    Map<SystemStreamPartition, SystemStreamPartitionMetadata> mockCurrentChangelogOffsets =
        ImmutableMap.of(changelog1SSP, changelog1SSPMetadata);

    SystemAdmins mockSystemAdmins = mock(SystemAdmins.class);
    SystemAdmin mockSystemAdmin = mock(SystemAdmin.class);
    when(mockSystemAdmins.getSystemAdmin(changelog1SSP.getSystem())).thenReturn(mockSystemAdmin);
    StorageManagerUtil mockStorageManagerUtil = mock(StorageManagerUtil.class);
    File mockLoggedStoreBaseDir = mock(File.class);
    File mockNonLoggedStoreBaseDir = mock(File.class);
    Config mockConfig = mock(Config.class);
    Clock mockClock = mock(Clock.class);

    File mockCurrentStoreDir = mock(File.class);
    File mockStoreNewerCheckpointDir = mock(File.class);
    File mockStoreOlderCheckpointDir = mock(File.class);
    String olderCheckpointDirLocalOffset = "3";
    String newerCheckpointDirLocalOffset = "5";
    when(mockStorageManagerUtil.getTaskStoreDir(eq(mockLoggedStoreBaseDir), eq(store1Name), eq(taskName), any()))
        .thenReturn(mockCurrentStoreDir);
    when(mockStorageManagerUtil.getTaskStoreCheckpointDirs(eq(mockLoggedStoreBaseDir), eq(store1Name), eq(taskName), any()))
        .thenReturn(ImmutableList.of(mockStoreNewerCheckpointDir, mockStoreOlderCheckpointDir));
    when(mockStorageManagerUtil.isLoggedStoreValid(eq(store1Name), eq(mockStoreNewerCheckpointDir), any(),
        eq(mockStoreChangelogs), eq(mockTaskModel), any(), eq(mockStoreEngines))).thenReturn(true);
    when(mockStorageManagerUtil.isLoggedStoreValid(eq(store1Name), eq(mockStoreOlderCheckpointDir), any(),
        eq(mockStoreChangelogs), eq(mockTaskModel), any(), eq(mockStoreEngines))).thenReturn(true);
    Set<SystemStreamPartition> mockChangelogSSPs = ImmutableSet.of(changelog1SSP);
    when(mockStorageManagerUtil.readOffsetFile(eq(mockStoreNewerCheckpointDir), eq(mockChangelogSSPs), eq(false)))
        .thenReturn(ImmutableMap.of(changelog1SSP, newerCheckpointDirLocalOffset));
    when(mockStorageManagerUtil.readOffsetFile(eq(mockStoreOlderCheckpointDir), eq(mockChangelogSSPs), eq(false)))
        .thenReturn(ImmutableMap.of(changelog1SSP, olderCheckpointDirLocalOffset)); // less than checkpointed offset (5)

    Mockito.when(mockSystemAdmin.offsetComparator(anyString(), anyString()))
        .thenAnswer((Answer<Integer>) invocation -> {
            String offset1 = (String) invocation.getArguments()[0];
            String offset2 = (String) invocation.getArguments()[1];
            return Long.valueOf(offset1).compareTo(Long.valueOf(offset2));
          });

    StoreActions storeActions = TransactionalStateTaskRestoreManager.getStoreActions(
        mockTaskModel, mockStoreEngines, mockStoreChangelogs, mockCheckpointedChangelogOffset,
        mockCurrentChangelogOffsets, mockSystemAdmins, mockStorageManagerUtil,
        mockLoggedStoreBaseDir, mockNonLoggedStoreBaseDir, mockConfig, mockClock);

    // ensure that the current store dir and older checkpoint dir are marked for deletion
    assertEquals(2, storeActions.storeDirsToDelete.get(store1Name).size());
    assertTrue(storeActions.storeDirsToDelete.get(store1Name).contains(mockCurrentStoreDir));
    assertTrue(storeActions.storeDirsToDelete.get(store1Name).contains(mockStoreOlderCheckpointDir));
    // ensure that newer checkpoint dir is retained
    assertEquals(1, storeActions.storeDirsToRetain.size());
    assertEquals(mockStoreNewerCheckpointDir, storeActions.storeDirsToRetain.get(store1Name));
    // ensure that we mark the store for restore to head (from local checkpoint to current newest)
    assertEquals("5", storeActions.storesToRestore.get(store1Name).startingOffset);
    assertEquals("20", storeActions.storesToRestore.get(store1Name).endingOffset);
  }

  /**
   * This can happen if the changelog topic was manually deleted and recreated, and the checkpointed/local changelog
   * offset is not valid anymore.
   */
  @Test
  public void testGetStoreActionsForLoggedPersistentStore_FullRestoreIfCheckpointedOffsetNewerThanNewest() {
    TaskModel mockTaskModel = mock(TaskModel.class);
    TaskName taskName = new TaskName("Partition 0");
    when(mockTaskModel.getTaskName()).thenReturn(taskName);
    Partition taskChangelogPartition = new Partition(0);
    when(mockTaskModel.getChangelogPartition()).thenReturn(taskChangelogPartition);

    String store1Name = "store1";
    StorageEngine store1Engine = mock(StorageEngine.class);
    StoreProperties mockStore1Properties = mock(StoreProperties.class);
    when(store1Engine.getStoreProperties()).thenReturn(mockStore1Properties);
    when(mockStore1Properties.isLoggedStore()).thenReturn(true);
    when(mockStore1Properties.isPersistedToDisk()).thenReturn(true);
    Map<String, StorageEngine> mockStoreEngines = ImmutableMap.of(store1Name, store1Engine);

    String changelog1SystemName = "system1";
    String changelog1StreamName = "store1Changelog";
    SystemStream changelog1SystemStream = new SystemStream(changelog1SystemName, changelog1StreamName);
    SystemStreamPartition changelog1SSP = new SystemStreamPartition(changelog1SystemStream, taskChangelogPartition);
    // checkpointed changelog offset > newest offset (e.g. changelog topic got changed)
    SystemStreamPartitionMetadata changelog1SSPMetadata = new SystemStreamPartitionMetadata("0", "10", "11");
    Map<String, SystemStream> mockStoreChangelogs = ImmutableMap.of(store1Name, changelog1SystemStream);

    String changelog1CheckpointedOffset = "21";
    CheckpointedChangelogOffset changelog1CheckpointMessage =
        new CheckpointedChangelogOffset(CheckpointId.create(), changelog1CheckpointedOffset);
    Map<SystemStreamPartition, String> mockCheckpointedChangelogOffset =
        new HashMap<SystemStreamPartition, String>() { {
          put(changelog1SSP, changelog1CheckpointMessage.toString());
        } };
    Map<SystemStreamPartition, SystemStreamPartitionMetadata> mockCurrentChangelogOffsets =
        ImmutableMap.of(changelog1SSP, changelog1SSPMetadata);

    SystemAdmins mockSystemAdmins = mock(SystemAdmins.class);
    SystemAdmin mockSystemAdmin = mock(SystemAdmin.class);
    when(mockSystemAdmins.getSystemAdmin(changelog1SSP.getSystem())).thenReturn(mockSystemAdmin);
    StorageManagerUtil mockStorageManagerUtil = mock(StorageManagerUtil.class);
    File mockLoggedStoreBaseDir = mock(File.class);
    File mockNonLoggedStoreBaseDir = mock(File.class);
    Config mockConfig = mock(Config.class);
    Clock mockClock = mock(Clock.class);

    File mockCurrentStoreDir = mock(File.class);
    File mockStoreNewerCheckpointDir = mock(File.class);
    File mockStoreOlderCheckpointDir = mock(File.class);
    String olderCheckpointDirLocalOffset = "5";
    String newerCheckpointDirLocalOffset = "15";
    when(mockStorageManagerUtil.getTaskStoreDir(eq(mockLoggedStoreBaseDir), eq(store1Name), eq(taskName), any()))
        .thenReturn(mockCurrentStoreDir);
    when(mockStorageManagerUtil.getTaskStoreCheckpointDirs(eq(mockLoggedStoreBaseDir), eq(store1Name), eq(taskName), any()))
        .thenReturn(ImmutableList.of(mockStoreNewerCheckpointDir, mockStoreOlderCheckpointDir));
    when(mockStorageManagerUtil.isLoggedStoreValid(eq(store1Name), eq(mockStoreNewerCheckpointDir), any(),
        eq(mockStoreChangelogs), eq(mockTaskModel), any(), eq(mockStoreEngines))).thenReturn(true);
    when(mockStorageManagerUtil.isLoggedStoreValid(eq(store1Name), eq(mockStoreOlderCheckpointDir), any(),
        eq(mockStoreChangelogs), eq(mockTaskModel), any(), eq(mockStoreEngines))).thenReturn(true);
    Set<SystemStreamPartition> mockChangelogSSPs = ImmutableSet.of(changelog1SSP);
    when(mockStorageManagerUtil.readOffsetFile(eq(mockStoreNewerCheckpointDir), eq(mockChangelogSSPs), eq(false)))
        .thenReturn(ImmutableMap.of(changelog1SSP, newerCheckpointDirLocalOffset));
    when(mockStorageManagerUtil.readOffsetFile(eq(mockStoreOlderCheckpointDir), eq(mockChangelogSSPs), eq(false)))
        .thenReturn(ImmutableMap.of(changelog1SSP, olderCheckpointDirLocalOffset)); // less than checkpointed offset (5)

    Mockito.when(mockSystemAdmin.offsetComparator(anyString(), anyString()))
        .thenAnswer((Answer<Integer>) invocation -> {
            String offset1 = (String) invocation.getArguments()[0];
            String offset2 = (String) invocation.getArguments()[1];
            return Long.valueOf(offset1).compareTo(Long.valueOf(offset2));
          });

    StoreActions storeActions = TransactionalStateTaskRestoreManager.getStoreActions(
        mockTaskModel, mockStoreEngines, mockStoreChangelogs, mockCheckpointedChangelogOffset,
        mockCurrentChangelogOffsets, mockSystemAdmins, mockStorageManagerUtil,
        mockLoggedStoreBaseDir, mockNonLoggedStoreBaseDir, mockConfig, mockClock);

    // ensure that all the store dirs (current or checkpoint) are marked for deletion
    assertEquals(3, storeActions.storeDirsToDelete.get(store1Name).size());
    assertTrue(storeActions.storeDirsToDelete.get(store1Name).contains(mockCurrentStoreDir));
    assertTrue(storeActions.storeDirsToDelete.get(store1Name).contains(mockStoreOlderCheckpointDir));
    assertTrue(storeActions.storeDirsToDelete.get(store1Name).contains(mockStoreNewerCheckpointDir));
    // ensure that no directories are retained
    assertEquals(0, storeActions.storeDirsToRetain.size());
    // ensure that we mark the store for full restore (from current oldest to current newest)
    assertEquals("0", storeActions.storesToRestore.get(store1Name).startingOffset);
    assertEquals("10", storeActions.storesToRestore.get(store1Name).endingOffset);
  }

  @Test
  public void testSetupStoreDirs() {
    TaskModel mockTaskModel = mock(TaskModel.class);
    TaskName taskName = new TaskName("Partition 0");
    when(mockTaskModel.getTaskName()).thenReturn(taskName);
    Partition taskChangelogPartition = new Partition(0);
    when(mockTaskModel.getChangelogPartition()).thenReturn(taskChangelogPartition);

    String store1Name = "store1";
    StorageEngine store1Engine = mock(StorageEngine.class);
    StoreProperties mockStore1Properties = mock(StoreProperties.class);
    when(store1Engine.getStoreProperties()).thenReturn(mockStore1Properties);
    when(mockStore1Properties.isLoggedStore()).thenReturn(true);
    when(mockStore1Properties.isPersistedToDisk()).thenReturn(true);
    String store2Name = "store2";
    StorageEngine store2Engine = mock(StorageEngine.class);
    StoreProperties mockStore2Properties = mock(StoreProperties.class);
    when(store2Engine.getStoreProperties()).thenReturn(mockStore2Properties);
    when(mockStore2Properties.isLoggedStore()).thenReturn(false); // non-logged store
    when(mockStore2Properties.isPersistedToDisk()).thenReturn(true);

    Map<String, StorageEngine> mockStoreEngines = ImmutableMap.of(
        store1Name, store1Engine,
        store2Name, store2Engine);

    File mockStore1DirToRetain = mock(File.class);
    // there will be no dir to retain for non-logged persistent stores
    ImmutableMap<String, File> storeDirsToRetain = ImmutableMap.of(store1Name, mockStore1DirToRetain);
    ListMultimap<String, File> storeDirsToDelete = ArrayListMultimap.create();
    File mockStore1CurrentDir = mock(File.class);
    Path mockStore1CurrentDirPath = mock(Path.class);
    when(mockStore1CurrentDir.toPath()).thenReturn(mockStore1CurrentDirPath);
    File mockStore2CurrentDir = mock(File.class);
    Path mockStore2CurrentDirPath = mock(Path.class);
    when(mockStore2CurrentDir.toPath()).thenReturn(mockStore2CurrentDirPath);
    File mockStore1DirToDelete1 = mock(File.class);
    File mockStore1DirToDelete2 = mock(File.class);
    File mockStore2DirToDelete1 = mock(File.class);
    File mockStore2DirToDelete2 = mock(File.class);
    storeDirsToDelete.put(store1Name, mockStore1CurrentDir);
    storeDirsToDelete.put(store1Name, mockStore1DirToDelete1);
    storeDirsToDelete.put(store1Name, mockStore1DirToDelete2);
    storeDirsToDelete.put(store2Name, mockStore2CurrentDir);
    storeDirsToDelete.put(store2Name, mockStore2DirToDelete1);
    storeDirsToDelete.put(store2Name, mockStore2DirToDelete2);

    StoreActions storeActions = new StoreActions(storeDirsToRetain, storeDirsToDelete, ImmutableMap.of());
    StorageManagerUtil mockStorageManagerUtil = mock(StorageManagerUtil.class);
    FileUtil mockFileUtil = mock(FileUtil.class);
    File mockLoggedStoreBaseDir = mock(File.class);
    File mockNonLoggedStoreBaseDir = mock(File.class);

    when(mockStorageManagerUtil.getTaskStoreDir(eq(mockLoggedStoreBaseDir), eq(store1Name), any(), any()))
        .thenReturn(mockStore1CurrentDir);
    when(mockStorageManagerUtil.getTaskStoreDir(eq(mockNonLoggedStoreBaseDir), eq(store2Name), any(), any()))
        .thenReturn(mockStore2CurrentDir);
    when(mockFileUtil.exists(eq(mockStore1CurrentDirPath)))
        .thenReturn(false);
    when(mockFileUtil.exists(eq(mockStore2CurrentDirPath)))
        .thenReturn(true); // will not be true in reality since current dir is always cleared, but return true for testing

    TransactionalStateTaskRestoreManager.setupStoreDirs(mockTaskModel, mockStoreEngines, storeActions,
        mockStorageManagerUtil, mockFileUtil, mockLoggedStoreBaseDir, mockNonLoggedStoreBaseDir);

    // verify that store directories to delete are deleted
    verify(mockFileUtil, times(1)).rm(mockStore1CurrentDir);
    verify(mockFileUtil, times(1)).rm(mockStore1DirToDelete1);
    verify(mockFileUtil, times(1)).rm(mockStore1DirToDelete2);
    verify(mockFileUtil, times(1)).rm(mockStore2CurrentDir);
    verify(mockFileUtil, times(1)).rm(mockStore2DirToDelete1);
    verify(mockFileUtil, times(1)).rm(mockStore2DirToDelete2);

    // verify that store checkpoint directories to retain are moved to (empty) current dirs only for store 1
    // setupStoreDirs doesn't guarantee that the dir is empty by itself, but the dir will be part of dirs to delete.
    verify(mockStorageManagerUtil, times(1)).restoreCheckpointFiles(any(), any());
    verify(mockFileUtil, times(1)).exists(mockStore1CurrentDirPath);
    verify(mockFileUtil, times(1)).createDirectories(mockStore1CurrentDirPath);
    verify(mockFileUtil, times(1)).exists(mockStore2CurrentDirPath);
    verify(mockFileUtil, never()).createDirectories(mockStore2CurrentDirPath); // should not be called since exists == true

    verifyNoMoreInteractions(mockFileUtil);
  }

  @Test
  public void testRegisterStartingOffsets() {
    TaskModel mockTaskModel = mock(TaskModel.class);
    TaskName taskName = new TaskName("Partition 0");
    when(mockTaskModel.getTaskName()).thenReturn(taskName);
    Partition taskChangelogPartition = new Partition(0);
    when(mockTaskModel.getChangelogPartition()).thenReturn(taskChangelogPartition);

    String store1Name = "store1";
    String changelogSystemName = "system";
    String changelog1StreamName = "store1Changelog";
    String store2Name = "store2";
    String changelog2StreamName = "store2Changelog";
    String store3Name = "store3";
    String changelog3StreamName = "store3Changelog";
    String store4Name = "store4";
    String changelog4StreamName = "store4Changelog";

    // tests restore for store 1 and store 2 but not store 3
    Map<String, RestoreOffsets> mockRestoreOffsets = ImmutableMap.of(
        store1Name, new RestoreOffsets("0", "5"), // tests starting offset == oldest (i.e. restore is inclusive)
        store2Name, new RestoreOffsets("15", "20"), // tests starting offset != oldest (i.e. restore from next offset)
        store4Name, new RestoreOffsets("31", null)); // tests that null ending offsets are OK (should trim)
    StoreActions mockStoreActions = new StoreActions(ImmutableMap.of(), ArrayListMultimap.create(), mockRestoreOffsets);


    SystemStream changelog1SystemStream = new SystemStream(changelogSystemName, changelog1StreamName);
    SystemStream changelog2SystemStream = new SystemStream(changelogSystemName, changelog2StreamName);
    SystemStream changelog3SystemStream = new SystemStream(changelogSystemName, changelog3StreamName);
    SystemStream changelog4SystemStream = new SystemStream(changelogSystemName, changelog4StreamName);

    Map<String, SystemStream> mockStoreChangelogs = ImmutableMap.of(
        store1Name, changelog1SystemStream,
        store2Name, changelog2SystemStream,
        store3Name, changelog3SystemStream,
        store4Name, changelog4SystemStream);

    SystemStreamPartition changelog1SSP = new SystemStreamPartition(changelog1SystemStream, taskChangelogPartition);
    SystemStreamPartitionMetadata changelog1SSPMetadata = new SystemStreamPartitionMetadata("0", "10", "11");
    SystemStreamPartition changelog2SSP = new SystemStreamPartition(changelog2SystemStream, taskChangelogPartition);
    SystemStreamPartitionMetadata changelog2SSPMetadata = new SystemStreamPartitionMetadata("11", "20", "21");
    SystemStreamPartition changelog3SSP = new SystemStreamPartition(changelog3SystemStream, taskChangelogPartition);
    SystemStreamPartitionMetadata changelog3SSPMetadata = new SystemStreamPartitionMetadata("21", "30", "31");
    SystemStreamPartition changelog4SSP = new SystemStreamPartition(changelog4SystemStream, taskChangelogPartition);
    SystemStreamPartitionMetadata changelog4SSPMetadata = new SystemStreamPartitionMetadata("31", "40", "41");
    Map<SystemStreamPartition, SystemStreamPartitionMetadata> mockCurrentChangelogSSPMetadata =
        ImmutableMap.of(changelog1SSP, changelog1SSPMetadata,
            changelog2SSP, changelog2SSPMetadata,
            changelog3SSP, changelog3SSPMetadata,
            changelog4SSP, changelog4SSPMetadata);

    SystemAdmins mockSystemAdmins = mock(SystemAdmins.class);
    SystemAdmin mockSystemAdmin = mock(SystemAdmin.class);
    when(mockSystemAdmins.getSystemAdmin(eq(changelogSystemName))).thenReturn(mockSystemAdmin);
    Mockito.when(mockSystemAdmin.offsetComparator(anyString(), anyString()))
        .thenAnswer((Answer<Integer>) invocation -> {
            String offset1 = (String) invocation.getArguments()[0];
            String offset2 = (String) invocation.getArguments()[1];
            return Long.valueOf(offset1).compareTo(Long.valueOf(offset2));
          });
    Mockito.when(mockSystemAdmin.getOffsetsAfter(any()))
        .thenAnswer((Answer<Map<SystemStreamPartition, String>>) invocation -> {
            Map<SystemStreamPartition, String> offsets = (Map<SystemStreamPartition, String>) invocation.getArguments()[0];
            Map<SystemStreamPartition, String> nextOffsets = new HashMap<>();
            offsets.forEach((ssp, offset) -> nextOffsets.put(ssp, Long.toString(Long.valueOf(offset) + 1)));
            return nextOffsets;
          });

    SystemConsumer mockSystemConsumer = mock(SystemConsumer.class);
    Map<String, SystemConsumer> mockStoreConsumers = ImmutableMap.of(
        store1Name, mockSystemConsumer,
        store2Name, mockSystemConsumer,
        store3Name, mockSystemConsumer,
        store4Name, mockSystemConsumer);

    TransactionalStateTaskRestoreManager.registerStartingOffsets(
        mockTaskModel, mockStoreActions, mockStoreChangelogs, mockSystemAdmins,
        mockStoreConsumers, mockCurrentChangelogSSPMetadata);

    // verify that we first register upcoming offsets for each changelog ssp
    verify(mockSystemConsumer, times(1)).register(changelog1SSP, "11");
    verify(mockSystemConsumer, times(1)).register(changelog2SSP, "21");
    verify(mockSystemConsumer, times(1)).register(changelog3SSP, "31");
    verify(mockSystemConsumer, times(1)).register(changelog4SSP, "41");

    // then verify that we override the starting offsets for changelog 1 and 2
    verify(mockSystemConsumer, times(1)).register(changelog1SSP, "0"); // ensure that starting offset is inclusive if oldest
    verify(mockSystemConsumer, times(1)).register(changelog2SSP, "16"); // and that it is next offset if not oldest
    verify(mockSystemConsumer, times(1)).register(changelog4SSP, "31"); // and that null ending offset is ok
    verifyNoMoreInteractions(mockSystemConsumer);
  }

  @Test(expected = IllegalStateException.class)
  public void testRegisterStartingOffsetsThrowsIfStartingGreaterThanEnding() {
    TaskModel mockTaskModel = mock(TaskModel.class);
    TaskName taskName = new TaskName("Partition 0");
    when(mockTaskModel.getTaskName()).thenReturn(taskName);
    Partition taskChangelogPartition = new Partition(0);
    when(mockTaskModel.getChangelogPartition()).thenReturn(taskChangelogPartition);

    // tests starting offset > ending offset
    Map<String, RestoreOffsets> mockRestoreOffsets = ImmutableMap.of("store1", new RestoreOffsets("5", "0"));
    StoreActions mockStoreActions = new StoreActions(ImmutableMap.of(), ArrayListMultimap.create(), mockRestoreOffsets);

    String store1Name = "store1";
    String changelogSystemName = "system";
    String changelog1StreamName = "store1Changelog";

    SystemStream changelog1SystemStream = new SystemStream(changelogSystemName, changelog1StreamName);
    Map<String, SystemStream> mockStoreChangelogs = ImmutableMap.of(store1Name, changelog1SystemStream);

    SystemStreamPartition changelog1SSP = new SystemStreamPartition(changelog1SystemStream, taskChangelogPartition);
    SystemStreamPartitionMetadata changelog1SSPMetadata = new SystemStreamPartitionMetadata("0", "10", "11");
    Map<SystemStreamPartition, SystemStreamPartitionMetadata> mockCurrentChangelogSSPMetadata =
        ImmutableMap.of(changelog1SSP, changelog1SSPMetadata);

    SystemAdmins mockSystemAdmins = mock(SystemAdmins.class);
    SystemAdmin mockSystemAdmin = mock(SystemAdmin.class);
    when(mockSystemAdmins.getSystemAdmin(eq(changelogSystemName))).thenReturn(mockSystemAdmin);
    Mockito.when(mockSystemAdmin.offsetComparator(anyString(), anyString()))
        .thenAnswer((Answer<Integer>) invocation -> {
            String offset1 = (String) invocation.getArguments()[0];
            String offset2 = (String) invocation.getArguments()[1];
            return Long.valueOf(offset1).compareTo(Long.valueOf(offset2));
          });
    Mockito.when(mockSystemAdmin.getOffsetsAfter(any()))
        .thenAnswer((Answer<Map<SystemStreamPartition, String>>) invocation -> {
            Map<SystemStreamPartition, String> offsets = (Map<SystemStreamPartition, String>) invocation.getArguments()[0];
            Map<SystemStreamPartition, String> nextOffsets = new HashMap<>();
            offsets.forEach((ssp, offset) -> nextOffsets.put(ssp, Long.toString(Long.valueOf(offset) + 1)));
            return nextOffsets;
          });

    SystemConsumer mockSystemConsumer = mock(SystemConsumer.class);
    Map<String, SystemConsumer> mockStoreConsumers = ImmutableMap.of("store1", mockSystemConsumer);

    TransactionalStateTaskRestoreManager.registerStartingOffsets(
        mockTaskModel, mockStoreActions, mockStoreChangelogs, mockSystemAdmins,
        mockStoreConsumers, mockCurrentChangelogSSPMetadata);

    fail("Should have thrown an exception since starting offset > ending offset");
  }
}<|MERGE_RESOLUTION|>--- conflicted
+++ resolved
@@ -377,7 +377,6 @@
     String changelog1CheckpointedOffset = "5";
     CheckpointedChangelogOffset changelog1CheckpointMessage =
         new CheckpointedChangelogOffset(CheckpointId.create(), changelog1CheckpointedOffset);
-<<<<<<< HEAD
     Map<SystemStreamPartition, String> mockCheckpointedChangelogOffset =
         new HashMap<SystemStreamPartition, String>() { {
           put(changelog1SSP, changelog1CheckpointMessage.toString());
@@ -385,7 +384,10 @@
     Map<SystemStreamPartition, SystemStreamPartitionMetadata> mockCurrentChangelogOffsets =
         ImmutableMap.of(changelog1SSP, changelog1SSPMetadata);
 
-    SystemAdmins mockSystemAdmins = mock(SystemAdmins.class);
+
+      
+      
+      SystemAdmins mockSystemAdmins = mock(SystemAdmins.class);
     SystemAdmin mockSystemAdmin = mock(SystemAdmin.class);
     when(mockSystemAdmins.getSystemAdmin(changelog1SSP.getSystem())).thenReturn(mockSystemAdmin);
     StorageManagerUtil mockStorageManagerUtil = mock(StorageManagerUtil.class);
@@ -449,79 +451,6 @@
     Map<SystemStreamPartition, String> mockCheckpointedChangelogOffset =
         new HashMap<SystemStreamPartition, String>() { {
           put(changelog1SSP, changelog1CheckpointMessage.toString());
-=======
-    Map<SystemStreamPartition, String> mockCheckpointedChangelogOffset =
-        new HashMap<SystemStreamPartition, String>() { {
-          put(changelog1SSP, changelog1CheckpointMessage.toString());
-        } };
-    Map<SystemStreamPartition, SystemStreamPartitionMetadata> mockCurrentChangelogOffsets =
-        ImmutableMap.of(changelog1SSP, changelog1SSPMetadata);
-
-    SystemAdmins mockSystemAdmins = mock(SystemAdmins.class);
-    SystemAdmin mockSystemAdmin = mock(SystemAdmin.class);
-    when(mockSystemAdmins.getSystemAdmin(changelog1SSP.getSystem())).thenReturn(mockSystemAdmin);
-    StorageManagerUtil mockStorageManagerUtil = mock(StorageManagerUtil.class);
-    File mockLoggedStoreBaseDir = mock(File.class);
-    File mockNonLoggedStoreBaseDir = mock(File.class);
-    Config mockConfig = mock(Config.class);
-    Clock mockClock = mock(Clock.class);
-
-    Mockito.when(mockSystemAdmin.offsetComparator(anyString(), anyString()))
-        .thenAnswer((Answer<Integer>) invocation -> {
-            String offset1 = (String) invocation.getArguments()[0];
-            String offset2 = (String) invocation.getArguments()[1];
-            return Long.valueOf(offset1).compareTo(Long.valueOf(offset2));
-          });
-
-    StoreActions storeActions = TransactionalStateTaskRestoreManager.getStoreActions(
-        mockTaskModel, mockStoreEngines, mockStoreChangelogs, mockCheckpointedChangelogOffset,
-        mockCurrentChangelogOffsets, mockSystemAdmins, mockStorageManagerUtil,
-        mockLoggedStoreBaseDir, mockNonLoggedStoreBaseDir, mockConfig, mockClock);
-
-    // ensure that there is nothing to retain or delete
-    assertEquals(0, storeActions.storeDirsToDelete.size());
-    assertEquals(0, storeActions.storeDirsToRetain.size());
-    // ensure that we mark the store for full restore (from current oldest to current newest)
-    assertEquals("10", storeActions.storesToRestore.get(store1Name).startingOffset);
-    assertEquals("20", storeActions.storesToRestore.get(store1Name).endingOffset);
-  }
-
-  /**
-   * This can happen if the changelog offset is valid but the checkpoint is older than min compaction lag ms. E.g., when
-   * the job/container shut down and restarted after a long time.
-   */
-  @Test
-  public void testGetStoreActionsForLoggedNonPersistentStore_FullRestoreIfCheckpointedOffsetInRangeButMaybeCompacted() {
-    TaskModel mockTaskModel = mock(TaskModel.class);
-    TaskName taskName = new TaskName("Partition 0");
-    when(mockTaskModel.getTaskName()).thenReturn(taskName);
-    Partition taskChangelogPartition = new Partition(0);
-    when(mockTaskModel.getChangelogPartition()).thenReturn(taskChangelogPartition);
-
-    String store1Name = "store1";
-    StorageEngine store1Engine = mock(StorageEngine.class);
-    StoreProperties mockStore1Properties = mock(StoreProperties.class);
-    when(store1Engine.getStoreProperties()).thenReturn(mockStore1Properties);
-    when(mockStore1Properties.isLoggedStore()).thenReturn(true);
-    when(mockStore1Properties.isPersistedToDisk()).thenReturn(false); // non-persistent store
-    Map<String, StorageEngine> mockStoreEngines = ImmutableMap.of(store1Name, store1Engine);
-
-    String changelog1SystemName = "system1";
-    String changelog1StreamName = "store1Changelog";
-    SystemStream changelog1SystemStream = new SystemStream(changelog1SystemName, changelog1StreamName);
-    SystemStreamPartition changelog1SSP = new SystemStreamPartition(changelog1SystemStream, taskChangelogPartition);
-    // checkpointed changelog offset > newest offset (e.g. changelog topic got changed)
-    SystemStreamPartitionMetadata changelog1SSPMetadata = new SystemStreamPartitionMetadata("10", "20", "21");
-    Map<String, SystemStream> mockStoreChangelogs = ImmutableMap.of(store1Name, changelog1SystemStream);
-
-    String changelog1CheckpointedOffset = "5";
-    CheckpointId checkpointId = CheckpointId.fromString("0-0"); // checkpoint id older than default min.compaction.lag.ms
-    CheckpointedChangelogOffset changelog1CheckpointMessage =
-        new CheckpointedChangelogOffset(checkpointId, changelog1CheckpointedOffset);
-    Map<SystemStreamPartition, String> mockCheckpointedChangelogOffset =
-        new HashMap<SystemStreamPartition, String>() { {
-          put(changelog1SSP, changelog1CheckpointMessage.toString());
->>>>>>> 80f06f32
         } };
     Map<SystemStreamPartition, SystemStreamPartitionMetadata> mockCurrentChangelogOffsets =
         ImmutableMap.of(changelog1SSP, changelog1SSPMetadata);
