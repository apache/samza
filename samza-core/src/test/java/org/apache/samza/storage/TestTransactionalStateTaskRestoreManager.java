--- conflicted
+++ resolved
@@ -197,12 +197,8 @@
     File mockLoggedStoreBaseDir = mock(File.class);
     File mockNonLoggedStoreBaseDir = mock(File.class);
 
-    // set the container.start.clean config set on the store
-<<<<<<< HEAD
+    // set the clean.on.container.start config set on the store
     Config mockConfig = new MapConfig(Collections.singletonMap("stores.store1.clean.on.container.start", "true"));
-=======
-    Config mockConfig = new MapConfig(Collections.singletonMap("stores.store1.clear.on.container.start", "true"));
->>>>>>> ae61c91e
     Clock mockClock = mock(Clock.class);
 
     Mockito.when(mockSystemAdmin.offsetComparator(anyString(), anyString()))
