/*
 * Licensed to the Apache Software Foundation (ASF) under one
 * or more contributor license agreements.  See the NOTICE file
 * distributed with this work for additional information
 * regarding copyright ownership.  The ASF licenses this file
 * to you under the Apache License, Version 2.0 (the
 * "License"); you may not use this file except in compliance
 * with the License.  You may obtain a copy of the License at
 *
 *   http://www.apache.org/licenses/LICENSE-2.0
 *
 * Unless required by applicable law or agreed to in writing,
 * software distributed under the License is distributed on an
 * "AS IS" BASIS, WITHOUT WARRANTIES OR CONDITIONS OF ANY
 * KIND, either express or implied.  See the License for the
 * specific language governing permissions and limitations
 * under the License.
 */

package org.apache.samza.execution;

import java.time.Duration;
import java.util.ArrayList;
import java.util.Collection;
import java.util.Collections;
import java.util.HashMap;
import java.util.List;
import java.util.Map;
import java.util.Set;
import org.apache.samza.Partition;
import org.apache.samza.application.StreamAppDescriptorImpl;
import org.apache.samza.config.Config;
import org.apache.samza.config.JobConfig;
import org.apache.samza.config.MapConfig;
import org.apache.samza.config.TaskConfig;
import org.apache.samza.operators.KV;
import org.apache.samza.operators.MessageStream;
import org.apache.samza.operators.OutputStream;
import org.apache.samza.operators.descriptors.GenericInputDescriptor;
import org.apache.samza.operators.descriptors.GenericOutputDescriptor;
import org.apache.samza.operators.descriptors.GenericSystemDescriptor;
import org.apache.samza.operators.functions.JoinFunction;
import org.apache.samza.operators.windows.Windows;
import org.apache.samza.serializers.KVSerde;
import org.apache.samza.serializers.NoOpSerde;
import org.apache.samza.serializers.Serde;
import org.apache.samza.system.StreamSpec;
import org.apache.samza.system.SystemAdmin;
import org.apache.samza.system.SystemAdmins;
import org.apache.samza.system.SystemStreamMetadata;
import org.apache.samza.system.SystemStreamPartition;
import org.apache.samza.testUtils.StreamTestUtils;
import org.junit.Before;
import org.junit.Test;

import static org.junit.Assert.*;
import static org.mockito.Mockito.*;


public class TestExecutionPlanner {

  private static final String DEFAULT_SYSTEM = "test-system";
  private static final int DEFAULT_PARTITIONS = 10;

  private SystemAdmins systemAdmins;
  private StreamManager streamManager;
  private Config config;

  private StreamSpec input1Spec;
  private GenericInputDescriptor<KV<Object, Object>> input1Descriptor;
  private StreamSpec input2Spec;
  private GenericInputDescriptor<KV<Object, Object>> input2Descriptor;
  private StreamSpec input3Spec;
  private GenericInputDescriptor<KV<Object, Object>> input3Descriptor;
  private StreamSpec input4Spec;
  private GenericInputDescriptor<KV<Object, Object>> input4Descriptor;
  private StreamSpec output1Spec;
  private GenericOutputDescriptor<KV<Object, Object>> output1Descriptor;
  private StreamSpec output2Spec;
  private GenericOutputDescriptor<KV<Object, Object>> output2Descriptor;

  static SystemAdmin createSystemAdmin(Map<String, Integer> streamToPartitions) {

    return new SystemAdmin() {
      @Override
      public Map<SystemStreamPartition, String> getOffsetsAfter(Map<SystemStreamPartition, String> offsets) {
        return null;
      }

      @Override
      public Map<String, SystemStreamMetadata> getSystemStreamMetadata(Set<String> streamNames) {
        Map<String, SystemStreamMetadata> map = new HashMap<>();
        for (String stream : streamNames) {
          Map<Partition, SystemStreamMetadata.SystemStreamPartitionMetadata> m = new HashMap<>();
          for (int i = 0; i < streamToPartitions.get(stream); i++) {
            m.put(new Partition(i), new SystemStreamMetadata.SystemStreamPartitionMetadata("", "", ""));
          }
          map.put(stream, new SystemStreamMetadata(stream, m));
        }
        return map;
      }

      @Override
      public Integer offsetComparator(String offset1, String offset2) {
        return null;
      }
    };
  }

  private StreamAppDescriptorImpl createSimpleGraph() {
    /**
     * a simple graph of partitionBy and map
     *
     * input1 -> partitionBy -> map -> output1
     *
     */
<<<<<<< HEAD
    return new StreamAppDescriptorImpl(appDesc-> {
        MessageStream<KV<Object, Object>> input1 = appDesc.getInputStream("input1");
        OutputStream<KV<Object, Object>> output1 = appDesc.getOutputStream("output1");
        input1
            .partitionBy(m -> m.key, m -> m.value, "p1")
            .map(kv -> kv)
            .sendTo(output1);
      }, config);
=======
    StreamGraphSpec graphSpec = new StreamGraphSpec(config);
    MessageStream<KV<Object, Object>> input1 = graphSpec.getInputStream(input1Descriptor);
    OutputStream<KV<Object, Object>> output1 = graphSpec.getOutputStream(output1Descriptor);
    input1
        .partitionBy(m -> m.key, m -> m.value, "p1")
        .map(kv -> kv)
        .sendTo(output1);
    return graphSpec;
>>>>>>> 46685406
  }

  private StreamAppDescriptorImpl createStreamGraphWithJoin() {

    /**
     * the graph looks like the following. number of partitions in parentheses. quotes indicate expected value.
     *
     *                               input1 (64) -> map -> join -> output1 (8)
     *                                                       |
     *          input2 (16) -> partitionBy ("64") -> filter -|
     *                                                       |
     * input3 (32) -> filter -> partitionBy ("64") -> map -> join -> output2 (16)
     *
     */
<<<<<<< HEAD
    return new StreamAppDescriptorImpl(appDesc -> {
        MessageStream<KV<Object, Object>> messageStream1 =
            appDesc.<KV<Object, Object>>getInputStream("input1")
                .map(m -> m);
        MessageStream<KV<Object, Object>> messageStream2 =
            appDesc.<KV<Object, Object>>getInputStream("input2")
                .partitionBy(m -> m.key, m -> m.value, "p1")
                .filter(m -> true);
        MessageStream<KV<Object, Object>> messageStream3 =
            appDesc.<KV<Object, Object>>getInputStream("input3")
                .filter(m -> true)
                .partitionBy(m -> m.key, m -> m.value, "p2")
                .map(m -> m);
        OutputStream<KV<Object, Object>> output1 = appDesc.getOutputStream("output1");
        OutputStream<KV<Object, Object>> output2 = appDesc.getOutputStream("output2");

        messageStream1
            .join(messageStream2,
                (JoinFunction<Object, KV<Object, Object>, KV<Object, Object>, KV<Object, Object>>) mock(JoinFunction.class),
                mock(Serde.class), mock(Serde.class), mock(Serde.class), Duration.ofHours(2), "j1")
            .sendTo(output1);
        messageStream3
            .join(messageStream2,
                (JoinFunction<Object, KV<Object, Object>, KV<Object, Object>, KV<Object, Object>>) mock(JoinFunction.class),
                mock(Serde.class), mock(Serde.class), mock(Serde.class), Duration.ofHours(1), "j2")
            .sendTo(output2);
      }, config);
  }

  private StreamAppDescriptorImpl createStreamGraphWithJoinAndWindow() {

    return new StreamAppDescriptorImpl(appDesc -> {
        MessageStream<KV<Object, Object>> messageStream1 =
            appDesc.<KV<Object, Object>>getInputStream("input1")
                .map(m -> m);
        MessageStream<KV<Object, Object>> messageStream2 =
            appDesc.<KV<Object, Object>>getInputStream("input2")
                .partitionBy(m -> m.key, m -> m.value, "p1")
                .filter(m -> true);
        MessageStream<KV<Object, Object>> messageStream3 =
            appDesc.<KV<Object, Object>>getInputStream("input3")
                .filter(m -> true)
                .partitionBy(m -> m.key, m -> m.value, "p2")
                .map(m -> m);
        OutputStream<KV<Object, Object>> output1 = appDesc.getOutputStream("output1");
        OutputStream<KV<Object, Object>> output2 = appDesc.getOutputStream("output2");

        messageStream1.map(m -> m)
            .filter(m->true)
            .window(Windows.keyedTumblingWindow(m -> m, Duration.ofMillis(8), mock(Serde.class), mock(Serde.class)), "w1");

        messageStream2.map(m -> m)
            .filter(m->true)
            .window(Windows.keyedTumblingWindow(m -> m, Duration.ofMillis(16), mock(Serde.class), mock(Serde.class)), "w2");

        messageStream1
            .join(messageStream2,
                (JoinFunction<Object, KV<Object, Object>, KV<Object, Object>, KV<Object, Object>>) mock(JoinFunction.class),
                mock(Serde.class), mock(Serde.class), mock(Serde.class), Duration.ofMillis(1600), "j1")
            .sendTo(output1);
        messageStream3
            .join(messageStream2,
                (JoinFunction<Object, KV<Object, Object>, KV<Object, Object>, KV<Object, Object>>) mock(JoinFunction.class),
                mock(Serde.class), mock(Serde.class), mock(Serde.class), Duration.ofMillis(100), "j2")
            .sendTo(output2);
        messageStream3
            .join(messageStream2,
                (JoinFunction<Object, KV<Object, Object>, KV<Object, Object>, KV<Object, Object>>) mock(JoinFunction.class),
                mock(Serde.class), mock(Serde.class), mock(Serde.class), Duration.ofMillis(252), "j3")
            .sendTo(output2);
      }, config);
=======

    StreamGraphSpec graphSpec = new StreamGraphSpec(config);
    MessageStream<KV<Object, Object>> messageStream1 =
        graphSpec.getInputStream(input1Descriptor)
            .map(m -> m);
    MessageStream<KV<Object, Object>> messageStream2 =
        graphSpec.getInputStream(input2Descriptor)
            .partitionBy(m -> m.key, m -> m.value, "p1")
            .filter(m -> true);
    MessageStream<KV<Object, Object>> messageStream3 =
        graphSpec.getInputStream(input3Descriptor)
            .filter(m -> true)
            .partitionBy(m -> m.key, m -> m.value, "p2")
            .map(m -> m);
    OutputStream<KV<Object, Object>> output1 = graphSpec.getOutputStream(output1Descriptor);
    OutputStream<KV<Object, Object>> output2 = graphSpec.getOutputStream(output2Descriptor);

    messageStream1
        .join(messageStream2,
            (JoinFunction<Object, KV<Object, Object>, KV<Object, Object>, KV<Object, Object>>) mock(JoinFunction.class),
            mock(Serde.class), mock(Serde.class), mock(Serde.class), Duration.ofHours(2), "j1")
        .sendTo(output1);
    messageStream3
        .join(messageStream2,
            (JoinFunction<Object, KV<Object, Object>, KV<Object, Object>, KV<Object, Object>>) mock(JoinFunction.class),
            mock(Serde.class), mock(Serde.class), mock(Serde.class), Duration.ofHours(1), "j2")
        .sendTo(output2);

    return graphSpec;
  }

  private StreamGraphSpec createStreamGraphWithJoinAndWindow() {

    StreamGraphSpec graphSpec = new StreamGraphSpec(config);
    MessageStream<KV<Object, Object>> messageStream1 =
        graphSpec.getInputStream(input1Descriptor)
            .map(m -> m);
    MessageStream<KV<Object, Object>> messageStream2 =
        graphSpec.getInputStream(input2Descriptor)
            .partitionBy(m -> m.key, m -> m.value, "p1")
            .filter(m -> true);
    MessageStream<KV<Object, Object>> messageStream3 =
        graphSpec.getInputStream(input3Descriptor)
            .filter(m -> true)
            .partitionBy(m -> m.key, m -> m.value, "p2")
            .map(m -> m);
    OutputStream<KV<Object, Object>> output1 = graphSpec.getOutputStream(output1Descriptor);
    OutputStream<KV<Object, Object>> output2 = graphSpec.getOutputStream(output2Descriptor);

    messageStream1.map(m -> m)
        .filter(m->true)
        .window(Windows.keyedTumblingWindow(m -> m, Duration.ofMillis(8), mock(Serde.class), mock(Serde.class)), "w1");

    messageStream2.map(m -> m)
        .filter(m->true)
        .window(Windows.keyedTumblingWindow(m -> m, Duration.ofMillis(16), mock(Serde.class), mock(Serde.class)), "w2");

    messageStream1
        .join(messageStream2,
            (JoinFunction<Object, KV<Object, Object>, KV<Object, Object>, KV<Object, Object>>) mock(JoinFunction.class),
            mock(Serde.class), mock(Serde.class), mock(Serde.class), Duration.ofMillis(1600), "j1")
        .sendTo(output1);
    messageStream3
        .join(messageStream2,
            (JoinFunction<Object, KV<Object, Object>, KV<Object, Object>, KV<Object, Object>>) mock(JoinFunction.class),
            mock(Serde.class), mock(Serde.class), mock(Serde.class), Duration.ofMillis(100), "j2")
        .sendTo(output2);
    messageStream3
        .join(messageStream2,
            (JoinFunction<Object, KV<Object, Object>, KV<Object, Object>, KV<Object, Object>>) mock(JoinFunction.class),
            mock(Serde.class), mock(Serde.class), mock(Serde.class), Duration.ofMillis(252), "j3")
        .sendTo(output2);

    return graphSpec;
>>>>>>> 46685406
  }

  @Before
  public void setup() {
    Map<String, String> configMap = new HashMap<>();
    configMap.put(JobConfig.JOB_NAME(), "test-app");
    configMap.put(JobConfig.JOB_DEFAULT_SYSTEM(), DEFAULT_SYSTEM);
    StreamTestUtils.addStreamConfigs(configMap, "input1", "system1", "input1");
    StreamTestUtils.addStreamConfigs(configMap, "input2", "system2", "input2");
    StreamTestUtils.addStreamConfigs(configMap, "input3", "system2", "input3");
    StreamTestUtils.addStreamConfigs(configMap, "input4", "system1", "input4");
    StreamTestUtils.addStreamConfigs(configMap, "output1", "system1", "output1");
    StreamTestUtils.addStreamConfigs(configMap, "output2", "system2", "output2");
    config = new MapConfig(configMap);

    input1Spec = new StreamSpec("input1", "input1", "system1");
    input2Spec = new StreamSpec("input2", "input2", "system2");
    input3Spec = new StreamSpec("input3", "input3", "system2");
    input4Spec = new StreamSpec("input4", "input4", "system1");

    output1Spec = new StreamSpec("output1", "output1", "system1");
    output2Spec = new StreamSpec("output2", "output2", "system2");

    KVSerde<Object, Object> kvSerde = new KVSerde<>(new NoOpSerde(), new NoOpSerde());
    String mockSystemFactoryClass = "factory.class.name";
    GenericSystemDescriptor system1 = new GenericSystemDescriptor("system1", mockSystemFactoryClass);
    GenericSystemDescriptor system2 = new GenericSystemDescriptor("system2", mockSystemFactoryClass);
    input1Descriptor = system1.getInputDescriptor("input1", kvSerde);
    input2Descriptor = system2.getInputDescriptor("input2", kvSerde);
    input3Descriptor = system2.getInputDescriptor("input3", kvSerde);
    input4Descriptor = system1.getInputDescriptor("input4", kvSerde);
    output1Descriptor = system1.getOutputDescriptor("output1", kvSerde);
    output2Descriptor = system2.getOutputDescriptor("output2", kvSerde);

    // set up external partition count
    Map<String, Integer> system1Map = new HashMap<>();
    system1Map.put("input1", 64);
    system1Map.put("output1", 8);
    system1Map.put("input4", ExecutionPlanner.MAX_INFERRED_PARTITIONS * 2);
    Map<String, Integer> system2Map = new HashMap<>();
    system2Map.put("input2", 16);
    system2Map.put("input3", 32);
    system2Map.put("output2", 16);

    SystemAdmin systemAdmin1 = createSystemAdmin(system1Map);
    SystemAdmin systemAdmin2 = createSystemAdmin(system2Map);
    systemAdmins = mock(SystemAdmins.class);
    when(systemAdmins.getSystemAdmin("system1")).thenReturn(systemAdmin1);
    when(systemAdmins.getSystemAdmin("system2")).thenReturn(systemAdmin2);
    streamManager = new StreamManager(systemAdmins);
  }

  @Test
  public void testCreateProcessorGraph() {
    ExecutionPlanner planner = new ExecutionPlanner(config, streamManager);
    StreamAppDescriptorImpl graphSpec = createStreamGraphWithJoin();

    JobGraph jobGraph = planner.createJobGraph(graphSpec.getOperatorSpecGraph());
    assertTrue(jobGraph.getSources().size() == 3);
    assertTrue(jobGraph.getSinks().size() == 2);
    assertTrue(jobGraph.getIntermediateStreams().size() == 2); // two streams generated by partitionBy
  }

  @Test
  public void testFetchExistingStreamPartitions() {
    ExecutionPlanner planner = new ExecutionPlanner(config, streamManager);
    StreamAppDescriptorImpl graphSpec = createStreamGraphWithJoin();
    JobGraph jobGraph = planner.createJobGraph(graphSpec.getOperatorSpecGraph());

    ExecutionPlanner.updateExistingPartitions(jobGraph, streamManager);
    assertTrue(jobGraph.getOrCreateStreamEdge(input1Spec).getPartitionCount() == 64);
    assertTrue(jobGraph.getOrCreateStreamEdge(input2Spec).getPartitionCount() == 16);
    assertTrue(jobGraph.getOrCreateStreamEdge(input3Spec).getPartitionCount() == 32);
    assertTrue(jobGraph.getOrCreateStreamEdge(output1Spec).getPartitionCount() == 8);
    assertTrue(jobGraph.getOrCreateStreamEdge(output2Spec).getPartitionCount() == 16);

    jobGraph.getIntermediateStreamEdges().forEach(edge -> {
        assertTrue(edge.getPartitionCount() == -1);
      });
  }

  @Test
  public void testCalculateJoinInputPartitions() {
    ExecutionPlanner planner = new ExecutionPlanner(config, streamManager);
    StreamAppDescriptorImpl graphSpec = createStreamGraphWithJoin();
    JobGraph jobGraph = planner.createJobGraph(graphSpec.getOperatorSpecGraph());

    ExecutionPlanner.updateExistingPartitions(jobGraph, streamManager);
    ExecutionPlanner.calculateJoinInputPartitions(jobGraph, config);

    // the partitions should be the same as input1
    jobGraph.getIntermediateStreams().forEach(edge -> {
        assertEquals(64, edge.getPartitionCount());
      });
  }

  @Test
  public void testDefaultPartitions() {
    Map<String, String> map = new HashMap<>(config);
    map.put(JobConfig.JOB_INTERMEDIATE_STREAM_PARTITIONS(), String.valueOf(DEFAULT_PARTITIONS));
    Config cfg = new MapConfig(map);

    ExecutionPlanner planner = new ExecutionPlanner(cfg, streamManager);
    StreamAppDescriptorImpl graphSpec = createSimpleGraph();
    JobGraph jobGraph = planner.createJobGraph(graphSpec.getOperatorSpecGraph());
    planner.calculatePartitions(jobGraph);

    // the partitions should be the same as input1
    jobGraph.getIntermediateStreams().forEach(edge -> {
        assertTrue(edge.getPartitionCount() == DEFAULT_PARTITIONS);
      });
  }

  @Test
  public void testTriggerIntervalForJoins() throws Exception {
    Map<String, String> map = new HashMap<>(config);
    map.put(JobConfig.JOB_INTERMEDIATE_STREAM_PARTITIONS(), String.valueOf(DEFAULT_PARTITIONS));
    Config cfg = new MapConfig(map);

    ExecutionPlanner planner = new ExecutionPlanner(cfg, streamManager);
    StreamAppDescriptorImpl graphSpec = createStreamGraphWithJoin();
    ExecutionPlan plan = planner.plan(graphSpec.getOperatorSpecGraph());
    List<JobConfig> jobConfigs = plan.getJobConfigs();
    for (JobConfig config : jobConfigs) {
      System.out.println(config);
    }
  }

  @Test
  public void testTriggerIntervalForWindowsAndJoins() throws Exception {
    Map<String, String> map = new HashMap<>(config);
    map.put(JobConfig.JOB_INTERMEDIATE_STREAM_PARTITIONS(), String.valueOf(DEFAULT_PARTITIONS));
    Config cfg = new MapConfig(map);

    ExecutionPlanner planner = new ExecutionPlanner(cfg, streamManager);
    StreamAppDescriptorImpl graphSpec = createStreamGraphWithJoinAndWindow();
    ExecutionPlan plan = planner.plan(graphSpec.getOperatorSpecGraph());
    List<JobConfig> jobConfigs = plan.getJobConfigs();
    assertEquals(1, jobConfigs.size());

    // GCD of 8, 16, 1600 and 252 is 4
    assertEquals("4", jobConfigs.get(0).get(TaskConfig.WINDOW_MS()));
  }

  @Test
  public void testTriggerIntervalWithInvalidWindowMs() throws Exception {
    Map<String, String> map = new HashMap<>(config);
    map.put(TaskConfig.WINDOW_MS(), "-1");
    map.put(JobConfig.JOB_INTERMEDIATE_STREAM_PARTITIONS(), String.valueOf(DEFAULT_PARTITIONS));
    Config cfg = new MapConfig(map);

    ExecutionPlanner planner = new ExecutionPlanner(cfg, streamManager);
    StreamAppDescriptorImpl graphSpec = createStreamGraphWithJoinAndWindow();
    ExecutionPlan plan = planner.plan(graphSpec.getOperatorSpecGraph());
    List<JobConfig> jobConfigs = plan.getJobConfigs();
    assertEquals(1, jobConfigs.size());

    // GCD of 8, 16, 1600 and 252 is 4
    assertEquals("4", jobConfigs.get(0).get(TaskConfig.WINDOW_MS()));
  }


  @Test
  public void testTriggerIntervalForStatelessOperators() throws Exception {
    Map<String, String> map = new HashMap<>(config);
    map.put(JobConfig.JOB_INTERMEDIATE_STREAM_PARTITIONS(), String.valueOf(DEFAULT_PARTITIONS));
    Config cfg = new MapConfig(map);

    ExecutionPlanner planner = new ExecutionPlanner(cfg, streamManager);
    StreamAppDescriptorImpl graphSpec = createSimpleGraph();
    ExecutionPlan plan = planner.plan(graphSpec.getOperatorSpecGraph());
    List<JobConfig> jobConfigs = plan.getJobConfigs();
    assertEquals(1, jobConfigs.size());
    assertFalse(jobConfigs.get(0).containsKey(TaskConfig.WINDOW_MS()));
  }

  @Test
  public void testTriggerIntervalWhenWindowMsIsConfigured() throws Exception {
    Map<String, String> map = new HashMap<>(config);
    map.put(TaskConfig.WINDOW_MS(), "2000");
    map.put(JobConfig.JOB_INTERMEDIATE_STREAM_PARTITIONS(), String.valueOf(DEFAULT_PARTITIONS));
    Config cfg = new MapConfig(map);

    ExecutionPlanner planner = new ExecutionPlanner(cfg, streamManager);
    StreamAppDescriptorImpl graphSpec = createSimpleGraph();
    ExecutionPlan plan = planner.plan(graphSpec.getOperatorSpecGraph());
    List<JobConfig> jobConfigs = plan.getJobConfigs();
    assertEquals(1, jobConfigs.size());
    assertEquals("2000", jobConfigs.get(0).get(TaskConfig.WINDOW_MS()));
  }

  @Test
  public void testCalculateIntStreamPartitions() throws Exception {
    ExecutionPlanner planner = new ExecutionPlanner(config, streamManager);
    StreamAppDescriptorImpl graphSpec = createSimpleGraph();
    JobGraph jobGraph = (JobGraph) planner.plan(graphSpec.getOperatorSpecGraph());

    // the partitions should be the same as input1
    jobGraph.getIntermediateStreams().forEach(edge -> {
        assertEquals(64, edge.getPartitionCount()); // max of input1 and output1
      });
  }

  @Test
  public void testMaxPartition() {
    Collection<StreamEdge> edges = new ArrayList<>();
    StreamEdge edge = new StreamEdge(input1Spec, false, false, config);
    edge.setPartitionCount(2);
    edges.add(edge);
    edge = new StreamEdge(input2Spec, false, false, config);
    edge.setPartitionCount(32);
    edges.add(edge);
    edge = new StreamEdge(input3Spec, false, false, config);
    edge.setPartitionCount(16);
    edges.add(edge);

    assertEquals(32, ExecutionPlanner.maxPartition(edges));

    edges = Collections.emptyList();
    assertEquals(StreamEdge.PARTITIONS_UNKNOWN, ExecutionPlanner.maxPartition(edges));
  }

  @Test
  public void testMaxPartitionLimit() throws Exception {
    int partitionLimit = ExecutionPlanner.MAX_INFERRED_PARTITIONS;

    ExecutionPlanner planner = new ExecutionPlanner(config, streamManager);
    StreamAppDescriptorImpl graphSpec = new StreamAppDescriptorImpl(appDesc -> {
        MessageStream<KV<Object, Object>> input1 = appDesc.getInputStream("input4");
        OutputStream<KV<Object, Object>> output1 = appDesc.getOutputStream("output1");
        input1.partitionBy(m -> m.key, m -> m.value, "p1").map(kv -> kv).sendTo(output1);
      }, config);

<<<<<<< HEAD
=======
    MessageStream<KV<Object, Object>> input1 = graphSpec.getInputStream(input4Descriptor);
    OutputStream<KV<Object, Object>> output1 = graphSpec.getOutputStream(output1Descriptor);
    input1.partitionBy(m -> m.key, m -> m.value, "p1").map(kv -> kv).sendTo(output1);
>>>>>>> 46685406
    JobGraph jobGraph = (JobGraph) planner.plan(graphSpec.getOperatorSpecGraph());

    // the partitions should be the same as input1
    jobGraph.getIntermediateStreams().forEach(edge -> {
        assertEquals(partitionLimit, edge.getPartitionCount()); // max of input1 and output1
      });
  }
}<|MERGE_RESOLUTION|>--- conflicted
+++ resolved
@@ -114,25 +114,14 @@
      * input1 -> partitionBy -> map -> output1
      *
      */
-<<<<<<< HEAD
     return new StreamAppDescriptorImpl(appDesc-> {
-        MessageStream<KV<Object, Object>> input1 = appDesc.getInputStream("input1");
-        OutputStream<KV<Object, Object>> output1 = appDesc.getOutputStream("output1");
+        MessageStream<KV<Object, Object>> input1 = appDesc.getInputStream(input1Descriptor);
+        OutputStream<KV<Object, Object>> output1 = appDesc.getOutputStream(output1Descriptor);
         input1
             .partitionBy(m -> m.key, m -> m.value, "p1")
             .map(kv -> kv)
             .sendTo(output1);
       }, config);
-=======
-    StreamGraphSpec graphSpec = new StreamGraphSpec(config);
-    MessageStream<KV<Object, Object>> input1 = graphSpec.getInputStream(input1Descriptor);
-    OutputStream<KV<Object, Object>> output1 = graphSpec.getOutputStream(output1Descriptor);
-    input1
-        .partitionBy(m -> m.key, m -> m.value, "p1")
-        .map(kv -> kv)
-        .sendTo(output1);
-    return graphSpec;
->>>>>>> 46685406
   }
 
   private StreamAppDescriptorImpl createStreamGraphWithJoin() {
@@ -147,22 +136,21 @@
      * input3 (32) -> filter -> partitionBy ("64") -> map -> join -> output2 (16)
      *
      */
-<<<<<<< HEAD
     return new StreamAppDescriptorImpl(appDesc -> {
         MessageStream<KV<Object, Object>> messageStream1 =
-            appDesc.<KV<Object, Object>>getInputStream("input1")
+            appDesc.getInputStream(input1Descriptor)
                 .map(m -> m);
         MessageStream<KV<Object, Object>> messageStream2 =
-            appDesc.<KV<Object, Object>>getInputStream("input2")
+            appDesc.getInputStream(input2Descriptor)
                 .partitionBy(m -> m.key, m -> m.value, "p1")
                 .filter(m -> true);
         MessageStream<KV<Object, Object>> messageStream3 =
-            appDesc.<KV<Object, Object>>getInputStream("input3")
+            appDesc.getInputStream(input3Descriptor)
                 .filter(m -> true)
                 .partitionBy(m -> m.key, m -> m.value, "p2")
                 .map(m -> m);
-        OutputStream<KV<Object, Object>> output1 = appDesc.getOutputStream("output1");
-        OutputStream<KV<Object, Object>> output2 = appDesc.getOutputStream("output2");
+        OutputStream<KV<Object, Object>> output1 = appDesc.getOutputStream(output1Descriptor);
+        OutputStream<KV<Object, Object>> output2 = appDesc.getOutputStream(output2Descriptor);
 
         messageStream1
             .join(messageStream2,
@@ -181,19 +169,19 @@
 
     return new StreamAppDescriptorImpl(appDesc -> {
         MessageStream<KV<Object, Object>> messageStream1 =
-            appDesc.<KV<Object, Object>>getInputStream("input1")
+            appDesc.getInputStream(input1Descriptor)
                 .map(m -> m);
         MessageStream<KV<Object, Object>> messageStream2 =
-            appDesc.<KV<Object, Object>>getInputStream("input2")
+            appDesc.getInputStream(input2Descriptor)
                 .partitionBy(m -> m.key, m -> m.value, "p1")
                 .filter(m -> true);
         MessageStream<KV<Object, Object>> messageStream3 =
-            appDesc.<KV<Object, Object>>getInputStream("input3")
+            appDesc.getInputStream(input3Descriptor)
                 .filter(m -> true)
                 .partitionBy(m -> m.key, m -> m.value, "p2")
                 .map(m -> m);
-        OutputStream<KV<Object, Object>> output1 = appDesc.getOutputStream("output1");
-        OutputStream<KV<Object, Object>> output2 = appDesc.getOutputStream("output2");
+        OutputStream<KV<Object, Object>> output1 = appDesc.getOutputStream(output1Descriptor);
+        OutputStream<KV<Object, Object>> output2 = appDesc.getOutputStream(output2Descriptor);
 
         messageStream1.map(m -> m)
             .filter(m->true)
@@ -219,82 +207,6 @@
                 mock(Serde.class), mock(Serde.class), mock(Serde.class), Duration.ofMillis(252), "j3")
             .sendTo(output2);
       }, config);
-=======
-
-    StreamGraphSpec graphSpec = new StreamGraphSpec(config);
-    MessageStream<KV<Object, Object>> messageStream1 =
-        graphSpec.getInputStream(input1Descriptor)
-            .map(m -> m);
-    MessageStream<KV<Object, Object>> messageStream2 =
-        graphSpec.getInputStream(input2Descriptor)
-            .partitionBy(m -> m.key, m -> m.value, "p1")
-            .filter(m -> true);
-    MessageStream<KV<Object, Object>> messageStream3 =
-        graphSpec.getInputStream(input3Descriptor)
-            .filter(m -> true)
-            .partitionBy(m -> m.key, m -> m.value, "p2")
-            .map(m -> m);
-    OutputStream<KV<Object, Object>> output1 = graphSpec.getOutputStream(output1Descriptor);
-    OutputStream<KV<Object, Object>> output2 = graphSpec.getOutputStream(output2Descriptor);
-
-    messageStream1
-        .join(messageStream2,
-            (JoinFunction<Object, KV<Object, Object>, KV<Object, Object>, KV<Object, Object>>) mock(JoinFunction.class),
-            mock(Serde.class), mock(Serde.class), mock(Serde.class), Duration.ofHours(2), "j1")
-        .sendTo(output1);
-    messageStream3
-        .join(messageStream2,
-            (JoinFunction<Object, KV<Object, Object>, KV<Object, Object>, KV<Object, Object>>) mock(JoinFunction.class),
-            mock(Serde.class), mock(Serde.class), mock(Serde.class), Duration.ofHours(1), "j2")
-        .sendTo(output2);
-
-    return graphSpec;
-  }
-
-  private StreamGraphSpec createStreamGraphWithJoinAndWindow() {
-
-    StreamGraphSpec graphSpec = new StreamGraphSpec(config);
-    MessageStream<KV<Object, Object>> messageStream1 =
-        graphSpec.getInputStream(input1Descriptor)
-            .map(m -> m);
-    MessageStream<KV<Object, Object>> messageStream2 =
-        graphSpec.getInputStream(input2Descriptor)
-            .partitionBy(m -> m.key, m -> m.value, "p1")
-            .filter(m -> true);
-    MessageStream<KV<Object, Object>> messageStream3 =
-        graphSpec.getInputStream(input3Descriptor)
-            .filter(m -> true)
-            .partitionBy(m -> m.key, m -> m.value, "p2")
-            .map(m -> m);
-    OutputStream<KV<Object, Object>> output1 = graphSpec.getOutputStream(output1Descriptor);
-    OutputStream<KV<Object, Object>> output2 = graphSpec.getOutputStream(output2Descriptor);
-
-    messageStream1.map(m -> m)
-        .filter(m->true)
-        .window(Windows.keyedTumblingWindow(m -> m, Duration.ofMillis(8), mock(Serde.class), mock(Serde.class)), "w1");
-
-    messageStream2.map(m -> m)
-        .filter(m->true)
-        .window(Windows.keyedTumblingWindow(m -> m, Duration.ofMillis(16), mock(Serde.class), mock(Serde.class)), "w2");
-
-    messageStream1
-        .join(messageStream2,
-            (JoinFunction<Object, KV<Object, Object>, KV<Object, Object>, KV<Object, Object>>) mock(JoinFunction.class),
-            mock(Serde.class), mock(Serde.class), mock(Serde.class), Duration.ofMillis(1600), "j1")
-        .sendTo(output1);
-    messageStream3
-        .join(messageStream2,
-            (JoinFunction<Object, KV<Object, Object>, KV<Object, Object>, KV<Object, Object>>) mock(JoinFunction.class),
-            mock(Serde.class), mock(Serde.class), mock(Serde.class), Duration.ofMillis(100), "j2")
-        .sendTo(output2);
-    messageStream3
-        .join(messageStream2,
-            (JoinFunction<Object, KV<Object, Object>, KV<Object, Object>, KV<Object, Object>>) mock(JoinFunction.class),
-            mock(Serde.class), mock(Serde.class), mock(Serde.class), Duration.ofMillis(252), "j3")
-        .sendTo(output2);
-
-    return graphSpec;
->>>>>>> 46685406
   }
 
   @Before
@@ -523,17 +435,11 @@
 
     ExecutionPlanner planner = new ExecutionPlanner(config, streamManager);
     StreamAppDescriptorImpl graphSpec = new StreamAppDescriptorImpl(appDesc -> {
-        MessageStream<KV<Object, Object>> input1 = appDesc.getInputStream("input4");
-        OutputStream<KV<Object, Object>> output1 = appDesc.getOutputStream("output1");
+        MessageStream<KV<Object, Object>> input1 = appDesc.getInputStream(input4Descriptor);
+        OutputStream<KV<Object, Object>> output1 = appDesc.getOutputStream(output1Descriptor);
         input1.partitionBy(m -> m.key, m -> m.value, "p1").map(kv -> kv).sendTo(output1);
       }, config);
 
-<<<<<<< HEAD
-=======
-    MessageStream<KV<Object, Object>> input1 = graphSpec.getInputStream(input4Descriptor);
-    OutputStream<KV<Object, Object>> output1 = graphSpec.getOutputStream(output1Descriptor);
-    input1.partitionBy(m -> m.key, m -> m.value, "p1").map(kv -> kv).sendTo(output1);
->>>>>>> 46685406
     JobGraph jobGraph = (JobGraph) planner.plan(graphSpec.getOperatorSpecGraph());
 
     // the partitions should be the same as input1
