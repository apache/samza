--- conflicted
+++ resolved
@@ -268,11 +268,11 @@
         Table table = appDesc.getTable(tableDescriptor);
 
         messageStream2
-            .partitionBy(m -> m.key, m -> m.value, "p1")
+            .partitionBy(m -> m.key, m -> m.value, mock(KVSerde.class), "p1")
             .sendTo(table);
 
         messageStream1
-            .partitionBy(m -> m.key, m -> m.value, "p2")
+            .partitionBy(m -> m.key, m -> m.value, mock(KVSerde.class), "p2")
             .join(table, mock(StreamTableJoinFunction.class))
             .join(messageStream3,
                   mock(JoinFunction.class), mock(Serde.class), mock(Serde.class), mock(Serde.class), Duration.ofHours(1), "j2")
@@ -383,7 +383,7 @@
         Table table = appDesc.getTable(tableDescriptor);
 
         messageStream2
-            .partitionBy(m -> m.key, m -> m.value, "p1")
+            .partitionBy(m -> m.key, m -> m.value, mock(KVSerde.class), "p1")
             .join(table, mock(StreamTableJoinFunction.class))
             .sendTo(output1);
       }, config);
@@ -604,7 +604,7 @@
     StreamApplicationDescriptorImpl graphSpec = new StreamApplicationDescriptorImpl(appDesc -> {
         MessageStream<KV<Object, Object>> input1 = appDesc.getInputStream(input4Descriptor);
         OutputStream<KV<Object, Object>> output1 = appDesc.getOutputStream(output1Descriptor);
-        input1.partitionBy(m -> m.key, m -> m.value, "p1").map(kv -> kv).sendTo(output1);
+        input1.partitionBy(m -> m.key, m -> m.value, mock(KVSerde.class), "p1").map(kv -> kv).sendTo(output1);
       }, config);
 
     JobGraph jobGraph = (JobGraph) planner.plan(graphSpec);
@@ -737,28 +737,6 @@
   }
 
   @Test
-<<<<<<< HEAD
-=======
-  public void testMaxPartitionLimit() throws Exception {
-    int partitionLimit = IntermediateStreamManager.MAX_INFERRED_PARTITIONS;
-
-    ExecutionPlanner planner = new ExecutionPlanner(config, streamManager);
-    StreamApplicationDescriptorImpl graphSpec = new StreamApplicationDescriptorImpl(appDesc -> {
-        MessageStream<KV<Object, Object>> input1 = appDesc.getInputStream(input4Descriptor);
-        OutputStream<KV<Object, Object>> output1 = appDesc.getOutputStream(output1Descriptor);
-        input1.partitionBy(m -> m.key, m -> m.value, mock(KVSerde.class), "p1").map(kv -> kv).sendTo(output1);
-      }, config);
-
-    JobGraph jobGraph = (JobGraph) planner.plan(graphSpec);
-
-    // the partitions should be the same as input1
-    jobGraph.getIntermediateStreams().forEach(edge -> {
-        assertEquals(partitionLimit, edge.getPartitionCount()); // max of input1 and output1
-      });
-  }
-
-  @Test
->>>>>>> 1e880ea6
   public void testCreateJobGraphForTaskApplication() {
     TaskApplicationDescriptorImpl taskAppDesc = mock(TaskApplicationDescriptorImpl.class);
     // add interemediate streams
