/*
 * Licensed to the Apache Software Foundation (ASF) under one
 * or more contributor license agreements.  See the NOTICE file
 * distributed with this work for additional information
 * regarding copyright ownership.  The ASF licenses this file
 * to you under the Apache License, Version 2.0 (the
 * "License"); you may not use this file except in compliance
 * with the License.  You may obtain a copy of the License at
 *
 *   http://www.apache.org/licenses/LICENSE-2.0
 *
 * Unless required by applicable law or agreed to in writing,
 * software distributed under the License is distributed on an
 * "AS IS" BASIS, WITHOUT WARRANTIES OR CONDITIONS OF ANY
 * KIND, either express or implied.  See the License for the
 * specific language governing permissions and limitations
 * under the License.
 */

package org.apache.samza.execution;

//import org.apache.samza.Partition;
import org.apache.samza.config.Config;
<<<<<<< HEAD
import org.apache.samza.config.JobConfig;
import org.apache.samza.config.MapConfig;
import org.apache.samza.config.TaskConfig;
import org.apache.samza.operators.KV;
import org.apache.samza.operators.MessageStream;
import org.apache.samza.operators.OutputStream;
import org.apache.samza.operators.StreamGraphImpl;
import org.apache.samza.operators.functions.JoinFunction;
import org.apache.samza.operators.windows.Windows;
=======
//import org.apache.samza.config.JobConfig;
//import org.apache.samza.config.MapConfig;
//import org.apache.samza.config.TaskConfig;
//import org.apache.samza.operators.MessageStream;
//import org.apache.samza.operators.OutputStream;
//import org.apache.samza.operators.StreamGraphImpl;
//import org.apache.samza.operators.functions.JoinFunction;
//import org.apache.samza.operators.windows.Windows;
>>>>>>> dde1ab14
import org.apache.samza.runtime.ApplicationRunner;
import org.apache.samza.serializers.Serde;
import org.apache.samza.system.StreamSpec;
import org.apache.samza.system.SystemAdmin;
//import org.apache.samza.system.SystemStreamMetadata;
//import org.apache.samza.system.SystemStreamPartition;
//import org.junit.Before;
//import org.junit.Test;
//
//import java.time.Duration;
//import java.util.ArrayList;
//import java.util.Collection;
//import java.util.Collections;
//import java.util.HashMap;
//import java.util.List;
import java.util.Map;
<<<<<<< HEAD
import java.util.Set;

import static org.junit.Assert.assertEquals;
import static org.junit.Assert.assertFalse;
import static org.junit.Assert.assertTrue;
import static org.mockito.Mockito.mock;
import static org.mockito.Mockito.when;
=======
//import java.util.Set;
//import java.util.function.BiFunction;
//import java.util.function.Function;
//
//import static org.junit.Assert.assertEquals;
//import static org.junit.Assert.assertFalse;
//import static org.junit.Assert.assertTrue;
//import static org.mockito.Mockito.mock;
//import static org.mockito.Mockito.when;
>>>>>>> dde1ab14


public class TestExecutionPlanner {

  private static final String DEFAULT_SYSTEM = "test-system";
  private static final int DEFAULT_PARTITIONS = 10;

  private Map<String, SystemAdmin> systemAdmins;
  private StreamManager streamManager;
  private ApplicationRunner runner;
  private Config config;

  private StreamSpec input1;
  private StreamSpec input2;
  private StreamSpec input3;
  private StreamSpec input4;
  private StreamSpec output1;
  private StreamSpec output2;

<<<<<<< HEAD
  static SystemAdmin createSystemAdmin(Map<String, Integer> streamToPartitions) {

    return new SystemAdmin() {
      @Override
      public Map<SystemStreamPartition, String> getOffsetsAfter(Map<SystemStreamPartition, String> offsets) {
        return null;
      }

      @Override
      public Map<String, SystemStreamMetadata> getSystemStreamMetadata(Set<String> streamNames) {
        Map<String, SystemStreamMetadata> map = new HashMap<>();
        for (String stream : streamNames) {
          Map<Partition, SystemStreamMetadata.SystemStreamPartitionMetadata> m = new HashMap<>();
          for (int i = 0; i < streamToPartitions.get(stream); i++) {
            m.put(new Partition(i), new SystemStreamMetadata.SystemStreamPartitionMetadata("", "", ""));
          }
          map.put(stream, new SystemStreamMetadata(stream, m));
        }
        return map;
      }

      @Override
      public Integer offsetComparator(String offset1, String offset2) {
        return null;
      }
    };
  }

  private StreamGraphImpl createSimpleGraph() {
    /**
     * a simple graph of partitionBy and map
     *
     * input1 -> partitionBy -> map -> output1
     *
     */
    StreamGraphImpl streamGraph = new StreamGraphImpl(runner, config);
    MessageStream<KV<Object, Object>> input1 = streamGraph.getInputStream("input1");
    OutputStream<KV<Object, Object>> output1 = streamGraph.getOutputStream("output1");
    input1
        .partitionBy(m -> m.key, m -> m.value)
        .map(kv -> kv)
        .sendTo(output1);
    return streamGraph;
  }

  private StreamGraphImpl createStreamGraphWithJoin() {

    /**
     * the graph looks like the following. number of partitions in parentheses. quotes indicate expected value.
     *
     *                               input1 (64) -> map -> join -> output1 (8)
     *                                                       |
     *          input2 (16) -> partitionBy ("64") -> filter -|
     *                                                       |
     * input3 (32) -> filter -> partitionBy ("64") -> map -> join -> output2 (16)
     *
     */

    StreamGraphImpl streamGraph = new StreamGraphImpl(runner, config);
    MessageStream<KV<Object, Object>> messageStream1 =
        streamGraph.<KV<Object, Object>>getInputStream("input1")
            .map(m -> m);
    MessageStream<KV<Object, Object>> messageStream2 =
        streamGraph.<KV<Object, Object>>getInputStream("input2")
            .partitionBy(m -> m.key, m -> m.value)
            .filter(m -> true);
    MessageStream<KV<Object, Object>> messageStream3 =
        streamGraph.<KV<Object, Object>>getInputStream("input3")
            .filter(m -> true)
            .partitionBy(m -> m.key, m -> m.value)
            .map(m -> m);
    OutputStream<KV<Object, Object>> output1 = streamGraph.getOutputStream("output1");
    OutputStream<KV<Object, Object>> output2 = streamGraph.getOutputStream("output2");

    messageStream1
        .join(messageStream2, mock(JoinFunction.class),
            mock(Serde.class), mock(Serde.class), mock(Serde.class), Duration.ofHours(2))
        .sendTo(output1);
    messageStream3
        .join(messageStream2, mock(JoinFunction.class),
            mock(Serde.class), mock(Serde.class), mock(Serde.class), Duration.ofHours(1))
        .sendTo(output2);

    return streamGraph;
  }

  private StreamGraphImpl createStreamGraphWithJoinAndWindow() {

    StreamGraphImpl streamGraph = new StreamGraphImpl(runner, config);
    MessageStream<KV<Object, Object>> messageStream1 =
        streamGraph.<KV<Object, Object>>getInputStream("input1")
            .map(m -> m);
    MessageStream<KV<Object, Object>> messageStream2 =
        streamGraph.<KV<Object, Object>>getInputStream("input2")
            .partitionBy(m -> m.key, m -> m.value)
            .filter(m -> true);
    MessageStream<KV<Object, Object>> messageStream3 =
        streamGraph.<KV<Object, Object>>getInputStream("input3")
            .filter(m -> true)
            .partitionBy(m -> m.key, m -> m.value)
            .map(m -> m);
    OutputStream<KV<Object, Object>> output1 = streamGraph.getOutputStream("output1");
    OutputStream<KV<Object, Object>> output2 = streamGraph.getOutputStream("output2");

    messageStream1.map(m -> m)
        .filter(m->true)
        .window(Windows.keyedTumblingWindow(m -> m, Duration.ofMillis(8), mock(Serde.class), mock(Serde.class)));

    messageStream2.map(m -> m)
        .filter(m->true)
        .window(Windows.keyedTumblingWindow(m -> m, Duration.ofMillis(16), mock(Serde.class), mock(Serde.class)));

    messageStream1
        .join(messageStream2, mock(JoinFunction.class),
            mock(Serde.class), mock(Serde.class), mock(Serde.class), Duration.ofMillis(1600))
        .sendTo(output1);
    messageStream3
        .join(messageStream2, mock(JoinFunction.class),
            mock(Serde.class), mock(Serde.class), mock(Serde.class), Duration.ofMillis(100))
        .sendTo(output2);
    messageStream3
        .join(messageStream2, mock(JoinFunction.class),
            mock(Serde.class), mock(Serde.class), mock(Serde.class), Duration.ofMillis(252))
        .sendTo(output2);

    return streamGraph;
  }

  @Before
  public void setup() {
    Map<String, String> configMap = new HashMap<>();
    configMap.put(JobConfig.JOB_NAME(), "test-app");
    configMap.put(JobConfig.JOB_DEFAULT_SYSTEM(), DEFAULT_SYSTEM);

    config = new MapConfig(configMap);

    input1 = new StreamSpec("input1", "input1", "system1");
    input2 = new StreamSpec("input2", "input2", "system2");
    input3 = new StreamSpec("input3", "input3", "system2");
    input4 = new StreamSpec("input4", "input4", "system1");

    output1 = new StreamSpec("output1", "output1", "system1");
    output2 = new StreamSpec("output2", "output2", "system2");

    // set up external partition count
    Map<String, Integer> system1Map = new HashMap<>();
    system1Map.put("input1", 64);
    system1Map.put("output1", 8);
    system1Map.put("input4", ExecutionPlanner.MAX_INFERRED_PARTITIONS * 2);
    Map<String, Integer> system2Map = new HashMap<>();
    system2Map.put("input2", 16);
    system2Map.put("input3", 32);
    system2Map.put("output2", 16);

    SystemAdmin systemAdmin1 = createSystemAdmin(system1Map);
    SystemAdmin systemAdmin2 = createSystemAdmin(system2Map);
    systemAdmins = new HashMap<>();
    systemAdmins.put("system1", systemAdmin1);
    systemAdmins.put("system2", systemAdmin2);
    streamManager = new StreamManager(systemAdmins);

    runner = mock(ApplicationRunner.class);
    when(runner.getStreamSpec("input1")).thenReturn(input1);
    when(runner.getStreamSpec("input2")).thenReturn(input2);
    when(runner.getStreamSpec("input3")).thenReturn(input3);
    when(runner.getStreamSpec("input4")).thenReturn(input4);
    when(runner.getStreamSpec("output1")).thenReturn(output1);
    when(runner.getStreamSpec("output2")).thenReturn(output2);

    // intermediate streams used in tests
    when(runner.getStreamSpec("test-app-1-partition_by-1"))
        .thenReturn(new StreamSpec("test-app-1-partition_by-1", "test-app-1-partition_by-1", "default-system"));
    when(runner.getStreamSpec("test-app-1-partition_by-3"))
        .thenReturn(new StreamSpec("test-app-1-partition_by-3", "test-app-1-partition_by-3", "default-system"));
    when(runner.getStreamSpec("test-app-1-partition_by-8"))
        .thenReturn(new StreamSpec("test-app-1-partition_by-8", "test-app-1-partition_by-8", "default-system"));
  }

  @Test
  public void testCreateProcessorGraph() {
    ExecutionPlanner planner = new ExecutionPlanner(config, streamManager);
    StreamGraphImpl streamGraph = createStreamGraphWithJoin();

    JobGraph jobGraph = planner.createJobGraph(streamGraph);
    assertTrue(jobGraph.getSources().size() == 3);
    assertTrue(jobGraph.getSinks().size() == 2);
    assertTrue(jobGraph.getIntermediateStreams().size() == 2); // two streams generated by partitionBy
  }

  @Test
  public void testFetchExistingStreamPartitions() {
    ExecutionPlanner planner = new ExecutionPlanner(config, streamManager);
    StreamGraphImpl streamGraph = createStreamGraphWithJoin();
    JobGraph jobGraph = planner.createJobGraph(streamGraph);

    ExecutionPlanner.updateExistingPartitions(jobGraph, streamManager);
    assertTrue(jobGraph.getOrCreateStreamEdge(input1).getPartitionCount() == 64);
    assertTrue(jobGraph.getOrCreateStreamEdge(input2).getPartitionCount() == 16);
    assertTrue(jobGraph.getOrCreateStreamEdge(input3).getPartitionCount() == 32);
    assertTrue(jobGraph.getOrCreateStreamEdge(output1).getPartitionCount() == 8);
    assertTrue(jobGraph.getOrCreateStreamEdge(output2).getPartitionCount() == 16);

    jobGraph.getIntermediateStreamEdges().forEach(edge -> {
        assertTrue(edge.getPartitionCount() == -1);
      });
  }

  @Test
  public void testCalculateJoinInputPartitions() {
    ExecutionPlanner planner = new ExecutionPlanner(config, streamManager);
    StreamGraphImpl streamGraph = createStreamGraphWithJoin();
    JobGraph jobGraph = planner.createJobGraph(streamGraph);

    ExecutionPlanner.updateExistingPartitions(jobGraph, streamManager);
    ExecutionPlanner.calculateJoinInputPartitions(streamGraph, jobGraph);

    // the partitions should be the same as input1
    jobGraph.getIntermediateStreams().forEach(edge -> {
        assertEquals(64, edge.getPartitionCount());
      });
  }

  @Test
  public void testDefaultPartitions() {
    Map<String, String> map = new HashMap<>(config);
    map.put(JobConfig.JOB_INTERMEDIATE_STREAM_PARTITIONS(), String.valueOf(DEFAULT_PARTITIONS));
    Config cfg = new MapConfig(map);

    ExecutionPlanner planner = new ExecutionPlanner(cfg, streamManager);
    StreamGraphImpl streamGraph = createSimpleGraph();
    JobGraph jobGraph = planner.createJobGraph(streamGraph);
    planner.calculatePartitions(streamGraph, jobGraph);

    // the partitions should be the same as input1
    jobGraph.getIntermediateStreams().forEach(edge -> {
        assertTrue(edge.getPartitionCount() == DEFAULT_PARTITIONS);
      });
  }

  @Test
  public void testTriggerIntervalForJoins() throws Exception {
    Map<String, String> map = new HashMap<>(config);
    map.put(JobConfig.JOB_INTERMEDIATE_STREAM_PARTITIONS(), String.valueOf(DEFAULT_PARTITIONS));
    Config cfg = new MapConfig(map);

    ExecutionPlanner planner = new ExecutionPlanner(cfg, streamManager);
    StreamGraphImpl streamGraph = createStreamGraphWithJoin();
    ExecutionPlan plan = planner.plan(streamGraph);
    List<JobConfig> jobConfigs = plan.getJobConfigs();
    for (JobConfig config : jobConfigs) {
      System.out.println(config);
    }
  }

  @Test
  public void testTriggerIntervalForWindowsAndJoins() throws Exception {
    Map<String, String> map = new HashMap<>(config);
    map.put(JobConfig.JOB_INTERMEDIATE_STREAM_PARTITIONS(), String.valueOf(DEFAULT_PARTITIONS));
    Config cfg = new MapConfig(map);

    ExecutionPlanner planner = new ExecutionPlanner(cfg, streamManager);
    StreamGraphImpl streamGraph = createStreamGraphWithJoinAndWindow();
    ExecutionPlan plan = planner.plan(streamGraph);
    List<JobConfig> jobConfigs = plan.getJobConfigs();
    assertEquals(1, jobConfigs.size());

    // GCD of 8, 16, 1600 and 252 is 4
    assertEquals("4", jobConfigs.get(0).get(TaskConfig.WINDOW_MS()));
  }

  @Test
  public void testTriggerIntervalWithInvalidWindowMs() throws Exception {
    Map<String, String> map = new HashMap<>(config);
    map.put(TaskConfig.WINDOW_MS(), "-1");
    map.put(JobConfig.JOB_INTERMEDIATE_STREAM_PARTITIONS(), String.valueOf(DEFAULT_PARTITIONS));
    Config cfg = new MapConfig(map);

    ExecutionPlanner planner = new ExecutionPlanner(cfg, streamManager);
    StreamGraphImpl streamGraph = createStreamGraphWithJoinAndWindow();
    ExecutionPlan plan = planner.plan(streamGraph);
    List<JobConfig> jobConfigs = plan.getJobConfigs();
    assertEquals(1, jobConfigs.size());

    // GCD of 8, 16, 1600 and 252 is 4
    assertEquals("4", jobConfigs.get(0).get(TaskConfig.WINDOW_MS()));
  }


  @Test
  public void testTriggerIntervalForStatelessOperators() throws Exception {
    Map<String, String> map = new HashMap<>(config);
    map.put(JobConfig.JOB_INTERMEDIATE_STREAM_PARTITIONS(), String.valueOf(DEFAULT_PARTITIONS));
    Config cfg = new MapConfig(map);

    ExecutionPlanner planner = new ExecutionPlanner(cfg, streamManager);
    StreamGraphImpl streamGraph = createSimpleGraph();
    ExecutionPlan plan = planner.plan(streamGraph);
    List<JobConfig> jobConfigs = plan.getJobConfigs();
    assertEquals(1, jobConfigs.size());
    assertFalse(jobConfigs.get(0).containsKey(TaskConfig.WINDOW_MS()));
  }

  @Test
  public void testTriggerIntervalWhenWindowMsIsConfigured() throws Exception {
    Map<String, String> map = new HashMap<>(config);
    map.put(TaskConfig.WINDOW_MS(), "2000");
    map.put(JobConfig.JOB_INTERMEDIATE_STREAM_PARTITIONS(), String.valueOf(DEFAULT_PARTITIONS));
    Config cfg = new MapConfig(map);

    ExecutionPlanner planner = new ExecutionPlanner(cfg, streamManager);
    StreamGraphImpl streamGraph = createSimpleGraph();
    ExecutionPlan plan = planner.plan(streamGraph);
    List<JobConfig> jobConfigs = plan.getJobConfigs();
    assertEquals(1, jobConfigs.size());
    assertEquals("2000", jobConfigs.get(0).get(TaskConfig.WINDOW_MS()));
  }

  @Test
  public void testCalculateIntStreamPartitions() throws Exception {
    ExecutionPlanner planner = new ExecutionPlanner(config, streamManager);
    StreamGraphImpl streamGraph = createSimpleGraph();
    JobGraph jobGraph = (JobGraph) planner.plan(streamGraph);

    // the partitions should be the same as input1
    jobGraph.getIntermediateStreams().forEach(edge -> {
        assertEquals(64, edge.getPartitionCount()); // max of input1 and output1
      });
  }

  @Test
  public void testMaxPartition() {
    Collection<StreamEdge> edges = new ArrayList<>();
    StreamEdge edge = new StreamEdge(input1, config);
    edge.setPartitionCount(2);
    edges.add(edge);
    edge = new StreamEdge(input2, config);
    edge.setPartitionCount(32);
    edges.add(edge);
    edge = new StreamEdge(input3, config);
    edge.setPartitionCount(16);
    edges.add(edge);

    assertEquals(32, ExecutionPlanner.maxPartition(edges));

    edges = Collections.emptyList();
    assertEquals(StreamEdge.PARTITIONS_UNKNOWN, ExecutionPlanner.maxPartition(edges));
  }

  @Test
  public void testMaxPartitionLimit() throws Exception {
    int partitionLimit = ExecutionPlanner.MAX_INFERRED_PARTITIONS;

    ExecutionPlanner planner = new ExecutionPlanner(config, streamManager);
    StreamGraphImpl streamGraph = new StreamGraphImpl(runner, config);

    MessageStream<KV<Object, Object>> input1 = streamGraph.getInputStream("input4");
    OutputStream<KV<Object, Object>> output1 = streamGraph.getOutputStream("output1");
    input1.partitionBy(m -> m.key, m -> m.value).map(kv -> kv).sendTo(output1);
    JobGraph jobGraph = (JobGraph) planner.plan(streamGraph);

    // the partitions should be the same as input1
    jobGraph.getIntermediateStreams().forEach(edge -> {
        assertEquals(partitionLimit, edge.getPartitionCount()); // max of input1 and output1
      });
  }
=======
//  static SystemAdmin createSystemAdmin(Map<String, Integer> streamToPartitions) {
//
//    return new SystemAdmin() {
//      @Override
//      public Map<SystemStreamPartition, String> getOffsetsAfter(Map<SystemStreamPartition, String> offsets) {
//        return null;
//      }
//
//      @Override
//      public Map<String, SystemStreamMetadata> getSystemStreamMetadata(Set<String> streamNames) {
//        Map<String, SystemStreamMetadata> map = new HashMap<>();
//        for (String stream : streamNames) {
//          Map<Partition, SystemStreamMetadata.SystemStreamPartitionMetadata> m = new HashMap<>();
//          for (int i = 0; i < streamToPartitions.get(stream); i++) {
//            m.put(new Partition(i), new SystemStreamMetadata.SystemStreamPartitionMetadata("", "", ""));
//          }
//          map.put(stream, new SystemStreamMetadata(stream, m));
//        }
//        return map;
//      }
//
//      @Override
//      public void createChangelogStream(String streamName, int numOfPartitions) {
//
//      }
//
//      @Override
//      public void validateChangelogStream(String streamName, int numOfPartitions) {
//
//      }
//
//      @Override
//      public void createCoordinatorStream(String streamName) {
//
//      }
//
//      @Override
//      public Integer offsetComparator(String offset1, String offset2) {
//        return null;
//      }
//    };
//  }
//
//  private StreamGraphImpl createSimpleGraph() {
//    /**
//     * a simple graph of partitionBy and map
//     *
//     * input1 -> partitionBy -> map -> output1
//     *
//     */
//    StreamGraphImpl streamGraph = new StreamGraphImpl(runner, config);
//    Function mockFn = mock(Function.class);
//    OutputStream<Object, Object, Object> output1 = streamGraph.getOutputStream("output1", mockFn, mockFn);
//    BiFunction mockBuilder = mock(BiFunction.class);
//    streamGraph.getInputStream("input1", mockBuilder)
//        .partitionBy(m -> "yes!!!").map(m -> m)
//        .sendTo(output1);
//    return streamGraph;
//  }
//
//  private StreamGraphImpl createStreamGraphWithJoin() {
//
//    /**
//     * the graph looks like the following. number of partitions in parentheses. quotes indicate expected value.
//     *
//     *                               input1 (64) -> map -> join -> output1 (8)
//     *                                                       |
//     *          input2 (16) -> partitionBy ("64") -> filter -|
//     *                                                       |
//     * input3 (32) -> filter -> partitionBy ("64") -> map -> join -> output2 (16)
//     *
//     */
//
//    StreamGraphImpl streamGraph = new StreamGraphImpl(runner, config);
//    BiFunction msgBuilder = mock(BiFunction.class);
//    MessageStream m1 = streamGraph.getInputStream("input1", msgBuilder).map(m -> m);
//    MessageStream m2 = streamGraph.getInputStream("input2", msgBuilder).partitionBy(m -> "haha").filter(m -> true);
//    MessageStream m3 = streamGraph.getInputStream("input3", msgBuilder).filter(m -> true).partitionBy(m -> "hehe").map(m -> m);
//    Function mockFn = mock(Function.class);
//    OutputStream<Object, Object, Object> output1 = streamGraph.getOutputStream("output1", mockFn, mockFn);
//    OutputStream<Object, Object, Object> output2 = streamGraph.getOutputStream("output2", mockFn, mockFn);
//
//    m1.join(m2, mock(JoinFunction.class), Duration.ofHours(2)).sendTo(output1);
//    m3.join(m2, mock(JoinFunction.class), Duration.ofHours(1)).sendTo(output2);
//
//    return streamGraph;
//  }
//
//  private StreamGraphImpl createStreamGraphWithJoinAndWindow() {
//
//    StreamGraphImpl streamGraph = new StreamGraphImpl(runner, config);
//    BiFunction msgBuilder = mock(BiFunction.class);
//    MessageStream m1 = streamGraph.getInputStream("input1", msgBuilder).map(m -> m);
//    MessageStream m2 = streamGraph.getInputStream("input2", msgBuilder).partitionBy(m -> "haha").filter(m -> true);
//    MessageStream m3 = streamGraph.getInputStream("input3", msgBuilder).filter(m -> true).partitionBy(m -> "hehe").map(m -> m);
//    Function mockFn = mock(Function.class);
//    OutputStream<Object, Object, Object> output1 = streamGraph.getOutputStream("output1", mockFn, mockFn);
//    OutputStream<Object, Object, Object> output2 = streamGraph.getOutputStream("output2", mockFn, mockFn);
//
//    m1.map(m -> m)
//        .filter(m->true)
//        .window(Windows.<Object, Object>keyedTumblingWindow(m -> m, Duration.ofMillis(8)));
//
//    m2.map(m -> m)
//        .filter(m->true)
//        .window(Windows.<Object, Object>keyedTumblingWindow(m -> m, Duration.ofMillis(16)));
//
//    m1.join(m2, mock(JoinFunction.class), Duration.ofMillis(1600)).sendTo(output1);
//    m3.join(m2, mock(JoinFunction.class), Duration.ofMillis(100)).sendTo(output2);
//    m3.join(m2, mock(JoinFunction.class), Duration.ofMillis(252)).sendTo(output2);
//
//    return streamGraph;
//  }
//
//  @Before
//  public void setup() {
//    Map<String, String> configMap = new HashMap<>();
//    configMap.put(JobConfig.JOB_NAME(), "test-app");
//    configMap.put(JobConfig.JOB_DEFAULT_SYSTEM(), DEFAULT_SYSTEM);
//
//    config = new MapConfig(configMap);
//
//    input1 = new StreamSpec("input1", "input1", "system1");
//    input2 = new StreamSpec("input2", "input2", "system2");
//    input3 = new StreamSpec("input3", "input3", "system2");
//
//    output1 = new StreamSpec("output1", "output1", "system1");
//    output2 = new StreamSpec("output2", "output2", "system2");
//
//    // set up external partition count
//    Map<String, Integer> system1Map = new HashMap<>();
//    system1Map.put("input1", 64);
//    system1Map.put("output1", 8);
//    Map<String, Integer> system2Map = new HashMap<>();
//    system2Map.put("input2", 16);
//    system2Map.put("input3", 32);
//    system2Map.put("output2", 16);
//
//    SystemAdmin systemAdmin1 = createSystemAdmin(system1Map);
//    SystemAdmin systemAdmin2 = createSystemAdmin(system2Map);
//    systemAdmins = new HashMap<>();
//    systemAdmins.put("system1", systemAdmin1);
//    systemAdmins.put("system2", systemAdmin2);
//    streamManager = new StreamManager(systemAdmins);
//
//    runner = mock(ApplicationRunner.class);
//    when(runner.getStreamSpec("input1")).thenReturn(input1);
//    when(runner.getStreamSpec("input2")).thenReturn(input2);
//    when(runner.getStreamSpec("input3")).thenReturn(input3);
//    when(runner.getStreamSpec("output1")).thenReturn(output1);
//    when(runner.getStreamSpec("output2")).thenReturn(output2);
//
//    // intermediate streams used in tests
//    when(runner.getStreamSpec("test-app-1-partition_by-1"))
//        .thenReturn(new StreamSpec("test-app-1-partition_by-1", "test-app-1-partition_by-1", "default-system"));
//    when(runner.getStreamSpec("test-app-1-partition_by-3"))
//        .thenReturn(new StreamSpec("test-app-1-partition_by-3", "test-app-1-partition_by-3", "default-system"));
//    when(runner.getStreamSpec("test-app-1-partition_by-8"))
//        .thenReturn(new StreamSpec("test-app-1-partition_by-8", "test-app-1-partition_by-8", "default-system"));
//  }
//
//  @Test
//  public void testCreateProcessorGraph() {
//    ExecutionPlanner planner = new ExecutionPlanner(config, streamManager);
//    StreamGraphImpl streamGraph = createStreamGraphWithJoin();
//
//    JobGraph jobGraph = planner.createJobGraph(streamGraph);
//    assertTrue(jobGraph.getSources().size() == 3);
//    assertTrue(jobGraph.getSinks().size() == 2);
//    assertTrue(jobGraph.getIntermediateStreams().size() == 2); // two streams generated by partitionBy
//  }
//
//  @Test
//  public void testFetchExistingStreamPartitions() {
//    ExecutionPlanner planner = new ExecutionPlanner(config, streamManager);
//    StreamGraphImpl streamGraph = createStreamGraphWithJoin();
//    JobGraph jobGraph = planner.createJobGraph(streamGraph);
//
//    ExecutionPlanner.updateExistingPartitions(jobGraph, streamManager);
//    assertTrue(jobGraph.getOrCreateStreamEdge(input1).getPartitionCount() == 64);
//    assertTrue(jobGraph.getOrCreateStreamEdge(input2).getPartitionCount() == 16);
//    assertTrue(jobGraph.getOrCreateStreamEdge(input3).getPartitionCount() == 32);
//    assertTrue(jobGraph.getOrCreateStreamEdge(output1).getPartitionCount() == 8);
//    assertTrue(jobGraph.getOrCreateStreamEdge(output2).getPartitionCount() == 16);
//
//    jobGraph.getIntermediateStreamEdges().forEach(edge -> {
//        assertTrue(edge.getPartitionCount() == -1);
//      });
//  }
//
//  @Test
//  public void testCalculateJoinInputPartitions() {
//    ExecutionPlanner planner = new ExecutionPlanner(config, streamManager);
//    StreamGraphImpl streamGraph = createStreamGraphWithJoin();
//    JobGraph jobGraph = planner.createJobGraph(streamGraph);
//
//    ExecutionPlanner.updateExistingPartitions(jobGraph, streamManager);
//    ExecutionPlanner.calculateJoinInputPartitions(streamGraph, jobGraph);
//
//    // the partitions should be the same as input1
//    jobGraph.getIntermediateStreams().forEach(edge -> {
//        assertEquals(64, edge.getPartitionCount());
//      });
//  }
//
//  @Test
//  public void testDefaultPartitions() {
//    Map<String, String> map = new HashMap<>(config);
//    map.put(JobConfig.JOB_INTERMEDIATE_STREAM_PARTITIONS(), String.valueOf(DEFAULT_PARTITIONS));
//    Config cfg = new MapConfig(map);
//
//    ExecutionPlanner planner = new ExecutionPlanner(cfg, streamManager);
//    StreamGraphImpl streamGraph = createSimpleGraph();
//    JobGraph jobGraph = planner.createJobGraph(streamGraph);
//    planner.calculatePartitions(streamGraph, jobGraph);
//
//    // the partitions should be the same as input1
//    jobGraph.getIntermediateStreams().forEach(edge -> {
//        assertTrue(edge.getPartitionCount() == DEFAULT_PARTITIONS);
//      });
//  }
//
//  @Test
//  public void testTriggerIntervalForJoins() throws Exception {
//    Map<String, String> map = new HashMap<>(config);
//    map.put(JobConfig.JOB_INTERMEDIATE_STREAM_PARTITIONS(), String.valueOf(DEFAULT_PARTITIONS));
//    Config cfg = new MapConfig(map);
//
//    ExecutionPlanner planner = new ExecutionPlanner(cfg, streamManager);
//    StreamGraphImpl streamGraph = createStreamGraphWithJoin();
//    ExecutionPlan plan = planner.plan(streamGraph);
//    List<JobConfig> jobConfigs = plan.getJobConfigs();
//    for (JobConfig config : jobConfigs) {
//      System.out.println(config);
//    }
//  }
//
//  @Test
//  public void testTriggerIntervalForWindowsAndJoins() throws Exception {
//    Map<String, String> map = new HashMap<>(config);
//    map.put(JobConfig.JOB_INTERMEDIATE_STREAM_PARTITIONS(), String.valueOf(DEFAULT_PARTITIONS));
//    Config cfg = new MapConfig(map);
//
//    ExecutionPlanner planner = new ExecutionPlanner(cfg, streamManager);
//    StreamGraphImpl streamGraph = createStreamGraphWithJoinAndWindow();
//    ExecutionPlan plan = planner.plan(streamGraph);
//    List<JobConfig> jobConfigs = plan.getJobConfigs();
//    assertEquals(jobConfigs.size(), 1);
//
//    // GCD of 8, 16, 1600 and 252 is 4
//    assertEquals(jobConfigs.get(0).get(TaskConfig.WINDOW_MS()), "4");
//  }
//
//  @Test
//  public void testTriggerIntervalWithInvalidWindowMs() throws Exception {
//    Map<String, String> map = new HashMap<>(config);
//    map.put(TaskConfig.WINDOW_MS(), "-1");
//    map.put(JobConfig.JOB_INTERMEDIATE_STREAM_PARTITIONS(), String.valueOf(DEFAULT_PARTITIONS));
//    Config cfg = new MapConfig(map);
//
//    ExecutionPlanner planner = new ExecutionPlanner(cfg, streamManager);
//    StreamGraphImpl streamGraph = createStreamGraphWithJoinAndWindow();
//    ExecutionPlan plan = planner.plan(streamGraph);
//    List<JobConfig> jobConfigs = plan.getJobConfigs();
//    assertEquals(jobConfigs.size(), 1);
//
//    // GCD of 8, 16, 1600 and 252 is 4
//    assertEquals(jobConfigs.get(0).get(TaskConfig.WINDOW_MS()), "4");
//  }
//
//
//  @Test
//  public void testTriggerIntervalForStatelessOperators() throws Exception {
//    Map<String, String> map = new HashMap<>(config);
//    map.put(JobConfig.JOB_INTERMEDIATE_STREAM_PARTITIONS(), String.valueOf(DEFAULT_PARTITIONS));
//    Config cfg = new MapConfig(map);
//
//    ExecutionPlanner planner = new ExecutionPlanner(cfg, streamManager);
//    StreamGraphImpl streamGraph = createSimpleGraph();
//    ExecutionPlan plan = planner.plan(streamGraph);
//    List<JobConfig> jobConfigs = plan.getJobConfigs();
//    assertEquals(jobConfigs.size(), 1);
//    assertFalse(jobConfigs.get(0).containsKey(TaskConfig.WINDOW_MS()));
//  }
//
//  @Test
//  public void testTriggerIntervalWhenWindowMsIsConfigured() throws Exception {
//    Map<String, String> map = new HashMap<>(config);
//    map.put(TaskConfig.WINDOW_MS(), "2000");
//    map.put(JobConfig.JOB_INTERMEDIATE_STREAM_PARTITIONS(), String.valueOf(DEFAULT_PARTITIONS));
//    Config cfg = new MapConfig(map);
//
//    ExecutionPlanner planner = new ExecutionPlanner(cfg, streamManager);
//    StreamGraphImpl streamGraph = createSimpleGraph();
//    ExecutionPlan plan = planner.plan(streamGraph);
//    List<JobConfig> jobConfigs = plan.getJobConfigs();
//    assertEquals(jobConfigs.size(), 1);
//    assertEquals(jobConfigs.get(0).get(TaskConfig.WINDOW_MS()), "2000");
//  }
//
//  @Test
//  public void testCalculateIntStreamPartitions() throws Exception {
//    ExecutionPlanner planner = new ExecutionPlanner(config, streamManager);
//    StreamGraphImpl streamGraph = createSimpleGraph();
//    JobGraph jobGraph = (JobGraph) planner.plan(streamGraph);
//
//    // the partitions should be the same as input1
//    jobGraph.getIntermediateStreams().forEach(edge -> {
//        assertTrue(edge.getPartitionCount() == 64); // max of input1 and output1
//      });
//  }
//
//  @Test
//  public void testMaxPartition() {
//    Collection<StreamEdge> edges = new ArrayList<>();
//    StreamEdge edge = new StreamEdge(input1);
//    edge.setPartitionCount(2);
//    edges.add(edge);
//    edge = new StreamEdge(input2);
//    edge.setPartitionCount(32);
//    edges.add(edge);
//    edge = new StreamEdge(input3);
//    edge.setPartitionCount(16);
//    edges.add(edge);
//
//    assertEquals(ExecutionPlanner.maxPartition(edges), 32);
//
//    edges = Collections.emptyList();
//    assertEquals(ExecutionPlanner.maxPartition(edges), StreamEdge.PARTITIONS_UNKNOWN);
//  }
>>>>>>> dde1ab14
}<|MERGE_RESOLUTION|>--- conflicted
+++ resolved
@@ -19,9 +19,14 @@
 
 package org.apache.samza.execution;
 
-//import org.apache.samza.Partition;
+import java.time.Duration;
+import java.util.ArrayList;
+import java.util.Collection;
+import java.util.Collections;
+import java.util.HashMap;
+import java.util.List;
+import org.apache.samza.Partition;
 import org.apache.samza.config.Config;
-<<<<<<< HEAD
 import org.apache.samza.config.JobConfig;
 import org.apache.samza.config.MapConfig;
 import org.apache.samza.config.TaskConfig;
@@ -31,51 +36,22 @@
 import org.apache.samza.operators.StreamGraphImpl;
 import org.apache.samza.operators.functions.JoinFunction;
 import org.apache.samza.operators.windows.Windows;
-=======
-//import org.apache.samza.config.JobConfig;
-//import org.apache.samza.config.MapConfig;
-//import org.apache.samza.config.TaskConfig;
-//import org.apache.samza.operators.MessageStream;
-//import org.apache.samza.operators.OutputStream;
-//import org.apache.samza.operators.StreamGraphImpl;
-//import org.apache.samza.operators.functions.JoinFunction;
-//import org.apache.samza.operators.windows.Windows;
->>>>>>> dde1ab14
 import org.apache.samza.runtime.ApplicationRunner;
 import org.apache.samza.serializers.Serde;
 import org.apache.samza.system.StreamSpec;
 import org.apache.samza.system.SystemAdmin;
-//import org.apache.samza.system.SystemStreamMetadata;
-//import org.apache.samza.system.SystemStreamPartition;
-//import org.junit.Before;
-//import org.junit.Test;
-//
-//import java.time.Duration;
-//import java.util.ArrayList;
-//import java.util.Collection;
-//import java.util.Collections;
-//import java.util.HashMap;
-//import java.util.List;
 import java.util.Map;
-<<<<<<< HEAD
 import java.util.Set;
+import org.apache.samza.system.SystemStreamMetadata;
+import org.apache.samza.system.SystemStreamPartition;
+import org.junit.Before;
+import org.junit.Test;
 
 import static org.junit.Assert.assertEquals;
 import static org.junit.Assert.assertFalse;
 import static org.junit.Assert.assertTrue;
 import static org.mockito.Mockito.mock;
 import static org.mockito.Mockito.when;
-=======
-//import java.util.Set;
-//import java.util.function.BiFunction;
-//import java.util.function.Function;
-//
-//import static org.junit.Assert.assertEquals;
-//import static org.junit.Assert.assertFalse;
-//import static org.junit.Assert.assertTrue;
-//import static org.mockito.Mockito.mock;
-//import static org.mockito.Mockito.when;
->>>>>>> dde1ab14
 
 
 public class TestExecutionPlanner {
@@ -95,7 +71,6 @@
   private StreamSpec output1;
   private StreamSpec output2;
 
-<<<<<<< HEAD
   static SystemAdmin createSystemAdmin(Map<String, Integer> streamToPartitions) {
 
     return new SystemAdmin() {
@@ -171,11 +146,13 @@
     OutputStream<KV<Object, Object>> output2 = streamGraph.getOutputStream("output2");
 
     messageStream1
-        .join(messageStream2, mock(JoinFunction.class),
+        .join(messageStream2,
+            (JoinFunction<Object, KV<Object, Object>, KV<Object, Object>, KV<Object, Object>>) mock(JoinFunction.class),
             mock(Serde.class), mock(Serde.class), mock(Serde.class), Duration.ofHours(2))
         .sendTo(output1);
     messageStream3
-        .join(messageStream2, mock(JoinFunction.class),
+        .join(messageStream2,
+            (JoinFunction<Object, KV<Object, Object>, KV<Object, Object>, KV<Object, Object>>) mock(JoinFunction.class),
             mock(Serde.class), mock(Serde.class), mock(Serde.class), Duration.ofHours(1))
         .sendTo(output2);
 
@@ -209,15 +186,18 @@
         .window(Windows.keyedTumblingWindow(m -> m, Duration.ofMillis(16), mock(Serde.class), mock(Serde.class)));
 
     messageStream1
-        .join(messageStream2, mock(JoinFunction.class),
+        .join(messageStream2,
+            (JoinFunction<Object, KV<Object, Object>, KV<Object, Object>, KV<Object, Object>>) mock(JoinFunction.class),
             mock(Serde.class), mock(Serde.class), mock(Serde.class), Duration.ofMillis(1600))
         .sendTo(output1);
     messageStream3
-        .join(messageStream2, mock(JoinFunction.class),
+        .join(messageStream2,
+            (JoinFunction<Object, KV<Object, Object>, KV<Object, Object>, KV<Object, Object>>) mock(JoinFunction.class),
             mock(Serde.class), mock(Serde.class), mock(Serde.class), Duration.ofMillis(100))
         .sendTo(output2);
     messageStream3
-        .join(messageStream2, mock(JoinFunction.class),
+        .join(messageStream2,
+            (JoinFunction<Object, KV<Object, Object>, KV<Object, Object>, KV<Object, Object>>) mock(JoinFunction.class),
             mock(Serde.class), mock(Serde.class), mock(Serde.class), Duration.ofMillis(252))
         .sendTo(output2);
 
@@ -461,336 +441,5 @@
         assertEquals(partitionLimit, edge.getPartitionCount()); // max of input1 and output1
       });
   }
-=======
-//  static SystemAdmin createSystemAdmin(Map<String, Integer> streamToPartitions) {
-//
-//    return new SystemAdmin() {
-//      @Override
-//      public Map<SystemStreamPartition, String> getOffsetsAfter(Map<SystemStreamPartition, String> offsets) {
-//        return null;
-//      }
-//
-//      @Override
-//      public Map<String, SystemStreamMetadata> getSystemStreamMetadata(Set<String> streamNames) {
-//        Map<String, SystemStreamMetadata> map = new HashMap<>();
-//        for (String stream : streamNames) {
-//          Map<Partition, SystemStreamMetadata.SystemStreamPartitionMetadata> m = new HashMap<>();
-//          for (int i = 0; i < streamToPartitions.get(stream); i++) {
-//            m.put(new Partition(i), new SystemStreamMetadata.SystemStreamPartitionMetadata("", "", ""));
-//          }
-//          map.put(stream, new SystemStreamMetadata(stream, m));
-//        }
-//        return map;
-//      }
-//
-//      @Override
-//      public void createChangelogStream(String streamName, int numOfPartitions) {
-//
-//      }
-//
-//      @Override
-//      public void validateChangelogStream(String streamName, int numOfPartitions) {
-//
-//      }
-//
-//      @Override
-//      public void createCoordinatorStream(String streamName) {
-//
-//      }
-//
-//      @Override
-//      public Integer offsetComparator(String offset1, String offset2) {
-//        return null;
-//      }
-//    };
-//  }
-//
-//  private StreamGraphImpl createSimpleGraph() {
-//    /**
-//     * a simple graph of partitionBy and map
-//     *
-//     * input1 -> partitionBy -> map -> output1
-//     *
-//     */
-//    StreamGraphImpl streamGraph = new StreamGraphImpl(runner, config);
-//    Function mockFn = mock(Function.class);
-//    OutputStream<Object, Object, Object> output1 = streamGraph.getOutputStream("output1", mockFn, mockFn);
-//    BiFunction mockBuilder = mock(BiFunction.class);
-//    streamGraph.getInputStream("input1", mockBuilder)
-//        .partitionBy(m -> "yes!!!").map(m -> m)
-//        .sendTo(output1);
-//    return streamGraph;
-//  }
-//
-//  private StreamGraphImpl createStreamGraphWithJoin() {
-//
-//    /**
-//     * the graph looks like the following. number of partitions in parentheses. quotes indicate expected value.
-//     *
-//     *                               input1 (64) -> map -> join -> output1 (8)
-//     *                                                       |
-//     *          input2 (16) -> partitionBy ("64") -> filter -|
-//     *                                                       |
-//     * input3 (32) -> filter -> partitionBy ("64") -> map -> join -> output2 (16)
-//     *
-//     */
-//
-//    StreamGraphImpl streamGraph = new StreamGraphImpl(runner, config);
-//    BiFunction msgBuilder = mock(BiFunction.class);
-//    MessageStream m1 = streamGraph.getInputStream("input1", msgBuilder).map(m -> m);
-//    MessageStream m2 = streamGraph.getInputStream("input2", msgBuilder).partitionBy(m -> "haha").filter(m -> true);
-//    MessageStream m3 = streamGraph.getInputStream("input3", msgBuilder).filter(m -> true).partitionBy(m -> "hehe").map(m -> m);
-//    Function mockFn = mock(Function.class);
-//    OutputStream<Object, Object, Object> output1 = streamGraph.getOutputStream("output1", mockFn, mockFn);
-//    OutputStream<Object, Object, Object> output2 = streamGraph.getOutputStream("output2", mockFn, mockFn);
-//
-//    m1.join(m2, mock(JoinFunction.class), Duration.ofHours(2)).sendTo(output1);
-//    m3.join(m2, mock(JoinFunction.class), Duration.ofHours(1)).sendTo(output2);
-//
-//    return streamGraph;
-//  }
-//
-//  private StreamGraphImpl createStreamGraphWithJoinAndWindow() {
-//
-//    StreamGraphImpl streamGraph = new StreamGraphImpl(runner, config);
-//    BiFunction msgBuilder = mock(BiFunction.class);
-//    MessageStream m1 = streamGraph.getInputStream("input1", msgBuilder).map(m -> m);
-//    MessageStream m2 = streamGraph.getInputStream("input2", msgBuilder).partitionBy(m -> "haha").filter(m -> true);
-//    MessageStream m3 = streamGraph.getInputStream("input3", msgBuilder).filter(m -> true).partitionBy(m -> "hehe").map(m -> m);
-//    Function mockFn = mock(Function.class);
-//    OutputStream<Object, Object, Object> output1 = streamGraph.getOutputStream("output1", mockFn, mockFn);
-//    OutputStream<Object, Object, Object> output2 = streamGraph.getOutputStream("output2", mockFn, mockFn);
-//
-//    m1.map(m -> m)
-//        .filter(m->true)
-//        .window(Windows.<Object, Object>keyedTumblingWindow(m -> m, Duration.ofMillis(8)));
-//
-//    m2.map(m -> m)
-//        .filter(m->true)
-//        .window(Windows.<Object, Object>keyedTumblingWindow(m -> m, Duration.ofMillis(16)));
-//
-//    m1.join(m2, mock(JoinFunction.class), Duration.ofMillis(1600)).sendTo(output1);
-//    m3.join(m2, mock(JoinFunction.class), Duration.ofMillis(100)).sendTo(output2);
-//    m3.join(m2, mock(JoinFunction.class), Duration.ofMillis(252)).sendTo(output2);
-//
-//    return streamGraph;
-//  }
-//
-//  @Before
-//  public void setup() {
-//    Map<String, String> configMap = new HashMap<>();
-//    configMap.put(JobConfig.JOB_NAME(), "test-app");
-//    configMap.put(JobConfig.JOB_DEFAULT_SYSTEM(), DEFAULT_SYSTEM);
-//
-//    config = new MapConfig(configMap);
-//
-//    input1 = new StreamSpec("input1", "input1", "system1");
-//    input2 = new StreamSpec("input2", "input2", "system2");
-//    input3 = new StreamSpec("input3", "input3", "system2");
-//
-//    output1 = new StreamSpec("output1", "output1", "system1");
-//    output2 = new StreamSpec("output2", "output2", "system2");
-//
-//    // set up external partition count
-//    Map<String, Integer> system1Map = new HashMap<>();
-//    system1Map.put("input1", 64);
-//    system1Map.put("output1", 8);
-//    Map<String, Integer> system2Map = new HashMap<>();
-//    system2Map.put("input2", 16);
-//    system2Map.put("input3", 32);
-//    system2Map.put("output2", 16);
-//
-//    SystemAdmin systemAdmin1 = createSystemAdmin(system1Map);
-//    SystemAdmin systemAdmin2 = createSystemAdmin(system2Map);
-//    systemAdmins = new HashMap<>();
-//    systemAdmins.put("system1", systemAdmin1);
-//    systemAdmins.put("system2", systemAdmin2);
-//    streamManager = new StreamManager(systemAdmins);
-//
-//    runner = mock(ApplicationRunner.class);
-//    when(runner.getStreamSpec("input1")).thenReturn(input1);
-//    when(runner.getStreamSpec("input2")).thenReturn(input2);
-//    when(runner.getStreamSpec("input3")).thenReturn(input3);
-//    when(runner.getStreamSpec("output1")).thenReturn(output1);
-//    when(runner.getStreamSpec("output2")).thenReturn(output2);
-//
-//    // intermediate streams used in tests
-//    when(runner.getStreamSpec("test-app-1-partition_by-1"))
-//        .thenReturn(new StreamSpec("test-app-1-partition_by-1", "test-app-1-partition_by-1", "default-system"));
-//    when(runner.getStreamSpec("test-app-1-partition_by-3"))
-//        .thenReturn(new StreamSpec("test-app-1-partition_by-3", "test-app-1-partition_by-3", "default-system"));
-//    when(runner.getStreamSpec("test-app-1-partition_by-8"))
-//        .thenReturn(new StreamSpec("test-app-1-partition_by-8", "test-app-1-partition_by-8", "default-system"));
-//  }
-//
-//  @Test
-//  public void testCreateProcessorGraph() {
-//    ExecutionPlanner planner = new ExecutionPlanner(config, streamManager);
-//    StreamGraphImpl streamGraph = createStreamGraphWithJoin();
-//
-//    JobGraph jobGraph = planner.createJobGraph(streamGraph);
-//    assertTrue(jobGraph.getSources().size() == 3);
-//    assertTrue(jobGraph.getSinks().size() == 2);
-//    assertTrue(jobGraph.getIntermediateStreams().size() == 2); // two streams generated by partitionBy
-//  }
-//
-//  @Test
-//  public void testFetchExistingStreamPartitions() {
-//    ExecutionPlanner planner = new ExecutionPlanner(config, streamManager);
-//    StreamGraphImpl streamGraph = createStreamGraphWithJoin();
-//    JobGraph jobGraph = planner.createJobGraph(streamGraph);
-//
-//    ExecutionPlanner.updateExistingPartitions(jobGraph, streamManager);
-//    assertTrue(jobGraph.getOrCreateStreamEdge(input1).getPartitionCount() == 64);
-//    assertTrue(jobGraph.getOrCreateStreamEdge(input2).getPartitionCount() == 16);
-//    assertTrue(jobGraph.getOrCreateStreamEdge(input3).getPartitionCount() == 32);
-//    assertTrue(jobGraph.getOrCreateStreamEdge(output1).getPartitionCount() == 8);
-//    assertTrue(jobGraph.getOrCreateStreamEdge(output2).getPartitionCount() == 16);
-//
-//    jobGraph.getIntermediateStreamEdges().forEach(edge -> {
-//        assertTrue(edge.getPartitionCount() == -1);
-//      });
-//  }
-//
-//  @Test
-//  public void testCalculateJoinInputPartitions() {
-//    ExecutionPlanner planner = new ExecutionPlanner(config, streamManager);
-//    StreamGraphImpl streamGraph = createStreamGraphWithJoin();
-//    JobGraph jobGraph = planner.createJobGraph(streamGraph);
-//
-//    ExecutionPlanner.updateExistingPartitions(jobGraph, streamManager);
-//    ExecutionPlanner.calculateJoinInputPartitions(streamGraph, jobGraph);
-//
-//    // the partitions should be the same as input1
-//    jobGraph.getIntermediateStreams().forEach(edge -> {
-//        assertEquals(64, edge.getPartitionCount());
-//      });
-//  }
-//
-//  @Test
-//  public void testDefaultPartitions() {
-//    Map<String, String> map = new HashMap<>(config);
-//    map.put(JobConfig.JOB_INTERMEDIATE_STREAM_PARTITIONS(), String.valueOf(DEFAULT_PARTITIONS));
-//    Config cfg = new MapConfig(map);
-//
-//    ExecutionPlanner planner = new ExecutionPlanner(cfg, streamManager);
-//    StreamGraphImpl streamGraph = createSimpleGraph();
-//    JobGraph jobGraph = planner.createJobGraph(streamGraph);
-//    planner.calculatePartitions(streamGraph, jobGraph);
-//
-//    // the partitions should be the same as input1
-//    jobGraph.getIntermediateStreams().forEach(edge -> {
-//        assertTrue(edge.getPartitionCount() == DEFAULT_PARTITIONS);
-//      });
-//  }
-//
-//  @Test
-//  public void testTriggerIntervalForJoins() throws Exception {
-//    Map<String, String> map = new HashMap<>(config);
-//    map.put(JobConfig.JOB_INTERMEDIATE_STREAM_PARTITIONS(), String.valueOf(DEFAULT_PARTITIONS));
-//    Config cfg = new MapConfig(map);
-//
-//    ExecutionPlanner planner = new ExecutionPlanner(cfg, streamManager);
-//    StreamGraphImpl streamGraph = createStreamGraphWithJoin();
-//    ExecutionPlan plan = planner.plan(streamGraph);
-//    List<JobConfig> jobConfigs = plan.getJobConfigs();
-//    for (JobConfig config : jobConfigs) {
-//      System.out.println(config);
-//    }
-//  }
-//
-//  @Test
-//  public void testTriggerIntervalForWindowsAndJoins() throws Exception {
-//    Map<String, String> map = new HashMap<>(config);
-//    map.put(JobConfig.JOB_INTERMEDIATE_STREAM_PARTITIONS(), String.valueOf(DEFAULT_PARTITIONS));
-//    Config cfg = new MapConfig(map);
-//
-//    ExecutionPlanner planner = new ExecutionPlanner(cfg, streamManager);
-//    StreamGraphImpl streamGraph = createStreamGraphWithJoinAndWindow();
-//    ExecutionPlan plan = planner.plan(streamGraph);
-//    List<JobConfig> jobConfigs = plan.getJobConfigs();
-//    assertEquals(jobConfigs.size(), 1);
-//
-//    // GCD of 8, 16, 1600 and 252 is 4
-//    assertEquals(jobConfigs.get(0).get(TaskConfig.WINDOW_MS()), "4");
-//  }
-//
-//  @Test
-//  public void testTriggerIntervalWithInvalidWindowMs() throws Exception {
-//    Map<String, String> map = new HashMap<>(config);
-//    map.put(TaskConfig.WINDOW_MS(), "-1");
-//    map.put(JobConfig.JOB_INTERMEDIATE_STREAM_PARTITIONS(), String.valueOf(DEFAULT_PARTITIONS));
-//    Config cfg = new MapConfig(map);
-//
-//    ExecutionPlanner planner = new ExecutionPlanner(cfg, streamManager);
-//    StreamGraphImpl streamGraph = createStreamGraphWithJoinAndWindow();
-//    ExecutionPlan plan = planner.plan(streamGraph);
-//    List<JobConfig> jobConfigs = plan.getJobConfigs();
-//    assertEquals(jobConfigs.size(), 1);
-//
-//    // GCD of 8, 16, 1600 and 252 is 4
-//    assertEquals(jobConfigs.get(0).get(TaskConfig.WINDOW_MS()), "4");
-//  }
-//
-//
-//  @Test
-//  public void testTriggerIntervalForStatelessOperators() throws Exception {
-//    Map<String, String> map = new HashMap<>(config);
-//    map.put(JobConfig.JOB_INTERMEDIATE_STREAM_PARTITIONS(), String.valueOf(DEFAULT_PARTITIONS));
-//    Config cfg = new MapConfig(map);
-//
-//    ExecutionPlanner planner = new ExecutionPlanner(cfg, streamManager);
-//    StreamGraphImpl streamGraph = createSimpleGraph();
-//    ExecutionPlan plan = planner.plan(streamGraph);
-//    List<JobConfig> jobConfigs = plan.getJobConfigs();
-//    assertEquals(jobConfigs.size(), 1);
-//    assertFalse(jobConfigs.get(0).containsKey(TaskConfig.WINDOW_MS()));
-//  }
-//
-//  @Test
-//  public void testTriggerIntervalWhenWindowMsIsConfigured() throws Exception {
-//    Map<String, String> map = new HashMap<>(config);
-//    map.put(TaskConfig.WINDOW_MS(), "2000");
-//    map.put(JobConfig.JOB_INTERMEDIATE_STREAM_PARTITIONS(), String.valueOf(DEFAULT_PARTITIONS));
-//    Config cfg = new MapConfig(map);
-//
-//    ExecutionPlanner planner = new ExecutionPlanner(cfg, streamManager);
-//    StreamGraphImpl streamGraph = createSimpleGraph();
-//    ExecutionPlan plan = planner.plan(streamGraph);
-//    List<JobConfig> jobConfigs = plan.getJobConfigs();
-//    assertEquals(jobConfigs.size(), 1);
-//    assertEquals(jobConfigs.get(0).get(TaskConfig.WINDOW_MS()), "2000");
-//  }
-//
-//  @Test
-//  public void testCalculateIntStreamPartitions() throws Exception {
-//    ExecutionPlanner planner = new ExecutionPlanner(config, streamManager);
-//    StreamGraphImpl streamGraph = createSimpleGraph();
-//    JobGraph jobGraph = (JobGraph) planner.plan(streamGraph);
-//
-//    // the partitions should be the same as input1
-//    jobGraph.getIntermediateStreams().forEach(edge -> {
-//        assertTrue(edge.getPartitionCount() == 64); // max of input1 and output1
-//      });
-//  }
-//
-//  @Test
-//  public void testMaxPartition() {
-//    Collection<StreamEdge> edges = new ArrayList<>();
-//    StreamEdge edge = new StreamEdge(input1);
-//    edge.setPartitionCount(2);
-//    edges.add(edge);
-//    edge = new StreamEdge(input2);
-//    edge.setPartitionCount(32);
-//    edges.add(edge);
-//    edge = new StreamEdge(input3);
-//    edge.setPartitionCount(16);
-//    edges.add(edge);
-//
-//    assertEquals(ExecutionPlanner.maxPartition(edges), 32);
-//
-//    edges = Collections.emptyList();
-//    assertEquals(ExecutionPlanner.maxPartition(edges), StreamEdge.PARTITIONS_UNKNOWN);
-//  }
->>>>>>> dde1ab14
+
 }