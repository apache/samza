/*
 * Licensed to the Apache Software Foundation (ASF) under one
 * or more contributor license agreements.  See the NOTICE file
 * distributed with this work for additional information
 * regarding copyright ownership.  The ASF licenses this file
 * to you under the Apache License, Version 2.0 (the
 * "License"); you may not use this file except in compliance
 * with the License.  You may obtain a copy of the License at
 *
 *   http://www.apache.org/licenses/LICENSE-2.0
 *
 * Unless required by applicable law or agreed to in writing,
 * software distributed under the License is distributed on an
 * "AS IS" BASIS, WITHOUT WARRANTIES OR CONDITIONS OF ANY
 * KIND, either express or implied.  See the License for the
 * specific language governing permissions and limitations
 * under the License.
 */

package org.apache.samza.execution;

import java.time.Duration;
import java.util.ArrayList;
import java.util.Collection;
import java.util.Collections;
import java.util.HashMap;
import java.util.HashSet;
import java.util.List;
import java.util.Map;
import java.util.Set;
import java.util.stream.Collectors;
import org.apache.samza.Partition;
import org.apache.samza.SamzaException;
import org.apache.samza.application.ApplicationDescriptor;
import org.apache.samza.application.LegacyTaskApplication;
import org.apache.samza.application.SamzaApplication;
import org.apache.samza.application.StreamApplicationDescriptorImpl;
import org.apache.samza.application.TaskApplicationDescriptorImpl;
import org.apache.samza.config.Config;
import org.apache.samza.config.JobConfig;
import org.apache.samza.config.MapConfig;
import org.apache.samza.config.TaskConfig;
import org.apache.samza.operators.KV;
import org.apache.samza.operators.MessageStream;
import org.apache.samza.operators.OutputStream;
import org.apache.samza.operators.TableDescriptor;
import org.apache.samza.operators.descriptors.GenericInputDescriptor;
import org.apache.samza.operators.descriptors.GenericOutputDescriptor;
import org.apache.samza.operators.descriptors.GenericSystemDescriptor;
import org.apache.samza.operators.descriptors.base.stream.InputDescriptor;
import org.apache.samza.operators.descriptors.base.stream.OutputDescriptor;
import org.apache.samza.operators.descriptors.base.system.SystemDescriptor;
import org.apache.samza.operators.functions.JoinFunction;
import org.apache.samza.operators.windows.Windows;
import org.apache.samza.serializers.KVSerde;
import org.apache.samza.serializers.NoOpSerde;
import org.apache.samza.serializers.Serde;
import org.apache.samza.system.StreamSpec;
import org.apache.samza.system.SystemAdmin;
import org.apache.samza.system.SystemAdmins;
import org.apache.samza.system.SystemStreamMetadata;
import org.apache.samza.system.SystemStreamPartition;
import org.apache.samza.testUtils.StreamTestUtils;
import org.junit.Before;
import org.junit.Test;

import static org.junit.Assert.assertEquals;
import static org.junit.Assert.assertFalse;
import static org.junit.Assert.assertTrue;
import static org.mockito.Mockito.doReturn;
import static org.mockito.Mockito.mock;
import static org.mockito.Mockito.when;


public class TestExecutionPlanner {

  private static final String DEFAULT_SYSTEM = "test-system";
  private static final int DEFAULT_PARTITIONS = 10;

  private final Set<SystemDescriptor> systemDescriptors = new HashSet<>();
  private final Map<String, InputDescriptor> inputDescriptors = new HashMap<>();
  private final Map<String, OutputDescriptor> outputDescriptors = new HashMap<>();
  private final Set<TableDescriptor> tableDescriptors = new HashSet<>();

  private SystemAdmins systemAdmins;
  private StreamManager streamManager;
  private Config config;

  private StreamSpec input1Spec;
  private GenericInputDescriptor<KV<Object, Object>> input1Descriptor;
  private StreamSpec input2Spec;
  private GenericInputDescriptor<KV<Object, Object>> input2Descriptor;
  private StreamSpec input3Spec;
  private GenericInputDescriptor<KV<Object, Object>> input3Descriptor;
  private GenericInputDescriptor<KV<Object, Object>> input4Descriptor;
  private StreamSpec output1Spec;
  private GenericOutputDescriptor<KV<Object, Object>> output1Descriptor;
  private StreamSpec output2Spec;
  private GenericOutputDescriptor<KV<Object, Object>> output2Descriptor;
  private GenericSystemDescriptor system1Descriptor;
  private GenericSystemDescriptor system2Descriptor;

  static SystemAdmin createSystemAdmin(Map<String, Integer> streamToPartitions) {

    return new SystemAdmin() {
      @Override
      public Map<SystemStreamPartition, String> getOffsetsAfter(Map<SystemStreamPartition, String> offsets) {
        return null;
      }

      @Override
      public Map<String, SystemStreamMetadata> getSystemStreamMetadata(Set<String> streamNames) {
        Map<String, SystemStreamMetadata> map = new HashMap<>();
        for (String stream : streamNames) {
          Map<Partition, SystemStreamMetadata.SystemStreamPartitionMetadata> m = new HashMap<>();
          for (int i = 0; i < streamToPartitions.get(stream); i++) {
            m.put(new Partition(i), new SystemStreamMetadata.SystemStreamPartitionMetadata("", "", ""));
          }
          map.put(stream, new SystemStreamMetadata(stream, m));
        }
        return map;
      }

      @Override
      public Integer offsetComparator(String offset1, String offset2) {
        return null;
      }
    };
  }

  private StreamApplicationDescriptorImpl createSimpleGraph() {
    /**
     * a simple graph of partitionBy and map
     *
     * input1 -> partitionBy -> map -> output1
     *
     */
    return new StreamApplicationDescriptorImpl(appDesc-> {
        MessageStream<KV<Object, Object>> input1 = appDesc.getInputStream(input1Descriptor);
        OutputStream<KV<Object, Object>> output1 = appDesc.getOutputStream(output1Descriptor);
        input1
            .partitionBy(m -> m.key, m -> m.value, "p1")
            .map(kv -> kv)
            .sendTo(output1);
      }, config);
  }

  private StreamApplicationDescriptorImpl createStreamGraphWithJoin() {

    /**
     * the graph looks like the following. number of partitions in parentheses. quotes indicate expected value.
     *
     *                               input1 (64) -> map -> join -> output1 (8)
     *                                                       |
     *          input2 (16) -> partitionBy ("64") -> filter -|
     *                                                       |
     * input3 (32) -> filter -> partitionBy ("64") -> map -> join -> output2 (16)
     *
     */
    return new StreamApplicationDescriptorImpl(appDesc -> {
        MessageStream<KV<Object, Object>> messageStream1 =
            appDesc.getInputStream(input1Descriptor)
                .map(m -> m);
        MessageStream<KV<Object, Object>> messageStream2 =
            appDesc.getInputStream(input2Descriptor)
                .partitionBy(m -> m.key, m -> m.value, "p1")
                .filter(m -> true);
        MessageStream<KV<Object, Object>> messageStream3 =
            appDesc.getInputStream(input3Descriptor)
                .filter(m -> true)
                .partitionBy(m -> m.key, m -> m.value, "p2")
                .map(m -> m);
        OutputStream<KV<Object, Object>> output1 = appDesc.getOutputStream(output1Descriptor);
        OutputStream<KV<Object, Object>> output2 = appDesc.getOutputStream(output2Descriptor);

        messageStream1
            .join(messageStream2,
                (JoinFunction<Object, KV<Object, Object>, KV<Object, Object>, KV<Object, Object>>) mock(JoinFunction.class),
                mock(Serde.class), mock(Serde.class), mock(Serde.class), Duration.ofHours(2), "j1")
            .sendTo(output1);
        messageStream3
            .join(messageStream2,
                (JoinFunction<Object, KV<Object, Object>, KV<Object, Object>, KV<Object, Object>>) mock(JoinFunction.class),
                mock(Serde.class), mock(Serde.class), mock(Serde.class), Duration.ofHours(1), "j2")
            .sendTo(output2);
      }, config);
  }

  private StreamApplicationDescriptorImpl createStreamGraphWithJoinAndWindow() {

    return new StreamApplicationDescriptorImpl(appDesc -> {
        MessageStream<KV<Object, Object>> messageStream1 = appDesc.getInputStream(input1Descriptor).map(m -> m);
        MessageStream<KV<Object, Object>> messageStream2 =
          appDesc.getInputStream(input2Descriptor).partitionBy(m -> m.key, m -> m.value, "p1").filter(m -> true);
        MessageStream<KV<Object, Object>> messageStream3 =
          appDesc.getInputStream(input3Descriptor).filter(m -> true).partitionBy(m -> m.key, m -> m.value, "p2").map(m -> m);
        OutputStream<KV<Object, Object>> output1 = appDesc.getOutputStream(output1Descriptor);
        OutputStream<KV<Object, Object>> output2 = appDesc.getOutputStream(output2Descriptor);

        messageStream1.map(m -> m)
            .filter(m -> true)
            .window(Windows.keyedTumblingWindow(m -> m, Duration.ofMillis(8), (Serde<KV<Object, Object>>) mock(Serde.class), (Serde<KV<Object, Object>>) mock(Serde.class)), "w1");

        messageStream2.map(m -> m)
            .filter(m -> true)
            .window(Windows.keyedTumblingWindow(m -> m, Duration.ofMillis(16), (Serde<KV<Object, Object>>) mock(Serde.class), (Serde<KV<Object, Object>>) mock(Serde.class)), "w2");

        messageStream1.join(messageStream2, (JoinFunction<Object, KV<Object, Object>, KV<Object, Object>, KV<Object, Object>>) mock(JoinFunction.class),
          mock(Serde.class), mock(Serde.class), mock(Serde.class), Duration.ofMillis(1600), "j1").sendTo(output1);
        messageStream3.join(messageStream2, (JoinFunction<Object, KV<Object, Object>, KV<Object, Object>, KV<Object, Object>>) mock(JoinFunction.class),
          mock(Serde.class), mock(Serde.class), mock(Serde.class), Duration.ofMillis(100), "j2").sendTo(output2);
        messageStream3.join(messageStream2, (JoinFunction<Object, KV<Object, Object>, KV<Object, Object>, KV<Object, Object>>) mock(JoinFunction.class),
          mock(Serde.class), mock(Serde.class), mock(Serde.class), Duration.ofMillis(252), "j3").sendTo(output2);
      }, config);
  }

  private StreamApplicationDescriptorImpl createStreamGraphWithInvalidJoin() {
    /**
     *   input1 (64) --
     *                 |
     *                join -> output1 (8)
     *                 |
     *   input3 (32) --
     */
    return new StreamApplicationDescriptorImpl(appDesc -> {
        MessageStream<KV<Object, Object>> messageStream1 = appDesc.getInputStream(input1Descriptor);
        MessageStream<KV<Object, Object>> messageStream3 = appDesc.getInputStream(input3Descriptor);
        OutputStream<KV<Object, Object>> output1 = appDesc.getOutputStream(output1Descriptor);

        messageStream1
          .join(messageStream3,
              (JoinFunction<Object, KV<Object, Object>, KV<Object, Object>, KV<Object, Object>>) mock(JoinFunction.class),
              mock(Serde.class), mock(Serde.class), mock(Serde.class), Duration.ofHours(2), "j1")
          .sendTo(output1);
      }, config);
  }

  @Before
  public void setup() {
    Map<String, String> configMap = new HashMap<>();
    configMap.put(JobConfig.JOB_NAME(), "test-app");
    configMap.put(JobConfig.JOB_DEFAULT_SYSTEM(), DEFAULT_SYSTEM);
    StreamTestUtils.addStreamConfigs(configMap, "input1", "system1", "input1");
    StreamTestUtils.addStreamConfigs(configMap, "input2", "system2", "input2");
    StreamTestUtils.addStreamConfigs(configMap, "input3", "system2", "input3");
    StreamTestUtils.addStreamConfigs(configMap, "input4", "system1", "input4");
    StreamTestUtils.addStreamConfigs(configMap, "output1", "system1", "output1");
    StreamTestUtils.addStreamConfigs(configMap, "output2", "system2", "output2");
    config = new MapConfig(configMap);

    input1Spec = new StreamSpec("input1", "input1", "system1");
    input2Spec = new StreamSpec("input2", "input2", "system2");
    input3Spec = new StreamSpec("input3", "input3", "system2");

    output1Spec = new StreamSpec("output1", "output1", "system1");
    output2Spec = new StreamSpec("output2", "output2", "system2");

    KVSerde<Object, Object> kvSerde = new KVSerde<>(new NoOpSerde(), new NoOpSerde());
    String mockSystemFactoryClass = "factory.class.name";
    system1Descriptor = new GenericSystemDescriptor("system1", mockSystemFactoryClass);
    system2Descriptor = new GenericSystemDescriptor("system2", mockSystemFactoryClass);
    input1Descriptor = system1Descriptor.getInputDescriptor("input1", kvSerde);
    input2Descriptor = system2Descriptor.getInputDescriptor("input2", kvSerde);
    input3Descriptor = system2Descriptor.getInputDescriptor("input3", kvSerde);
    input4Descriptor = system1Descriptor.getInputDescriptor("input4", kvSerde);
    output1Descriptor = system1Descriptor.getOutputDescriptor("output1", kvSerde);
    output2Descriptor = system2Descriptor.getOutputDescriptor("output2", kvSerde);

    // clean and set up sets and maps of descriptors
    systemDescriptors.clear();
    inputDescriptors.clear();
    outputDescriptors.clear();
    tableDescriptors.clear();
    systemDescriptors.add(system1Descriptor);
    systemDescriptors.add(system2Descriptor);
    inputDescriptors.put(input1Descriptor.getStreamId(), input1Descriptor);
    inputDescriptors.put(input2Descriptor.getStreamId(), input2Descriptor);
    inputDescriptors.put(input3Descriptor.getStreamId(), input3Descriptor);
    inputDescriptors.put(input4Descriptor.getStreamId(), input4Descriptor);
    outputDescriptors.put(output1Descriptor.getStreamId(), output1Descriptor);
    outputDescriptors.put(output2Descriptor.getStreamId(), output2Descriptor);


    // set up external partition count
    Map<String, Integer> system1Map = new HashMap<>();
    system1Map.put("input1", 64);
    system1Map.put("output1", 8);
    system1Map.put("input4", IntermediateStreamManager.MAX_INFERRED_PARTITIONS * 2);
    Map<String, Integer> system2Map = new HashMap<>();
    system2Map.put("input2", 16);
    system2Map.put("input3", 32);
    system2Map.put("output2", 16);

    SystemAdmin systemAdmin1 = createSystemAdmin(system1Map);
    SystemAdmin systemAdmin2 = createSystemAdmin(system2Map);
    systemAdmins = mock(SystemAdmins.class);
    when(systemAdmins.getSystemAdmin("system1")).thenReturn(systemAdmin1);
    when(systemAdmins.getSystemAdmin("system2")).thenReturn(systemAdmin2);
    streamManager = new StreamManager(systemAdmins);
  }

  @Test
  public void testCreateProcessorGraph() {
    ExecutionPlanner planner = new ExecutionPlanner(config, streamManager);
    StreamApplicationDescriptorImpl graphSpec = createStreamGraphWithJoin();

    JobGraph jobGraph = planner.createJobGraph(graphSpec.getConfig(), graphSpec);
    assertTrue(jobGraph.getInputStreams().size() == 3);
    assertTrue(jobGraph.getOutputStreams().size() == 2);
    assertTrue(jobGraph.getIntermediateStreams().size() == 2); // two streams generated by partitionBy
  }

  @Test
  public void testFetchExistingStreamPartitions() {
    ExecutionPlanner planner = new ExecutionPlanner(config, streamManager);
    StreamApplicationDescriptorImpl graphSpec = createStreamGraphWithJoin();
    JobGraph jobGraph = planner.createJobGraph(graphSpec.getConfig(), graphSpec);

<<<<<<< HEAD
    ExecutionPlanner.setInputAndOutputStreamPartitionCount(jobGraph, streamManager);
=======
    planner.fetchInputAndOutputStreamPartitions(jobGraph);
>>>>>>> b842626f
    assertTrue(jobGraph.getOrCreateStreamEdge(input1Spec).getPartitionCount() == 64);
    assertTrue(jobGraph.getOrCreateStreamEdge(input2Spec).getPartitionCount() == 16);
    assertTrue(jobGraph.getOrCreateStreamEdge(input3Spec).getPartitionCount() == 32);
    assertTrue(jobGraph.getOrCreateStreamEdge(output1Spec).getPartitionCount() == 8);
    assertTrue(jobGraph.getOrCreateStreamEdge(output2Spec).getPartitionCount() == 16);

    jobGraph.getIntermediateStreamEdges().forEach(edge -> {
        assertTrue(edge.getPartitionCount() == -1);
      });
  }

  @Test
  public void testCalculateJoinInputPartitions() {
    ExecutionPlanner planner = new ExecutionPlanner(config, streamManager);
    StreamApplicationDescriptorImpl graphSpec = createStreamGraphWithJoin();
<<<<<<< HEAD
    JobGraph jobGraph = planner.createJobGraph(graphSpec.getConfig(), graphSpec);

    ExecutionPlanner.setInputAndOutputStreamPartitionCount(jobGraph, streamManager);
    new IntermediateStreamManager(config, graphSpec).calculateJoinInputPartitions(jobGraph);
=======
    JobGraph jobGraph = (JobGraph) planner.plan(graphSpec.getOperatorSpecGraph());
>>>>>>> b842626f

    // the partitions should be the same as input1
    jobGraph.getIntermediateStreams().forEach(edge -> {
        assertEquals(64, edge.getPartitionCount());
      });
  }

  @Test(expected = SamzaException.class)
  public void testRejectsInvalidJoin() {
    ExecutionPlanner planner = new ExecutionPlanner(config, streamManager);
    StreamApplicationDescriptorImpl graphSpec = createStreamGraphWithInvalidJoin();

    planner.plan(graphSpec);
  }

  @Test
  public void testDefaultPartitions() {
    Map<String, String> map = new HashMap<>(config);
    map.put(JobConfig.JOB_INTERMEDIATE_STREAM_PARTITIONS(), String.valueOf(DEFAULT_PARTITIONS));
    Config cfg = new MapConfig(map);

    ExecutionPlanner planner = new ExecutionPlanner(cfg, streamManager);
    StreamApplicationDescriptorImpl graphSpec = createSimpleGraph();
<<<<<<< HEAD
    JobGraph jobGraph = (JobGraph) planner.plan(graphSpec);
=======
    JobGraph jobGraph = (JobGraph) planner.plan(graphSpec.getOperatorSpecGraph());
>>>>>>> b842626f

    // the partitions should be the same as input1
    jobGraph.getIntermediateStreams().forEach(edge -> {
        assertTrue(edge.getPartitionCount() == DEFAULT_PARTITIONS);
      });
  }

  @Test
  public void testTriggerIntervalForJoins() {
    Map<String, String> map = new HashMap<>(config);
    map.put(JobConfig.JOB_INTERMEDIATE_STREAM_PARTITIONS(), String.valueOf(DEFAULT_PARTITIONS));
    Config cfg = new MapConfig(map);

    ExecutionPlanner planner = new ExecutionPlanner(cfg, streamManager);
    StreamApplicationDescriptorImpl graphSpec = createStreamGraphWithJoin();
    ExecutionPlan plan = planner.plan(graphSpec);
    List<JobConfig> jobConfigs = plan.getJobConfigs();
    for (JobConfig config : jobConfigs) {
      System.out.println(config);
    }
  }

  @Test
  public void testTriggerIntervalForWindowsAndJoins() {
    Map<String, String> map = new HashMap<>(config);
    map.put(JobConfig.JOB_INTERMEDIATE_STREAM_PARTITIONS(), String.valueOf(DEFAULT_PARTITIONS));
    Config cfg = new MapConfig(map);

    ExecutionPlanner planner = new ExecutionPlanner(cfg, streamManager);
    StreamApplicationDescriptorImpl graphSpec = createStreamGraphWithJoinAndWindow();
    ExecutionPlan plan = planner.plan(graphSpec);
    List<JobConfig> jobConfigs = plan.getJobConfigs();
    assertEquals(1, jobConfigs.size());

    // GCD of 8, 16, 1600 and 252 is 4
    assertEquals("4", jobConfigs.get(0).get(TaskConfig.WINDOW_MS()));
  }

  @Test
  public void testTriggerIntervalWithInvalidWindowMs() {
    Map<String, String> map = new HashMap<>(config);
    map.put(TaskConfig.WINDOW_MS(), "-1");
    map.put(JobConfig.JOB_INTERMEDIATE_STREAM_PARTITIONS(), String.valueOf(DEFAULT_PARTITIONS));
    Config cfg = new MapConfig(map);

    ExecutionPlanner planner = new ExecutionPlanner(cfg, streamManager);
    StreamApplicationDescriptorImpl graphSpec = createStreamGraphWithJoinAndWindow();
    ExecutionPlan plan = planner.plan(graphSpec);
    List<JobConfig> jobConfigs = plan.getJobConfigs();
    assertEquals(1, jobConfigs.size());

    // GCD of 8, 16, 1600 and 252 is 4
    assertEquals("4", jobConfigs.get(0).get(TaskConfig.WINDOW_MS()));
  }

  @Test
  public void testTriggerIntervalForStatelessOperators() {
    Map<String, String> map = new HashMap<>(config);
    map.put(JobConfig.JOB_INTERMEDIATE_STREAM_PARTITIONS(), String.valueOf(DEFAULT_PARTITIONS));
    Config cfg = new MapConfig(map);

    ExecutionPlanner planner = new ExecutionPlanner(cfg, streamManager);
    StreamApplicationDescriptorImpl graphSpec = createSimpleGraph();
    ExecutionPlan plan = planner.plan(graphSpec);
    List<JobConfig> jobConfigs = plan.getJobConfigs();
    assertEquals(1, jobConfigs.size());
    assertFalse(jobConfigs.get(0).containsKey(TaskConfig.WINDOW_MS()));
  }

  @Test
  public void testTriggerIntervalWhenWindowMsIsConfigured() {
    Map<String, String> map = new HashMap<>(config);
    map.put(TaskConfig.WINDOW_MS(), "2000");
    map.put(JobConfig.JOB_INTERMEDIATE_STREAM_PARTITIONS(), String.valueOf(DEFAULT_PARTITIONS));
    Config cfg = new MapConfig(map);

    ExecutionPlanner planner = new ExecutionPlanner(cfg, streamManager);
    StreamApplicationDescriptorImpl graphSpec = createSimpleGraph();
    ExecutionPlan plan = planner.plan(graphSpec);
    List<JobConfig> jobConfigs = plan.getJobConfigs();
    assertEquals(1, jobConfigs.size());
    assertEquals("2000", jobConfigs.get(0).get(TaskConfig.WINDOW_MS()));
  }

  @Test
  public void testCalculateIntStreamPartitions() {
    ExecutionPlanner planner = new ExecutionPlanner(config, streamManager);
    StreamApplicationDescriptorImpl graphSpec = createSimpleGraph();
    JobGraph jobGraph = (JobGraph) planner.plan(graphSpec);

    // the partitions should be the same as input1
    jobGraph.getIntermediateStreams().forEach(edge -> {
        assertEquals(64, edge.getPartitionCount()); // max of input1 and output1
      });
  }

  @Test
  public void testMaxPartition() {
    Collection<StreamEdge> edges = new ArrayList<>();
    StreamEdge edge = new StreamEdge(input1Spec, false, false, config);
    edge.setPartitionCount(2);
    edges.add(edge);
    edge = new StreamEdge(input2Spec, false, false, config);
    edge.setPartitionCount(32);
    edges.add(edge);
    edge = new StreamEdge(input3Spec, false, false, config);
    edge.setPartitionCount(16);
    edges.add(edge);

    assertEquals(32, IntermediateStreamManager.maxPartition(edges));

    edges = Collections.emptyList();
    assertEquals(StreamEdge.PARTITIONS_UNKNOWN, IntermediateStreamManager.maxPartition(edges));
  }

  @Test
  public void testMaxPartitionLimit() throws Exception {
    int partitionLimit = IntermediateStreamManager.MAX_INFERRED_PARTITIONS;

    ExecutionPlanner planner = new ExecutionPlanner(config, streamManager);
    StreamApplicationDescriptorImpl graphSpec = new StreamApplicationDescriptorImpl(appDesc -> {
        MessageStream<KV<Object, Object>> input1 = appDesc.getInputStream(input4Descriptor);
        OutputStream<KV<Object, Object>> output1 = appDesc.getOutputStream(output1Descriptor);
        input1.partitionBy(m -> m.key, m -> m.value, "p1").map(kv -> kv).sendTo(output1);
      }, config);

    JobGraph jobGraph = (JobGraph) planner.plan(graphSpec);

    // the partitions should be the same as input1
    jobGraph.getIntermediateStreams().forEach(edge -> {
        assertEquals(partitionLimit, edge.getPartitionCount()); // max of input1 and output1
      });
  }

  @Test
  public void testCreateJobGraphForTaskApplication() {
    TaskApplicationDescriptorImpl taskAppDesc = mock(TaskApplicationDescriptorImpl.class);
    // add interemediate streams
    String intermediateStream1 = "intermediate-stream1";
    String intermediateBroadcast = "intermediate-broadcast1";
    // intermediate stream1, not broadcast
    GenericInputDescriptor<KV<Object, Object>> intermediateInput1 = system1Descriptor.getInputDescriptor(
        intermediateStream1, new KVSerde<>(new NoOpSerde(), new NoOpSerde()));
    GenericOutputDescriptor<KV<Object, Object>> intermediateOutput1 = system1Descriptor.getOutputDescriptor(
        intermediateStream1, new KVSerde<>(new NoOpSerde(), new NoOpSerde()));
    // intermediate stream2, broadcast
    GenericInputDescriptor<KV<Object, Object>> intermediateBroacastInput1 = system1Descriptor.getInputDescriptor(
        intermediateBroadcast, new KVSerde<>(new NoOpSerde<>(), new NoOpSerde<>()));
    GenericOutputDescriptor<KV<Object, Object>> intermediateBroacastOutput1 = system1Descriptor.getOutputDescriptor(
        intermediateBroadcast, new KVSerde<>(new NoOpSerde<>(), new NoOpSerde<>()));
    inputDescriptors.put(intermediateStream1, intermediateInput1);
    outputDescriptors.put(intermediateStream1, intermediateOutput1);
    inputDescriptors.put(intermediateBroadcast, intermediateBroacastInput1);
    outputDescriptors.put(intermediateBroadcast, intermediateBroacastOutput1);
    Set<String> broadcastStreams = new HashSet<>();
    broadcastStreams.add(intermediateBroadcast);

    when(taskAppDesc.getInputDescriptors()).thenReturn(inputDescriptors);
    when(taskAppDesc.getInputStreamIds()).thenReturn(inputDescriptors.keySet());
    when(taskAppDesc.getOutputDescriptors()).thenReturn(outputDescriptors);
    when(taskAppDesc.getOutputStreamIds()).thenReturn(outputDescriptors.keySet());
    when(taskAppDesc.getTableDescriptors()).thenReturn(Collections.emptySet());
    when(taskAppDesc.getSystemDescriptors()).thenReturn(systemDescriptors);
    when(taskAppDesc.getBroadcastStreams()).thenReturn(broadcastStreams);
    doReturn(MockTaskApplication.class).when(taskAppDesc).getAppClass();

    Map<String, String> systemStreamConfigs = new HashMap<>();
    inputDescriptors.forEach((key, value) -> systemStreamConfigs.putAll(value.toConfig()));
    outputDescriptors.forEach((key, value) -> systemStreamConfigs.putAll(value.toConfig()));
    systemDescriptors.forEach(sd -> systemStreamConfigs.putAll(sd.toConfig()));

    ExecutionPlanner planner = new ExecutionPlanner(config, streamManager);
    JobGraph jobGraph = planner.createJobGraph(config, taskAppDesc);
    assertEquals(1, jobGraph.getJobNodes().size());
    assertTrue(jobGraph.getInputStreams().stream().map(edge -> edge.getName())
        .filter(streamId -> inputDescriptors.containsKey(streamId)).collect(Collectors.toList()).isEmpty());
    Set<String> intermediateStreams = new HashSet<>(inputDescriptors.keySet());
    jobGraph.getInputStreams().forEach(edge -> {
        if (intermediateStreams.contains(edge.getStreamSpec().getId())) {
          intermediateStreams.remove(edge.getStreamSpec().getId());
        }
      });
    assertEquals(new HashSet<String>() { { this.add(intermediateStream1); this.add(intermediateBroadcast); } }.toArray(),
        intermediateStreams.toArray());
  }

  @Test
  public void testCreateJobGraphForLegacyTaskApplication() {
    TaskApplicationDescriptorImpl taskAppDesc = mock(TaskApplicationDescriptorImpl.class);

    when(taskAppDesc.getInputDescriptors()).thenReturn(new HashMap<>());
    when(taskAppDesc.getOutputDescriptors()).thenReturn(new HashMap<>());
    when(taskAppDesc.getTableDescriptors()).thenReturn(new HashSet<>());
    when(taskAppDesc.getSystemDescriptors()).thenReturn(new HashSet<>());
    when(taskAppDesc.getBroadcastStreams()).thenReturn(new HashSet<>());
    doReturn(LegacyTaskApplication.class).when(taskAppDesc).getAppClass();

    Map<String, String> systemStreamConfigs = new HashMap<>();
    inputDescriptors.forEach((key, value) -> systemStreamConfigs.putAll(value.toConfig()));
    outputDescriptors.forEach((key, value) -> systemStreamConfigs.putAll(value.toConfig()));
    systemDescriptors.forEach(sd -> systemStreamConfigs.putAll(sd.toConfig()));

    ExecutionPlanner planner = new ExecutionPlanner(config, streamManager);
    JobGraph jobGraph = planner.createJobGraph(config, taskAppDesc);
    assertEquals(1, jobGraph.getJobNodes().size());
    JobNode jobNode = jobGraph.getJobNodes().get(0);
    assertEquals("test-app", jobNode.getJobName());
    assertEquals("test-app-1", jobNode.getJobNameAndId());
    assertEquals(0, jobNode.getInEdges().size());
    assertEquals(0, jobNode.getOutEdges().size());
    assertEquals(0, jobNode.getTables().size());
    assertEquals(config, jobNode.getConfig());
  }

  public static class MockTaskApplication implements SamzaApplication {

    @Override
    public void describe(ApplicationDescriptor appDesc) {

    }
  }
}<|MERGE_RESOLUTION|>--- conflicted
+++ resolved
@@ -316,11 +316,7 @@
     StreamApplicationDescriptorImpl graphSpec = createStreamGraphWithJoin();
     JobGraph jobGraph = planner.createJobGraph(graphSpec.getConfig(), graphSpec);
 
-<<<<<<< HEAD
     ExecutionPlanner.setInputAndOutputStreamPartitionCount(jobGraph, streamManager);
-=======
-    planner.fetchInputAndOutputStreamPartitions(jobGraph);
->>>>>>> b842626f
     assertTrue(jobGraph.getOrCreateStreamEdge(input1Spec).getPartitionCount() == 64);
     assertTrue(jobGraph.getOrCreateStreamEdge(input2Spec).getPartitionCount() == 16);
     assertTrue(jobGraph.getOrCreateStreamEdge(input3Spec).getPartitionCount() == 32);
@@ -336,14 +332,10 @@
   public void testCalculateJoinInputPartitions() {
     ExecutionPlanner planner = new ExecutionPlanner(config, streamManager);
     StreamApplicationDescriptorImpl graphSpec = createStreamGraphWithJoin();
-<<<<<<< HEAD
     JobGraph jobGraph = planner.createJobGraph(graphSpec.getConfig(), graphSpec);
 
     ExecutionPlanner.setInputAndOutputStreamPartitionCount(jobGraph, streamManager);
-    new IntermediateStreamManager(config, graphSpec).calculateJoinInputPartitions(jobGraph);
-=======
-    JobGraph jobGraph = (JobGraph) planner.plan(graphSpec.getOperatorSpecGraph());
->>>>>>> b842626f
+    new IntermediateStreamManager(config, graphSpec).calculatePartitions(jobGraph);
 
     // the partitions should be the same as input1
     jobGraph.getIntermediateStreams().forEach(edge -> {
@@ -367,11 +359,7 @@
 
     ExecutionPlanner planner = new ExecutionPlanner(cfg, streamManager);
     StreamApplicationDescriptorImpl graphSpec = createSimpleGraph();
-<<<<<<< HEAD
     JobGraph jobGraph = (JobGraph) planner.plan(graphSpec);
-=======
-    JobGraph jobGraph = (JobGraph) planner.plan(graphSpec.getOperatorSpecGraph());
->>>>>>> b842626f
 
     // the partitions should be the same as input1
     jobGraph.getIntermediateStreams().forEach(edge -> {
@@ -481,10 +469,10 @@
     edge.setPartitionCount(16);
     edges.add(edge);
 
-    assertEquals(32, IntermediateStreamManager.maxPartition(edges));
+    assertEquals(32, IntermediateStreamManager.maxPartitions(edges));
 
     edges = Collections.emptyList();
-    assertEquals(StreamEdge.PARTITIONS_UNKNOWN, IntermediateStreamManager.maxPartition(edges));
+    assertEquals(StreamEdge.PARTITIONS_UNKNOWN, IntermediateStreamManager.maxPartitions(edges));
   }
 
   @Test
