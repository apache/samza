--- conflicted
+++ resolved
@@ -19,7 +19,6 @@
 
 package org.apache.samza.execution;
 
-<<<<<<< HEAD
 import org.apache.samza.config.Config;
 import org.apache.samza.config.JobConfig;
 import org.apache.samza.config.MapConfig;
@@ -45,36 +44,10 @@
 import static org.junit.Assert.assertEquals;
 import static org.mockito.Mockito.mock;
 import static org.mockito.Mockito.when;
-=======
-//import java.time.Duration;
-//import java.util.HashMap;
-//import java.util.Map;
-//import java.util.function.BiFunction;
-//import java.util.function.Function;
-//
-//import org.apache.samza.config.Config;
-//import org.apache.samza.config.JobConfig;
-//import org.apache.samza.config.MapConfig;
-//import org.apache.samza.operators.MessageStream;
-//import org.apache.samza.operators.OutputStream;
-//import org.apache.samza.operators.StreamGraphImpl;
-//import org.apache.samza.operators.functions.JoinFunction;
-//import org.apache.samza.runtime.ApplicationRunner;
-//import org.apache.samza.system.StreamSpec;
-//import org.apache.samza.system.SystemAdmin;
-//import org.codehaus.jackson.map.ObjectMapper;
-//import org.junit.Test;
-//
-//import static org.apache.samza.execution.TestExecutionPlanner.createSystemAdmin;
-//import static org.junit.Assert.assertEquals;
-//import static org.mockito.Mockito.mock;
-//import static org.mockito.Mockito.when;
->>>>>>> dde1ab14
 
 
 public class TestJobGraphJsonGenerator {
 
-<<<<<<< HEAD
   @Test
   public void test() throws Exception {
 
@@ -151,12 +124,14 @@
     OutputStream<KV<Object, Object>> outputStream2 = streamGraph.getOutputStream("output2");
 
     messageStream1
-        .join(messageStream2, mock(JoinFunction.class),
+        .join(messageStream2,
+            (JoinFunction<Object, KV<Object, Object>, KV<Object, Object>, KV<Object, Object>>) mock(JoinFunction.class),
             mock(Serde.class), mock(Serde.class), mock(Serde.class), Duration.ofHours(2))
         .sendTo(outputStream1);
     messageStream2.sink((message, collector, coordinator) -> { });
     messageStream3
-        .join(messageStream2, mock(JoinFunction.class),
+        .join(messageStream2,
+            (JoinFunction<Object, KV<Object, Object>, KV<Object, Object>, KV<Object, Object>>) mock(JoinFunction.class),
             mock(Serde.class), mock(Serde.class), mock(Serde.class), Duration.ofHours(1))
         .sendTo(outputStream2);
 
@@ -174,91 +149,5 @@
     assertEquals(2, nodes.sinkStreams.size());
     assertEquals(2, nodes.intermediateStreams.size());
   }
-=======
-//  @Test
-//  public void test() throws Exception {
-//
-//    /**
-//     * the graph looks like the following.
-//     * number in parentheses () indicates number of stream partitions.
-//     * number in parentheses in quotes ("") indicates expected partition count.
-//     * number in square brackets [] indicates operator ID.
-//     *
-//     * input3 (32) -> filter [7] -> partitionBy [8] ("64") -> map [10] -> join [14] -> sendTo(output2) [15] (16)
-//     *                                                                   |
-//     *              input2 (16) -> partitionBy [3] ("64") -> filter [5] -| -> sink [13]
-//     *                                                                   |
-//     *                                         input1 (64) -> map [1] -> join [11] -> sendTo(output1) [12] (8)
-//     *
-//     */
-//
-//    Map<String, String> configMap = new HashMap<>();
-//    configMap.put(JobConfig.JOB_NAME(), "test-app");
-//    configMap.put(JobConfig.JOB_DEFAULT_SYSTEM(), "test-system");
-//    Config config = new MapConfig(configMap);
-//
-//    StreamSpec input1 = new StreamSpec("input1", "input1", "system1");
-//    StreamSpec input2 = new StreamSpec("input2", "input2", "system2");
-//    StreamSpec input3 = new StreamSpec("input3", "input3", "system2");
-//
-//    StreamSpec output1 = new StreamSpec("output1", "output1", "system1");
-//    StreamSpec output2 = new StreamSpec("output2", "output2", "system2");
-//
-//    ApplicationRunner runner = mock(ApplicationRunner.class);
-//    when(runner.getStreamSpec("input1")).thenReturn(input1);
-//    when(runner.getStreamSpec("input2")).thenReturn(input2);
-//    when(runner.getStreamSpec("input3")).thenReturn(input3);
-//    when(runner.getStreamSpec("output1")).thenReturn(output1);
-//    when(runner.getStreamSpec("output2")).thenReturn(output2);
-//
-//    // intermediate streams used in tests
-//    when(runner.getStreamSpec("test-app-1-partition_by-3"))
-//        .thenReturn(new StreamSpec("test-app-1-partition_by-3", "test-app-1-partition_by-3", "default-system"));
-//    when(runner.getStreamSpec("test-app-1-partition_by-8"))
-//        .thenReturn(new StreamSpec("test-app-1-partition_by-8", "test-app-1-partition_by-8", "default-system"));
-//
-//    // set up external partition count
-//    Map<String, Integer> system1Map = new HashMap<>();
-//    system1Map.put("input1", 64);
-//    system1Map.put("output1", 8);
-//    Map<String, Integer> system2Map = new HashMap<>();
-//    system2Map.put("input2", 16);
-//    system2Map.put("input3", 32);
-//    system2Map.put("output2", 16);
-//
-//    Map<String, SystemAdmin> systemAdmins = new HashMap<>();
-//    SystemAdmin systemAdmin1 = createSystemAdmin(system1Map);
-//    SystemAdmin systemAdmin2 = createSystemAdmin(system2Map);
-//    systemAdmins.put("system1", systemAdmin1);
-//    systemAdmins.put("system2", systemAdmin2);
-//    StreamManager streamManager = new StreamManager(systemAdmins);
-//
-//    StreamGraphImpl streamGraph = new StreamGraphImpl(runner, config);
-//    BiFunction mockBuilder = mock(BiFunction.class);
-//    MessageStream m1 = streamGraph.getInputStream("input1", mockBuilder).map(m -> m);
-//    MessageStream m2 = streamGraph.getInputStream("input2", mockBuilder).partitionBy(m -> "haha").filter(m -> true);
-//    MessageStream m3 = streamGraph.getInputStream("input3", mockBuilder).filter(m -> true).partitionBy(m -> "hehe").map(m -> m);
-//    Function mockFn = mock(Function.class);
-//    OutputStream<Object, Object, Object> outputStream1 = streamGraph.getOutputStream("output1", mockFn, mockFn);
-//    OutputStream<Object, Object, Object> outputStream2 = streamGraph.getOutputStream("output2", mockFn, mockFn);
-//
-//    m1.join(m2, mock(JoinFunction.class), Duration.ofHours(2)).sendTo(outputStream1);
-//    m2.sink((message, collector, coordinator) -> { });
-//    m3.join(m2, mock(JoinFunction.class), Duration.ofHours(1)).sendTo(outputStream2);
-//
-//    ExecutionPlanner planner = new ExecutionPlanner(config, streamManager);
-//    ExecutionPlan plan = planner.plan(streamGraph);
-//    String json = plan.getPlanAsJson();
-//    System.out.println(json);
-//
-//    // deserialize
-//    ObjectMapper mapper = new ObjectMapper();
-//    JobGraphJsonGenerator.JobGraphJson nodes = mapper.readValue(json, JobGraphJsonGenerator.JobGraphJson.class);
-//    assertEquals(5, nodes.jobs.get(0).operatorGraph.inputStreams.size());
-//    assertEquals(11, nodes.jobs.get(0).operatorGraph.operators.size());
-//    assertEquals(3, nodes.sourceStreams.size());
-//    assertEquals(2, nodes.sinkStreams.size());
-//    assertEquals(2, nodes.intermediateStreams.size());
-//  }
->>>>>>> dde1ab14
+
 }