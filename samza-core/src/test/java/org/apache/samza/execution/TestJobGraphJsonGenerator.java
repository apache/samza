/*
 * Licensed to the Apache Software Foundation (ASF) under one
 * or more contributor license agreements.  See the NOTICE file
 * distributed with this work for additional information
 * regarding copyright ownership.  The ASF licenses this file
 * to you under the Apache License, Version 2.0 (the
 * "License"); you may not use this file except in compliance
 * with the License.  You may obtain a copy of the License at
 *
 *   http://www.apache.org/licenses/LICENSE-2.0
 *
 * Unless required by applicable law or agreed to in writing,
 * software distributed under the License is distributed on an
 * "AS IS" BASIS, WITHOUT WARRANTIES OR CONDITIONS OF ANY
 * KIND, either express or implied.  See the License for the
 * specific language governing permissions and limitations
 * under the License.
 */

package org.apache.samza.execution;

import org.apache.samza.config.Config;
import org.apache.samza.config.JobConfig;
import org.apache.samza.config.MapConfig;
import org.apache.samza.operators.KV;
import org.apache.samza.operators.MessageStream;
import org.apache.samza.operators.OutputStream;
import org.apache.samza.operators.StreamGraphImpl;
import org.apache.samza.operators.functions.JoinFunction;
import org.apache.samza.operators.windows.Windows;
import org.apache.samza.runtime.ApplicationRunner;
import org.apache.samza.serializers.KVSerde;
import org.apache.samza.serializers.LongSerde;
import org.apache.samza.serializers.NoOpSerde;
import org.apache.samza.serializers.Serde;
import org.apache.samza.serializers.StringSerde;
import org.apache.samza.system.StreamSpec;
import org.apache.samza.system.SystemAdmin;
import org.codehaus.jackson.map.ObjectMapper;
import org.junit.Test;

import java.time.Duration;
import java.util.HashMap;
import java.util.Map;

import static org.apache.samza.execution.TestExecutionPlanner.createSystemAdmin;
import static org.junit.Assert.assertEquals;
import static org.mockito.Mockito.mock;
import static org.mockito.Mockito.when;


public class TestJobGraphJsonGenerator {

  public class PageViewEvent {
    String getCountry() {
      return "";
    }
  }

  @Test
  public void test() throws Exception {

    /**
     * the graph looks like the following.
     * number in parentheses () indicates number of stream partitions.
     * number in parentheses in quotes ("") indicates expected partition count.
     * number in square brackets [] indicates operator ID.
     *
     * input3 (32) -> filter [7] -> partitionBy [8] ("64") -> map [10] -> join [14] -> sendTo(output2) [15] (16)
     *                                                                   |
     *              input2 (16) -> partitionBy [3] ("64") -> filter [5] -| -> sink [13]
     *                                                                   |
     *                                         input1 (64) -> map [1] -> join [11] -> sendTo(output1) [12] (8)
     *
     */

    Map<String, String> configMap = new HashMap<>();
    configMap.put(JobConfig.JOB_NAME(), "test-app");
    configMap.put(JobConfig.JOB_DEFAULT_SYSTEM(), "test-system");
    Config config = new MapConfig(configMap);

    StreamSpec input1 = new StreamSpec("input1", "input1", "system1");
    StreamSpec input2 = new StreamSpec("input2", "input2", "system2");
    StreamSpec input3 = new StreamSpec("input3", "input3", "system2");

    StreamSpec output1 = new StreamSpec("output1", "output1", "system1");
    StreamSpec output2 = new StreamSpec("output2", "output2", "system2");

    ApplicationRunner runner = mock(ApplicationRunner.class);
    when(runner.getStreamSpec("input1")).thenReturn(input1);
    when(runner.getStreamSpec("input2")).thenReturn(input2);
    when(runner.getStreamSpec("input3")).thenReturn(input3);
    when(runner.getStreamSpec("output1")).thenReturn(output1);
    when(runner.getStreamSpec("output2")).thenReturn(output2);

    // intermediate streams used in tests
    when(runner.getStreamSpec("test-app-1-partition_by-p1"))
        .thenReturn(new StreamSpec("test-app-1-partition_by-p1", "test-app-1-partition_by-p1", "default-system"));
    when(runner.getStreamSpec("test-app-1-partition_by-p2"))
        .thenReturn(new StreamSpec("test-app-1-partition_by-p2", "test-app-1-partition_by-p2", "default-system"));

    // set up external partition count
    Map<String, Integer> system1Map = new HashMap<>();
    system1Map.put("input1", 64);
    system1Map.put("output1", 8);
    Map<String, Integer> system2Map = new HashMap<>();
    system2Map.put("input2", 16);
    system2Map.put("input3", 32);
    system2Map.put("output2", 16);

    Map<String, SystemAdmin> systemAdmins = new HashMap<>();
    SystemAdmin systemAdmin1 = createSystemAdmin(system1Map);
    SystemAdmin systemAdmin2 = createSystemAdmin(system2Map);
    systemAdmins.put("system1", systemAdmin1);
    systemAdmins.put("system2", systemAdmin2);
    StreamManager streamManager = new StreamManager(systemAdmins);

    StreamGraphImpl streamGraph = new StreamGraphImpl(runner, config);
    streamGraph.setDefaultSerde(KVSerde.of(new NoOpSerde<>(), new NoOpSerde<>()));
    MessageStream<KV<Object, Object>> messageStream1 =
        streamGraph.<KV<Object, Object>>getInputStream("input1")
            .map(m -> m);
    MessageStream<KV<Object, Object>> messageStream2 =
        streamGraph.<KV<Object, Object>>getInputStream("input2")
            .partitionBy(m -> m.key, m -> m.value, "p1")
            .filter(m -> true);
    MessageStream<KV<Object, Object>> messageStream3 =
        streamGraph.<KV<Object, Object>>getInputStream("input3")
            .filter(m -> true)
            .partitionBy(m -> m.key, m -> m.value, "p2")
            .map(m -> m);
    OutputStream<KV<Object, Object>> outputStream1 = streamGraph.getOutputStream("output1");
    OutputStream<KV<Object, Object>> outputStream2 = streamGraph.getOutputStream("output2");

    messageStream1
<<<<<<< HEAD
        .join(messageStream2,
            (JoinFunction<Object, KV<Object, Object>, KV<Object, Object>, KV<Object, Object>>) mock(JoinFunction.class),
=======
        .join(messageStream2, mock(JoinFunction.class),
>>>>>>> 2e04e177
            mock(Serde.class), mock(Serde.class), mock(Serde.class), Duration.ofHours(2), "j1")
        .sendTo(outputStream1);
    messageStream2.sink((message, collector, coordinator) -> { });
    messageStream3
<<<<<<< HEAD
        .join(messageStream2,
            (JoinFunction<Object, KV<Object, Object>, KV<Object, Object>, KV<Object, Object>>) mock(JoinFunction.class),
=======
        .join(messageStream2, mock(JoinFunction.class),
>>>>>>> 2e04e177
            mock(Serde.class), mock(Serde.class), mock(Serde.class), Duration.ofHours(1), "j2")
        .sendTo(outputStream2);

    ExecutionPlanner planner = new ExecutionPlanner(config, streamManager);
    ExecutionPlan plan = planner.plan(streamGraph);
    String json = plan.getPlanAsJson();
    System.out.println(json);

    // deserialize
    ObjectMapper mapper = new ObjectMapper();
    JobGraphJsonGenerator.JobGraphJson nodes = mapper.readValue(json, JobGraphJsonGenerator.JobGraphJson.class);
    assertEquals(5, nodes.jobs.get(0).operatorGraph.inputStreams.size());
    assertEquals(11, nodes.jobs.get(0).operatorGraph.operators.size());
    assertEquals(3, nodes.sourceStreams.size());
    assertEquals(2, nodes.sinkStreams.size());
    assertEquals(2, nodes.intermediateStreams.size());
  }

<<<<<<< HEAD
=======
  @Test
  public void test2() throws Exception {
    Map<String, String> configMap = new HashMap<>();
    configMap.put(JobConfig.JOB_NAME(), "test-app");
    configMap.put(JobConfig.JOB_DEFAULT_SYSTEM(), "test-system");
    Config config = new MapConfig(configMap);

    StreamSpec input = new StreamSpec("PageView", "hdfs:/user/dummy/PageViewEvent", "hdfs");
    StreamSpec output = new StreamSpec("PageViewCount", "PageViewCount", "kafka");

    ApplicationRunner runner = mock(ApplicationRunner.class);
    when(runner.getStreamSpec("PageView")).thenReturn(input);
    when(runner.getStreamSpec("PageViewCount")).thenReturn(output);

    // intermediate streams used in tests
    when(runner.getStreamSpec("test-app-1-partition_by-keyed-by-country"))
        .thenReturn(new StreamSpec("test-app-1-partition_by-keyed-by-country", "test-app-1-partition_by-keyed-by-country", "kafka"));

    // set up external partition count
    Map<String, Integer> system1Map = new HashMap<>();
    system1Map.put("hdfs:/user/dummy/PageViewEvent", 512);
    Map<String, Integer> system2Map = new HashMap<>();
    system2Map.put("PageViewCount", 16);

    Map<String, SystemAdmin> systemAdmins = new HashMap<>();
    SystemAdmin systemAdmin1 = createSystemAdmin(system1Map);
    SystemAdmin systemAdmin2 = createSystemAdmin(system2Map);
    systemAdmins.put("hdfs", systemAdmin1);
    systemAdmins.put("kafka", systemAdmin2);
    StreamManager streamManager = new StreamManager(systemAdmins);

    StreamGraphImpl streamGraph = new StreamGraphImpl(runner, config);
    MessageStream<KV<String, PageViewEvent>> inputStream = streamGraph.getInputStream("PageView");
    inputStream
        .partitionBy(kv -> kv.getValue().getCountry(), kv -> kv.getValue(), "keyed-by-country")
        .window(Windows.keyedTumblingWindow(kv -> kv.getValue().getCountry(),
            Duration.ofSeconds(10L),
            () -> 0L,
            (m, c) -> c + 1L,
            new StringSerde(),
            new LongSerde()), "count-by-country")
        .map(pane -> new KV<>(pane.getKey().getKey(), pane.getMessage()))
        .sendTo(streamGraph.getOutputStream("PageViewCount"));

    ExecutionPlanner planner = new ExecutionPlanner(config, streamManager);
    ExecutionPlan plan = planner.plan(streamGraph);
    String json = plan.getPlanAsJson();
    System.out.println(json);

    // deserialize
    ObjectMapper mapper = new ObjectMapper();
    JobGraphJsonGenerator.JobGraphJson nodes = mapper.readValue(json, JobGraphJsonGenerator.JobGraphJson.class);
    JobGraphJsonGenerator.OperatorGraphJson operatorGraphJson = nodes.jobs.get(0).operatorGraph;
    assertEquals(2, operatorGraphJson.inputStreams.size());
    assertEquals(4, operatorGraphJson.operators.size());
    assertEquals(1, nodes.sourceStreams.size());
    assertEquals(1, nodes.sinkStreams.size());
    assertEquals(1, nodes.intermediateStreams.size());

    // verify partitionBy op output to the intermdiate stream of the same id
    assertEquals(operatorGraphJson.operators.get("test-app-1-partition_by-keyed-by-country").get("outputStreamId"),
        "test-app-1-partition_by-keyed-by-country");
    assertEquals(operatorGraphJson.operators.get("test-app-1-send_to-5").get("outputStreamId"),
        "PageViewCount");
  }
>>>>>>> 2e04e177
}<|MERGE_RESOLUTION|>--- conflicted
+++ resolved
@@ -133,22 +133,14 @@
     OutputStream<KV<Object, Object>> outputStream2 = streamGraph.getOutputStream("output2");
 
     messageStream1
-<<<<<<< HEAD
         .join(messageStream2,
             (JoinFunction<Object, KV<Object, Object>, KV<Object, Object>, KV<Object, Object>>) mock(JoinFunction.class),
-=======
-        .join(messageStream2, mock(JoinFunction.class),
->>>>>>> 2e04e177
             mock(Serde.class), mock(Serde.class), mock(Serde.class), Duration.ofHours(2), "j1")
         .sendTo(outputStream1);
     messageStream2.sink((message, collector, coordinator) -> { });
     messageStream3
-<<<<<<< HEAD
         .join(messageStream2,
             (JoinFunction<Object, KV<Object, Object>, KV<Object, Object>, KV<Object, Object>>) mock(JoinFunction.class),
-=======
-        .join(messageStream2, mock(JoinFunction.class),
->>>>>>> 2e04e177
             mock(Serde.class), mock(Serde.class), mock(Serde.class), Duration.ofHours(1), "j2")
         .sendTo(outputStream2);
 
@@ -167,8 +159,6 @@
     assertEquals(2, nodes.intermediateStreams.size());
   }
 
-<<<<<<< HEAD
-=======
   @Test
   public void test2() throws Exception {
     Map<String, String> configMap = new HashMap<>();
@@ -234,5 +224,4 @@
     assertEquals(operatorGraphJson.operators.get("test-app-1-send_to-5").get("outputStreamId"),
         "PageViewCount");
   }
->>>>>>> 2e04e177
 }