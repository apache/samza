/*
 * Licensed to the Apache Software Foundation (ASF) under one
 * or more contributor license agreements.  See the NOTICE file
 * distributed with this work for additional information
 * regarding copyright ownership.  The ASF licenses this file
 * to you under the Apache License, Version 2.0 (the
 * "License"); you may not use this file except in compliance
 * with the License.  You may obtain a copy of the License at
 *
 *   http://www.apache.org/licenses/LICENSE-2.0
 *
 * Unless required by applicable law or agreed to in writing,
 * software distributed under the License is distributed on an
 * "AS IS" BASIS, WITHOUT WARRANTIES OR CONDITIONS OF ANY
 * KIND, either express or implied.  See the License for the
 * specific language governing permissions and limitations
 * under the License.
 */

package org.apache.samza.runtime;

import com.google.common.collect.ImmutableList;
import java.util.Collections;
import java.util.HashMap;
import java.util.List;
import java.util.Map;
import java.util.Set;
<<<<<<< HEAD
import java.util.stream.Collectors;
import org.apache.samza.application.StreamApplication;
import org.apache.samza.config.ApplicationConfig;
import org.apache.samza.config.JobConfig;
import org.apache.samza.config.JobCoordinatorConfig;
import org.apache.samza.config.MapConfig;
import org.apache.samza.config.TaskConfig;
import org.apache.samza.coordinator.CoordinationUtils;
import org.apache.samza.coordinator.CoordinationUtilsFactory;
import org.apache.samza.coordinator.DistributedLockWithState;
import org.apache.samza.execution.ExecutionPlan;
import org.apache.samza.execution.StreamManager;
import org.apache.samza.job.ApplicationStatus;
import org.apache.samza.processor.StreamProcessor;
import org.apache.samza.processor.StreamProcessorLifecycleListener;
import org.apache.samza.system.StreamSpec;
import org.junit.Test;
import org.junit.runner.RunWith;
import org.mockito.ArgumentCaptor;
import org.powermock.api.mockito.PowerMockito;
import org.powermock.core.classloader.annotations.PrepareForTest;
import org.powermock.modules.junit4.PowerMockRunner;

import static org.junit.Assert.assertEquals;
import static org.junit.Assert.assertFalse;
import static org.junit.Assert.assertNotNull;
import static org.mockito.Matchers.anyObject;
import static org.mockito.Matchers.anyString;
import static org.mockito.Mockito.*;
import static org.powermock.api.mockito.PowerMockito.doReturn;
=======
//import org.apache.samza.application.StreamApplication;
//import org.apache.samza.config.ApplicationConfig;
//import org.apache.samza.config.JobConfig;
//import org.apache.samza.config.MapConfig;
//import org.apache.samza.config.TaskConfig;
//import org.apache.samza.coordinator.CoordinationUtils;
//import org.apache.samza.coordinator.Latch;
//import org.apache.samza.coordinator.LeaderElector;
//import org.apache.samza.coordinator.LeaderElectorListener;
//import org.apache.samza.execution.ExecutionPlan;
//import org.apache.samza.execution.ExecutionPlanner;
//import org.apache.samza.execution.StreamManager;
//import org.apache.samza.job.ApplicationStatus;
import org.apache.samza.processor.StreamProcessor;
//import org.apache.samza.processor.StreamProcessorLifecycleListener;
//import org.apache.samza.system.StreamSpec;
//import org.junit.Test;
//import org.mockito.ArgumentCaptor;
//
//import java.lang.reflect.Field;
//import java.util.Collections;
//import java.util.HashMap;
//import java.util.List;
//import java.util.Map;
//import java.util.concurrent.TimeUnit;
//import java.util.concurrent.TimeoutException;
//
//import static org.junit.Assert.assertEquals;
//import static org.junit.Assert.assertNotNull;
//import static org.junit.Assert.assertTrue;
//import static org.mockito.Matchers.anyInt;
//import static org.mockito.Matchers.anyObject;
//import static org.mockito.Matchers.anyString;
//import static org.mockito.Mockito.doAnswer;
//import static org.mockito.Mockito.doNothing;
//import static org.mockito.Mockito.doReturn;
//import static org.mockito.Mockito.mock;
//import static org.mockito.Mockito.spy;
//import static org.mockito.Mockito.verify;
//import static org.mockito.Mockito.when;
>>>>>>> dde1ab14


@RunWith(PowerMockRunner.class)
@PrepareForTest(LocalApplicationRunner.class)
public class TestLocalApplicationRunner {

<<<<<<< HEAD
  private static final String PLAN_JSON =
      "{" + "\"jobs\":[{" + "\"jobName\":\"test-application\"," + "\"jobId\":\"1\"," + "\"operatorGraph\":{"
          + "\"intermediateStreams\":{%s}," + "\"applicationName\":\"test-application\",\"applicationId\":\"1\"}";
  private static final String STREAM_SPEC_JSON_FORMAT =
      "\"%s\":{" + "\"streamSpec\":{" + "\"id\":\"%s\"," + "\"systemName\":\"%s\"," + "\"physicalName\":\"%s\","
          + "\"partitionCount\":2}," + "\"sourceJobs\":[\"test-app\"]," + "\"targetJobs\":[\"test-target-app\"]},";

  @Test
  public void testStreamCreation()
      throws Exception {
    Map<String, String> config = new HashMap<>();
    LocalApplicationRunner runner = spy(new LocalApplicationRunner(new MapConfig(config)));
    StreamApplication app = mock(StreamApplication.class);
    doNothing().when(app).init(anyObject(), anyObject());

    StreamManager streamManager = mock(StreamManager.class);
    doReturn(streamManager).when(runner).getStreamManager();

    ExecutionPlan plan = mock(ExecutionPlan.class);
    when(plan.getIntermediateStreams()).thenReturn(Collections.singletonList(new StreamSpec("test-stream", "test-stream", "test-system")));
    when(plan.getPlanAsJson()).thenReturn("");
    doReturn(plan).when(runner).getExecutionPlan(any(), any());

    CoordinationUtilsFactory coordinationUtilsFactory = mock(CoordinationUtilsFactory.class);
    JobCoordinatorConfig mockJcConfig = mock(JobCoordinatorConfig.class);
    when(mockJcConfig.getCoordinationUtilsFactory()).thenReturn(coordinationUtilsFactory);
    PowerMockito.whenNew(JobCoordinatorConfig.class).withAnyArguments().thenReturn(mockJcConfig);

    try {
      runner.run(app);
    } catch (Throwable t) {
      assertNotNull(t); //no jobs exception
    }

    ArgumentCaptor<List> captor = ArgumentCaptor.forClass(List.class);
    verify(streamManager).createStreams(captor.capture());
    List<StreamSpec> streamSpecs = captor.getValue();
    assertEquals(streamSpecs.size(), 1);
    assertEquals(streamSpecs.get(0).getId(), "test-stream");
  }

  @Test
  public void testStreamCreationWithCoordination()
      throws Exception {
    Map<String, String> config = new HashMap<>();
    LocalApplicationRunner localRunner = new LocalApplicationRunner(new MapConfig(config));
    LocalApplicationRunner runner = spy(localRunner);

    StreamApplication app = mock(StreamApplication.class);
    doNothing().when(app).init(anyObject(), anyObject());

    StreamManager streamManager = mock(StreamManager.class);
    doReturn(streamManager).when(runner).getStreamManager();

    ExecutionPlan plan = mock(ExecutionPlan.class);
    when(plan.getIntermediateStreams()).thenReturn(Collections.singletonList(new StreamSpec("test-stream", "test-stream", "test-system")));
    when(plan.getPlanAsJson()).thenReturn("");
    doReturn(plan).when(runner).getExecutionPlan(any(), any());

    CoordinationUtils coordinationUtils = mock(CoordinationUtils.class);
    CoordinationUtilsFactory coordinationUtilsFactory = mock(CoordinationUtilsFactory.class);
    JobCoordinatorConfig mockJcConfig = mock(JobCoordinatorConfig.class);
    when(mockJcConfig.getCoordinationUtilsFactory()).thenReturn(coordinationUtilsFactory);
    PowerMockito.whenNew(JobCoordinatorConfig.class).withAnyArguments().thenReturn(mockJcConfig);

    DistributedLockWithState lock = mock(DistributedLockWithState.class);
    when(lock.lockIfNotSet(anyLong(), anyObject())).thenReturn(true);
    when(coordinationUtils.getLockWithState(anyString())).thenReturn(lock);
    when(coordinationUtilsFactory.getCoordinationUtils(anyString(), anyString(), anyObject()))
        .thenReturn(coordinationUtils);

    try {
      runner.run(app);
    } catch (Throwable t) {
      assertNotNull(t); //no jobs exception
    }

    ArgumentCaptor<List> captor = ArgumentCaptor.forClass(List.class);
    verify(streamManager).createStreams(captor.capture());

    List<StreamSpec> streamSpecs = captor.getValue();
    assertEquals(streamSpecs.size(), 1);
    assertEquals(streamSpecs.get(0).getId(), "test-stream");
  }

  @Test
  public void testRunStreamTask()
      throws Exception {
    final Map<String, String> config = new HashMap<>();
    config.put(ApplicationConfig.APP_PROCESSOR_ID_GENERATOR_CLASS, UUIDGenerator.class.getName());
    config.put(TaskConfig.TASK_CLASS(), "org.apache.samza.test.processor.IdentityStreamTask");

    LocalApplicationRunner runner = new LocalApplicationRunner(new MapConfig(config));

    StreamProcessor sp = mock(StreamProcessor.class);
    ArgumentCaptor<StreamProcessorLifecycleListener> captor =
        ArgumentCaptor.forClass(StreamProcessorLifecycleListener.class);

    doAnswer(i ->
      {
        StreamProcessorLifecycleListener listener = captor.getValue();
        listener.onStart();
        listener.onShutdown();
        return null;
      }).when(sp).start();

    LocalApplicationRunner spy = spy(runner);
    doReturn(sp).when(spy).createStreamProcessor(anyObject(), anyObject(), captor.capture());

    spy.runTask();

    assertEquals(ApplicationStatus.SuccessfulFinish, spy.status(null));
  }

  @Test
  public void testRunComplete()
      throws Exception {
    final Map<String, String> config = new HashMap<>();
    config.put(ApplicationConfig.APP_PROCESSOR_ID_GENERATOR_CLASS, UUIDGenerator.class.getName());
    LocalApplicationRunner runner = spy(new LocalApplicationRunner(new MapConfig(config)));
    StreamApplication app = mock(StreamApplication.class);
    doNothing().when(app).init(anyObject(), anyObject());

    ExecutionPlan plan = mock(ExecutionPlan.class);
    when(plan.getIntermediateStreams()).thenReturn(Collections.emptyList());
    when(plan.getPlanAsJson()).thenReturn("");
    when(plan.getJobConfigs()).thenReturn(Collections.singletonList(new JobConfig(new MapConfig(config))));
    doReturn(plan).when(runner).getExecutionPlan(any(), any());

    StreamProcessor sp = mock(StreamProcessor.class);
    ArgumentCaptor<StreamProcessorLifecycleListener> captor =
        ArgumentCaptor.forClass(StreamProcessorLifecycleListener.class);

    doAnswer(i ->
      {
        StreamProcessorLifecycleListener listener = captor.getValue();
        listener.onStart();
        listener.onShutdown();
        return null;
      }).when(sp).start();

    doReturn(sp).when(runner).createStreamProcessor(anyObject(), anyObject(), captor.capture());

    runner.run(app);

    assertEquals(runner.status(app), ApplicationStatus.SuccessfulFinish);
  }

  @Test
  public void testRunFailure()
      throws Exception {
    final Map<String, String> config = new HashMap<>();
    config.put(ApplicationConfig.PROCESSOR_ID, "0");
    LocalApplicationRunner runner = spy(new LocalApplicationRunner(new MapConfig(config)));
    StreamApplication app = mock(StreamApplication.class);
    doNothing().when(app).init(anyObject(), anyObject());

    ExecutionPlan plan = mock(ExecutionPlan.class);
    when(plan.getIntermediateStreams()).thenReturn(Collections.emptyList());
    when(plan.getPlanAsJson()).thenReturn("");
    when(plan.getJobConfigs()).thenReturn(Collections.singletonList(new JobConfig(new MapConfig(config))));
    doReturn(plan).when(runner).getExecutionPlan(any(), any());

    Throwable t = new Throwable("test failure");
    StreamProcessor sp = mock(StreamProcessor.class);
    ArgumentCaptor<StreamProcessorLifecycleListener> captor =
        ArgumentCaptor.forClass(StreamProcessorLifecycleListener.class);

    doAnswer(i ->
      {
        StreamProcessorLifecycleListener listener = captor.getValue();
        listener.onFailure(t);
        return null;
      }).when(sp).start();

    doReturn(sp).when(runner).createStreamProcessor(anyObject(), anyObject(), captor.capture());

    try {
      runner.run(app);
    } catch (Throwable th) {
      assertNotNull(th);
    }

    assertEquals(runner.status(app), ApplicationStatus.UnsuccessfulFinish);
  }
=======
//  @Test
//  public void testStreamCreation() throws Exception {
//    Map<String, String> config = new HashMap<>();
//    LocalApplicationRunner runner = new LocalApplicationRunner(new MapConfig(config));
//    StreamApplication app = mock(StreamApplication.class);
//    doNothing().when(app).init(anyObject(), anyObject());
//
//    ExecutionPlanner planner = mock(ExecutionPlanner.class);
//    Field plannerField = runner.getClass().getSuperclass().getDeclaredField("planner");
//    plannerField.setAccessible(true);
//    plannerField.set(runner, planner);
//
//    StreamManager streamManager = mock(StreamManager.class);
//    Field streamManagerField = runner.getClass().getSuperclass().getDeclaredField("streamManager");
//    streamManagerField.setAccessible(true);
//    streamManagerField.set(runner, streamManager);
//    ArgumentCaptor<List> captor = ArgumentCaptor.forClass(List.class);
//
//    ExecutionPlan plan = new ExecutionPlan() {
//      @Override
//      public List<JobConfig> getJobConfigs() {
//        return Collections.emptyList();
//      }
//
//      @Override
//      public List<StreamSpec> getIntermediateStreams() {
//        return Collections.singletonList(new StreamSpec("test-stream", "test-stream", "test-system"));
//      }
//
//      @Override
//      public String getPlanAsJson()
//          throws Exception {
//        return "";
//      }
//    };
//    when(planner.plan(anyObject())).thenReturn(plan);
//
//    LocalApplicationRunner spy = spy(runner);
//    try {
//      spy.run(app);
//    } catch (Throwable t) {
//      assertNotNull(t); //no jobs exception
//    }
//
//    verify(streamManager).createStreams(captor.capture());
//    List<StreamSpec> streamSpecs = captor.getValue();
//    assertEquals(streamSpecs.size(), 1);
//    assertEquals(streamSpecs.get(0).getId(), "test-stream");
//  }
//
//  @Test
//  public void testStreamCreationWithCoordination() throws Exception {
//    Map<String, String> config = new HashMap<>();
//    LocalApplicationRunner runner = new LocalApplicationRunner(new MapConfig(config));
//    StreamApplication app = mock(StreamApplication.class);
//    doNothing().when(app).init(anyObject(), anyObject());
//
//    ExecutionPlanner planner = mock(ExecutionPlanner.class);
//    Field plannerField = runner.getClass().getSuperclass().getDeclaredField("planner");
//    plannerField.setAccessible(true);
//    plannerField.set(runner, planner);
//
//    StreamManager streamManager = mock(StreamManager.class);
//    Field streamManagerField = runner.getClass().getSuperclass().getDeclaredField("streamManager");
//    streamManagerField.setAccessible(true);
//    streamManagerField.set(runner, streamManager);
//    ArgumentCaptor<List> captor = ArgumentCaptor.forClass(List.class);
//
//    ExecutionPlan plan = new ExecutionPlan() {
//      @Override
//      public List<JobConfig> getJobConfigs() {
//        return Collections.emptyList();
//      }
//
//      @Override
//      public List<StreamSpec> getIntermediateStreams() {
//        return Collections.singletonList(new StreamSpec("test-stream", "test-stream", "test-system"));
//      }
//
//      @Override
//      public String getPlanAsJson()
//          throws Exception {
//        return "";
//      }
//    };
//    when(planner.plan(anyObject())).thenReturn(plan);
//
//    LocalApplicationRunner spy = spy(runner);
//
//    CoordinationUtils coordinationUtils = mock(CoordinationUtils.class);
//    LeaderElector leaderElector = new LeaderElector() {
//      private LeaderElectorListener leaderElectorListener;
//
//      @Override
//      public void setLeaderElectorListener(LeaderElectorListener listener) {
//        this.leaderElectorListener = listener;
//      }
//
//      @Override
//      public void tryBecomeLeader() {
//        leaderElectorListener.onBecomingLeader();
//      }
//
//      @Override
//      public void resignLeadership() {}
//
//      @Override
//      public boolean amILeader() {
//        return false;
//      }
//    };
//
//    Latch latch = new Latch() {
//      boolean done = false;
//      @Override
//      public void await(long timeout, TimeUnit tu)
//          throws TimeoutException {
//        // in this test, latch is released before wait
//        assertTrue(done);
//      }
//
//      @Override
//      public void countDown() {
//        done = true;
//      }
//    };
//    when(coordinationUtils.getLeaderElector()).thenReturn(leaderElector);
//    when(coordinationUtils.getLatch(anyInt(), anyString())).thenReturn(latch);
//    doReturn(coordinationUtils).when(spy).createCoordinationUtils();
//
//    try {
//      spy.run(app);
//    } catch (Throwable t) {
//      assertNotNull(t); //no jobs exception
//    }
//
//    verify(streamManager).createStreams(captor.capture());
//    List<StreamSpec> streamSpecs = captor.getValue();
//    assertEquals(streamSpecs.size(), 1);
//    assertEquals(streamSpecs.get(0).getId(), "test-stream");
//  }
//
//  @Test
//  public void testRunStreamTask() throws Exception {
//    final Map<String, String> config = new HashMap<>();
//    config.put(ApplicationConfig.APP_PROCESSOR_ID_GENERATOR_CLASS, UUIDGenerator.class.getName());
//    config.put(TaskConfig.TASK_CLASS(), "org.apache.samza.test.processor.IdentityStreamTask");
//
//
//    LocalApplicationRunner runner = new LocalApplicationRunner(new MapConfig(config));
//
//    StreamProcessor sp = mock(StreamProcessor.class);
//    ArgumentCaptor<StreamProcessorLifecycleListener> captor =
//        ArgumentCaptor.forClass(StreamProcessorLifecycleListener.class);
//
//    doAnswer(i ->
//      {
//        StreamProcessorLifecycleListener listener = captor.getValue();
//        listener.onStart();
//        listener.onShutdown();
//        return null;
//      }).when(sp).start();
//
//    LocalApplicationRunner spy = spy(runner);
//    doReturn(sp).when(spy).createStreamProcessor(anyObject(), anyObject(), captor.capture());
//
//    spy.runTask();
//
//    assertEquals(ApplicationStatus.SuccessfulFinish, spy.status(null));
//
//  }
//  @Test
//  public void testRunComplete() throws Exception {
//    final Map<String, String> config = new HashMap<>();
//    config.put(ApplicationConfig.APP_PROCESSOR_ID_GENERATOR_CLASS, UUIDGenerator.class.getName());
//    LocalApplicationRunner runner = new LocalApplicationRunner(new MapConfig(config));
//    StreamApplication app = mock(StreamApplication.class);
//    doNothing().when(app).init(anyObject(), anyObject());
//
//    ExecutionPlanner planner = mock(ExecutionPlanner.class);
//    Field plannerField = runner.getClass().getSuperclass().getDeclaredField("planner");
//    plannerField.setAccessible(true);
//    plannerField.set(runner, planner);
//
//    ExecutionPlan plan = new ExecutionPlan() {
//      @Override
//      public List<JobConfig> getJobConfigs() {
//        return Collections.singletonList(new JobConfig(new MapConfig(config)));
//      }
//
//      @Override
//      public List<StreamSpec> getIntermediateStreams() {
//        return Collections.emptyList();
//      }
//
//      @Override
//      public String getPlanAsJson()
//          throws Exception {
//        return "";
//      }
//    };
//    when(planner.plan(anyObject())).thenReturn(plan);
//
//    StreamProcessor sp = mock(StreamProcessor.class);
//    ArgumentCaptor<StreamProcessorLifecycleListener> captor =
//        ArgumentCaptor.forClass(StreamProcessorLifecycleListener.class);
//
//    doAnswer(i ->
//      {
//        StreamProcessorLifecycleListener listener = captor.getValue();
//        listener.onStart();
//        listener.onShutdown();
//        return null;
//      }).when(sp).start();
//
//
//    LocalApplicationRunner spy = spy(runner);
//    doReturn(sp).when(spy).createStreamProcessor(anyObject(), anyObject(), captor.capture());
//
//    spy.run(app);
//
//    assertEquals(spy.status(app), ApplicationStatus.SuccessfulFinish);
//  }
//
//  @Test
//  public void testRunFailure() throws Exception {
//    final Map<String, String> config = new HashMap<>();
//    config.put(ApplicationConfig.PROCESSOR_ID, "0");
//    LocalApplicationRunner runner = new LocalApplicationRunner(new MapConfig(config));
//    StreamApplication app = mock(StreamApplication.class);
//    doNothing().when(app).init(anyObject(), anyObject());
//
//    ExecutionPlanner planner = mock(ExecutionPlanner.class);
//    Field plannerField = runner.getClass().getSuperclass().getDeclaredField("planner");
//    plannerField.setAccessible(true);
//    plannerField.set(runner, planner);
//
//    ExecutionPlan plan = new ExecutionPlan() {
//      @Override
//      public List<JobConfig> getJobConfigs() {
//        return Collections.singletonList(new JobConfig(new MapConfig(config)));
//      }
//
//      @Override
//      public List<StreamSpec> getIntermediateStreams() {
//        return Collections.emptyList();
//      }
//
//      @Override
//      public String getPlanAsJson()
//          throws Exception {
//        return "";
//      }
//    };
//    when(planner.plan(anyObject())).thenReturn(plan);
//
//    Throwable t = new Throwable("test failure");
//    StreamProcessor sp = mock(StreamProcessor.class);
//    ArgumentCaptor<StreamProcessorLifecycleListener> captor =
//        ArgumentCaptor.forClass(StreamProcessorLifecycleListener.class);
//
//    doAnswer(i -> {
//        StreamProcessorLifecycleListener listener = captor.getValue();
//        listener.onFailure(t);
//        return null;
//      }).when(sp).start();
//
//    LocalApplicationRunner spy = spy(runner);
//    doReturn(sp).when(spy).createStreamProcessor(anyObject(), anyObject(), captor.capture());
//
//    try {
//      spy.run(app);
//    } catch (Throwable th) {
//      assertNotNull(th);
//    }
//
//    assertEquals(spy.status(app), ApplicationStatus.UnsuccessfulFinish);
//  }
>>>>>>> dde1ab14

  public static Set<StreamProcessor> getProcessors(LocalApplicationRunner runner) {
    return runner.getProcessors();
  }

  /**
   * A test case to verify if the plan results in different hash if there is change in topological sort order.
   * Note: the overall JOB PLAN remains the same outside the scope of intermediate streams the sake of these test cases.
   */
  @Test
  public void testPlanIdWithShuffledStreamSpecs() {
    List<StreamSpec> streamSpecs = ImmutableList.of(new StreamSpec("test-stream-1", "stream-1", "testStream"),
        new StreamSpec("test-stream-2", "stream-2", "testStream"),
        new StreamSpec("test-stream-3", "stream-3", "testStream"));
    String planIdBeforeShuffle = getExecutionPlanId(streamSpecs);

    List<StreamSpec> shuffledStreamSpecs = ImmutableList.of(new StreamSpec("test-stream-2", "stream-2", "testStream"),
        new StreamSpec("test-stream-1", "stream-1", "testStream"),
        new StreamSpec("test-stream-3", "stream-3", "testStream"));


    assertFalse("Expected both of the latch ids to be different",
        planIdBeforeShuffle.equals(getExecutionPlanId(shuffledStreamSpecs)));
  }

  /**
   * A test case to verify if the plan results in same hash in case of same plan.
   * Note: the overall JOB PLAN remains the same outside the scope of intermediate streams the sake of these test cases.
   */
  @Test
  public void testGeneratePlanIdWithSameStreamSpecs() {
    List<StreamSpec> streamSpecs = ImmutableList.of(new StreamSpec("test-stream-1", "stream-1", "testStream"),
        new StreamSpec("test-stream-2", "stream-2", "testStream"),
        new StreamSpec("test-stream-3", "stream-3", "testStream"));
    String planIdForFirstAttempt = getExecutionPlanId(streamSpecs);
    String planIdForSecondAttempt = getExecutionPlanId(streamSpecs);

    assertEquals("Expected latch ids to match!", "1447946713", planIdForFirstAttempt);
    assertEquals("Expected latch ids to match for the second attempt!", planIdForFirstAttempt, planIdForSecondAttempt);
  }

  /**
   * A test case to verify plan results in different hash in case of different intermediate stream.
   * Note: the overall JOB PLAN remains the same outside the scope of intermediate streams the sake of these test cases.
   */
  @Test
  public void testGeneratePlanIdWithDifferentStreamSpecs() {
    List<StreamSpec> streamSpecs = ImmutableList.of(new StreamSpec("test-stream-1", "stream-1", "testStream"),
        new StreamSpec("test-stream-2", "stream-2", "testStream"),
        new StreamSpec("test-stream-3", "stream-3", "testStream"));
    String planIdBeforeShuffle = getExecutionPlanId(streamSpecs);

    List<StreamSpec> updatedStreamSpecs = ImmutableList.of(new StreamSpec("test-stream-1", "stream-1", "testStream"),
        new StreamSpec("test-stream-4", "stream-4", "testStream"),
        new StreamSpec("test-stream-3", "stream-3", "testStream"));


    assertFalse("Expected both of the latch ids to be different",
        planIdBeforeShuffle.equals(getExecutionPlanId(updatedStreamSpecs)));
  }

  private String getExecutionPlanId(List<StreamSpec> updatedStreamSpecs) {
    String intermediateStreamJson =
        updatedStreamSpecs.stream().map(this::streamSpecToJson).collect(Collectors.joining(","));

    int planId = String.format(PLAN_JSON, intermediateStreamJson).hashCode();

    return String.valueOf(planId);
  }

  private String streamSpecToJson(StreamSpec streamSpec) {
    return String.format(STREAM_SPEC_JSON_FORMAT, streamSpec.getId(), streamSpec.getId(), streamSpec.getSystemName(),
        streamSpec.getPhysicalName());
  }
}<|MERGE_RESOLUTION|>--- conflicted
+++ resolved
@@ -25,7 +25,6 @@
 import java.util.List;
 import java.util.Map;
 import java.util.Set;
-<<<<<<< HEAD
 import java.util.stream.Collectors;
 import org.apache.samza.application.StreamApplication;
 import org.apache.samza.config.ApplicationConfig;
@@ -56,55 +55,12 @@
 import static org.mockito.Matchers.anyString;
 import static org.mockito.Mockito.*;
 import static org.powermock.api.mockito.PowerMockito.doReturn;
-=======
-//import org.apache.samza.application.StreamApplication;
-//import org.apache.samza.config.ApplicationConfig;
-//import org.apache.samza.config.JobConfig;
-//import org.apache.samza.config.MapConfig;
-//import org.apache.samza.config.TaskConfig;
-//import org.apache.samza.coordinator.CoordinationUtils;
-//import org.apache.samza.coordinator.Latch;
-//import org.apache.samza.coordinator.LeaderElector;
-//import org.apache.samza.coordinator.LeaderElectorListener;
-//import org.apache.samza.execution.ExecutionPlan;
-//import org.apache.samza.execution.ExecutionPlanner;
-//import org.apache.samza.execution.StreamManager;
-//import org.apache.samza.job.ApplicationStatus;
-import org.apache.samza.processor.StreamProcessor;
-//import org.apache.samza.processor.StreamProcessorLifecycleListener;
-//import org.apache.samza.system.StreamSpec;
-//import org.junit.Test;
-//import org.mockito.ArgumentCaptor;
-//
-//import java.lang.reflect.Field;
-//import java.util.Collections;
-//import java.util.HashMap;
-//import java.util.List;
-//import java.util.Map;
-//import java.util.concurrent.TimeUnit;
-//import java.util.concurrent.TimeoutException;
-//
-//import static org.junit.Assert.assertEquals;
-//import static org.junit.Assert.assertNotNull;
-//import static org.junit.Assert.assertTrue;
-//import static org.mockito.Matchers.anyInt;
-//import static org.mockito.Matchers.anyObject;
-//import static org.mockito.Matchers.anyString;
-//import static org.mockito.Mockito.doAnswer;
-//import static org.mockito.Mockito.doNothing;
-//import static org.mockito.Mockito.doReturn;
-//import static org.mockito.Mockito.mock;
-//import static org.mockito.Mockito.spy;
-//import static org.mockito.Mockito.verify;
-//import static org.mockito.Mockito.when;
->>>>>>> dde1ab14
 
 
 @RunWith(PowerMockRunner.class)
 @PrepareForTest(LocalApplicationRunner.class)
 public class TestLocalApplicationRunner {
 
-<<<<<<< HEAD
   private static final String PLAN_JSON =
       "{" + "\"jobs\":[{" + "\"jobName\":\"test-application\"," + "\"jobId\":\"1\"," + "\"operatorGraph\":{"
           + "\"intermediateStreams\":{%s}," + "\"applicationName\":\"test-application\",\"applicationId\":\"1\"}";
@@ -117,16 +73,17 @@
       throws Exception {
     Map<String, String> config = new HashMap<>();
     LocalApplicationRunner runner = spy(new LocalApplicationRunner(new MapConfig(config)));
+    LocalApplicationRunner.StreamAppRuntime appRuntime = mock(LocalApplicationRunner.StreamAppRuntime.class);
     StreamApplication app = mock(StreamApplication.class);
-    doNothing().when(app).init(anyObject(), anyObject());
+    doReturn(appRuntime).when(runner).createRuntimeInstance(app);
 
     StreamManager streamManager = mock(StreamManager.class);
-    doReturn(streamManager).when(runner).getStreamManager();
+    doReturn(streamManager).when(appRuntime).getStreamManager();
 
     ExecutionPlan plan = mock(ExecutionPlan.class);
     when(plan.getIntermediateStreams()).thenReturn(Collections.singletonList(new StreamSpec("test-stream", "test-stream", "test-system")));
     when(plan.getPlanAsJson()).thenReturn("");
-    doReturn(plan).when(runner).getExecutionPlan(any(), any());
+    doReturn(plan).when(appRuntime).getExecutionPlan(any());
 
     CoordinationUtilsFactory coordinationUtilsFactory = mock(CoordinationUtilsFactory.class);
     JobCoordinatorConfig mockJcConfig = mock(JobCoordinatorConfig.class);
@@ -153,16 +110,17 @@
     LocalApplicationRunner localRunner = new LocalApplicationRunner(new MapConfig(config));
     LocalApplicationRunner runner = spy(localRunner);
 
+    LocalApplicationRunner.StreamAppRuntime appRuntime = mock(LocalApplicationRunner.StreamAppRuntime.class);
     StreamApplication app = mock(StreamApplication.class);
-    doNothing().when(app).init(anyObject(), anyObject());
+    doReturn(appRuntime).when(runner).createRuntimeInstance(app);
 
     StreamManager streamManager = mock(StreamManager.class);
-    doReturn(streamManager).when(runner).getStreamManager();
+    doReturn(streamManager).when(appRuntime).getStreamManager();
 
     ExecutionPlan plan = mock(ExecutionPlan.class);
     when(plan.getIntermediateStreams()).thenReturn(Collections.singletonList(new StreamSpec("test-stream", "test-stream", "test-system")));
     when(plan.getPlanAsJson()).thenReturn("");
-    doReturn(plan).when(runner).getExecutionPlan(any(), any());
+    doReturn(plan).when(appRuntime).getExecutionPlan(any());
 
     CoordinationUtils coordinationUtils = mock(CoordinationUtils.class);
     CoordinationUtilsFactory coordinationUtilsFactory = mock(CoordinationUtilsFactory.class);
@@ -225,14 +183,15 @@
     final Map<String, String> config = new HashMap<>();
     config.put(ApplicationConfig.APP_PROCESSOR_ID_GENERATOR_CLASS, UUIDGenerator.class.getName());
     LocalApplicationRunner runner = spy(new LocalApplicationRunner(new MapConfig(config)));
+    LocalApplicationRunner.StreamAppRuntime appRuntime = mock(LocalApplicationRunner.StreamAppRuntime.class);
     StreamApplication app = mock(StreamApplication.class);
-    doNothing().when(app).init(anyObject(), anyObject());
+    doReturn(appRuntime).when(runner).createRuntimeInstance(app);
 
     ExecutionPlan plan = mock(ExecutionPlan.class);
     when(plan.getIntermediateStreams()).thenReturn(Collections.emptyList());
     when(plan.getPlanAsJson()).thenReturn("");
     when(plan.getJobConfigs()).thenReturn(Collections.singletonList(new JobConfig(new MapConfig(config))));
-    doReturn(plan).when(runner).getExecutionPlan(any(), any());
+    doReturn(plan).when(appRuntime).getExecutionPlan(any());
 
     StreamProcessor sp = mock(StreamProcessor.class);
     ArgumentCaptor<StreamProcessorLifecycleListener> captor =
@@ -259,14 +218,15 @@
     final Map<String, String> config = new HashMap<>();
     config.put(ApplicationConfig.PROCESSOR_ID, "0");
     LocalApplicationRunner runner = spy(new LocalApplicationRunner(new MapConfig(config)));
+    LocalApplicationRunner.StreamAppRuntime appRuntime = mock(LocalApplicationRunner.StreamAppRuntime.class);
     StreamApplication app = mock(StreamApplication.class);
-    doNothing().when(app).init(anyObject(), anyObject());
+    doReturn(appRuntime).when(runner).createRuntimeInstance(app);
 
     ExecutionPlan plan = mock(ExecutionPlan.class);
     when(plan.getIntermediateStreams()).thenReturn(Collections.emptyList());
     when(plan.getPlanAsJson()).thenReturn("");
     when(plan.getJobConfigs()).thenReturn(Collections.singletonList(new JobConfig(new MapConfig(config))));
-    doReturn(plan).when(runner).getExecutionPlan(any(), any());
+    doReturn(plan).when(appRuntime).getExecutionPlan(any());
 
     Throwable t = new Throwable("test failure");
     StreamProcessor sp = mock(StreamProcessor.class);
@@ -290,286 +250,6 @@
 
     assertEquals(runner.status(app), ApplicationStatus.UnsuccessfulFinish);
   }
-=======
-//  @Test
-//  public void testStreamCreation() throws Exception {
-//    Map<String, String> config = new HashMap<>();
-//    LocalApplicationRunner runner = new LocalApplicationRunner(new MapConfig(config));
-//    StreamApplication app = mock(StreamApplication.class);
-//    doNothing().when(app).init(anyObject(), anyObject());
-//
-//    ExecutionPlanner planner = mock(ExecutionPlanner.class);
-//    Field plannerField = runner.getClass().getSuperclass().getDeclaredField("planner");
-//    plannerField.setAccessible(true);
-//    plannerField.set(runner, planner);
-//
-//    StreamManager streamManager = mock(StreamManager.class);
-//    Field streamManagerField = runner.getClass().getSuperclass().getDeclaredField("streamManager");
-//    streamManagerField.setAccessible(true);
-//    streamManagerField.set(runner, streamManager);
-//    ArgumentCaptor<List> captor = ArgumentCaptor.forClass(List.class);
-//
-//    ExecutionPlan plan = new ExecutionPlan() {
-//      @Override
-//      public List<JobConfig> getJobConfigs() {
-//        return Collections.emptyList();
-//      }
-//
-//      @Override
-//      public List<StreamSpec> getIntermediateStreams() {
-//        return Collections.singletonList(new StreamSpec("test-stream", "test-stream", "test-system"));
-//      }
-//
-//      @Override
-//      public String getPlanAsJson()
-//          throws Exception {
-//        return "";
-//      }
-//    };
-//    when(planner.plan(anyObject())).thenReturn(plan);
-//
-//    LocalApplicationRunner spy = spy(runner);
-//    try {
-//      spy.run(app);
-//    } catch (Throwable t) {
-//      assertNotNull(t); //no jobs exception
-//    }
-//
-//    verify(streamManager).createStreams(captor.capture());
-//    List<StreamSpec> streamSpecs = captor.getValue();
-//    assertEquals(streamSpecs.size(), 1);
-//    assertEquals(streamSpecs.get(0).getId(), "test-stream");
-//  }
-//
-//  @Test
-//  public void testStreamCreationWithCoordination() throws Exception {
-//    Map<String, String> config = new HashMap<>();
-//    LocalApplicationRunner runner = new LocalApplicationRunner(new MapConfig(config));
-//    StreamApplication app = mock(StreamApplication.class);
-//    doNothing().when(app).init(anyObject(), anyObject());
-//
-//    ExecutionPlanner planner = mock(ExecutionPlanner.class);
-//    Field plannerField = runner.getClass().getSuperclass().getDeclaredField("planner");
-//    plannerField.setAccessible(true);
-//    plannerField.set(runner, planner);
-//
-//    StreamManager streamManager = mock(StreamManager.class);
-//    Field streamManagerField = runner.getClass().getSuperclass().getDeclaredField("streamManager");
-//    streamManagerField.setAccessible(true);
-//    streamManagerField.set(runner, streamManager);
-//    ArgumentCaptor<List> captor = ArgumentCaptor.forClass(List.class);
-//
-//    ExecutionPlan plan = new ExecutionPlan() {
-//      @Override
-//      public List<JobConfig> getJobConfigs() {
-//        return Collections.emptyList();
-//      }
-//
-//      @Override
-//      public List<StreamSpec> getIntermediateStreams() {
-//        return Collections.singletonList(new StreamSpec("test-stream", "test-stream", "test-system"));
-//      }
-//
-//      @Override
-//      public String getPlanAsJson()
-//          throws Exception {
-//        return "";
-//      }
-//    };
-//    when(planner.plan(anyObject())).thenReturn(plan);
-//
-//    LocalApplicationRunner spy = spy(runner);
-//
-//    CoordinationUtils coordinationUtils = mock(CoordinationUtils.class);
-//    LeaderElector leaderElector = new LeaderElector() {
-//      private LeaderElectorListener leaderElectorListener;
-//
-//      @Override
-//      public void setLeaderElectorListener(LeaderElectorListener listener) {
-//        this.leaderElectorListener = listener;
-//      }
-//
-//      @Override
-//      public void tryBecomeLeader() {
-//        leaderElectorListener.onBecomingLeader();
-//      }
-//
-//      @Override
-//      public void resignLeadership() {}
-//
-//      @Override
-//      public boolean amILeader() {
-//        return false;
-//      }
-//    };
-//
-//    Latch latch = new Latch() {
-//      boolean done = false;
-//      @Override
-//      public void await(long timeout, TimeUnit tu)
-//          throws TimeoutException {
-//        // in this test, latch is released before wait
-//        assertTrue(done);
-//      }
-//
-//      @Override
-//      public void countDown() {
-//        done = true;
-//      }
-//    };
-//    when(coordinationUtils.getLeaderElector()).thenReturn(leaderElector);
-//    when(coordinationUtils.getLatch(anyInt(), anyString())).thenReturn(latch);
-//    doReturn(coordinationUtils).when(spy).createCoordinationUtils();
-//
-//    try {
-//      spy.run(app);
-//    } catch (Throwable t) {
-//      assertNotNull(t); //no jobs exception
-//    }
-//
-//    verify(streamManager).createStreams(captor.capture());
-//    List<StreamSpec> streamSpecs = captor.getValue();
-//    assertEquals(streamSpecs.size(), 1);
-//    assertEquals(streamSpecs.get(0).getId(), "test-stream");
-//  }
-//
-//  @Test
-//  public void testRunStreamTask() throws Exception {
-//    final Map<String, String> config = new HashMap<>();
-//    config.put(ApplicationConfig.APP_PROCESSOR_ID_GENERATOR_CLASS, UUIDGenerator.class.getName());
-//    config.put(TaskConfig.TASK_CLASS(), "org.apache.samza.test.processor.IdentityStreamTask");
-//
-//
-//    LocalApplicationRunner runner = new LocalApplicationRunner(new MapConfig(config));
-//
-//    StreamProcessor sp = mock(StreamProcessor.class);
-//    ArgumentCaptor<StreamProcessorLifecycleListener> captor =
-//        ArgumentCaptor.forClass(StreamProcessorLifecycleListener.class);
-//
-//    doAnswer(i ->
-//      {
-//        StreamProcessorLifecycleListener listener = captor.getValue();
-//        listener.onStart();
-//        listener.onShutdown();
-//        return null;
-//      }).when(sp).start();
-//
-//    LocalApplicationRunner spy = spy(runner);
-//    doReturn(sp).when(spy).createStreamProcessor(anyObject(), anyObject(), captor.capture());
-//
-//    spy.runTask();
-//
-//    assertEquals(ApplicationStatus.SuccessfulFinish, spy.status(null));
-//
-//  }
-//  @Test
-//  public void testRunComplete() throws Exception {
-//    final Map<String, String> config = new HashMap<>();
-//    config.put(ApplicationConfig.APP_PROCESSOR_ID_GENERATOR_CLASS, UUIDGenerator.class.getName());
-//    LocalApplicationRunner runner = new LocalApplicationRunner(new MapConfig(config));
-//    StreamApplication app = mock(StreamApplication.class);
-//    doNothing().when(app).init(anyObject(), anyObject());
-//
-//    ExecutionPlanner planner = mock(ExecutionPlanner.class);
-//    Field plannerField = runner.getClass().getSuperclass().getDeclaredField("planner");
-//    plannerField.setAccessible(true);
-//    plannerField.set(runner, planner);
-//
-//    ExecutionPlan plan = new ExecutionPlan() {
-//      @Override
-//      public List<JobConfig> getJobConfigs() {
-//        return Collections.singletonList(new JobConfig(new MapConfig(config)));
-//      }
-//
-//      @Override
-//      public List<StreamSpec> getIntermediateStreams() {
-//        return Collections.emptyList();
-//      }
-//
-//      @Override
-//      public String getPlanAsJson()
-//          throws Exception {
-//        return "";
-//      }
-//    };
-//    when(planner.plan(anyObject())).thenReturn(plan);
-//
-//    StreamProcessor sp = mock(StreamProcessor.class);
-//    ArgumentCaptor<StreamProcessorLifecycleListener> captor =
-//        ArgumentCaptor.forClass(StreamProcessorLifecycleListener.class);
-//
-//    doAnswer(i ->
-//      {
-//        StreamProcessorLifecycleListener listener = captor.getValue();
-//        listener.onStart();
-//        listener.onShutdown();
-//        return null;
-//      }).when(sp).start();
-//
-//
-//    LocalApplicationRunner spy = spy(runner);
-//    doReturn(sp).when(spy).createStreamProcessor(anyObject(), anyObject(), captor.capture());
-//
-//    spy.run(app);
-//
-//    assertEquals(spy.status(app), ApplicationStatus.SuccessfulFinish);
-//  }
-//
-//  @Test
-//  public void testRunFailure() throws Exception {
-//    final Map<String, String> config = new HashMap<>();
-//    config.put(ApplicationConfig.PROCESSOR_ID, "0");
-//    LocalApplicationRunner runner = new LocalApplicationRunner(new MapConfig(config));
-//    StreamApplication app = mock(StreamApplication.class);
-//    doNothing().when(app).init(anyObject(), anyObject());
-//
-//    ExecutionPlanner planner = mock(ExecutionPlanner.class);
-//    Field plannerField = runner.getClass().getSuperclass().getDeclaredField("planner");
-//    plannerField.setAccessible(true);
-//    plannerField.set(runner, planner);
-//
-//    ExecutionPlan plan = new ExecutionPlan() {
-//      @Override
-//      public List<JobConfig> getJobConfigs() {
-//        return Collections.singletonList(new JobConfig(new MapConfig(config)));
-//      }
-//
-//      @Override
-//      public List<StreamSpec> getIntermediateStreams() {
-//        return Collections.emptyList();
-//      }
-//
-//      @Override
-//      public String getPlanAsJson()
-//          throws Exception {
-//        return "";
-//      }
-//    };
-//    when(planner.plan(anyObject())).thenReturn(plan);
-//
-//    Throwable t = new Throwable("test failure");
-//    StreamProcessor sp = mock(StreamProcessor.class);
-//    ArgumentCaptor<StreamProcessorLifecycleListener> captor =
-//        ArgumentCaptor.forClass(StreamProcessorLifecycleListener.class);
-//
-//    doAnswer(i -> {
-//        StreamProcessorLifecycleListener listener = captor.getValue();
-//        listener.onFailure(t);
-//        return null;
-//      }).when(sp).start();
-//
-//    LocalApplicationRunner spy = spy(runner);
-//    doReturn(sp).when(spy).createStreamProcessor(anyObject(), anyObject(), captor.capture());
-//
-//    try {
-//      spy.run(app);
-//    } catch (Throwable th) {
-//      assertNotNull(th);
-//    }
-//
-//    assertEquals(spy.status(app), ApplicationStatus.UnsuccessfulFinish);
-//  }
->>>>>>> dde1ab14
 
   public static Set<StreamProcessor> getProcessors(LocalApplicationRunner runner) {
     return runner.getProcessors();
