--- conflicted
+++ resolved
@@ -336,11 +336,8 @@
         new StreamSpec("test-stream-1", "stream-1", "testStream"),
         new StreamSpec("test-stream-3", "stream-3", "testStream"));
 
-<<<<<<< HEAD
-    Assert.assertFalse("Expected both of the latch ids to be different",
-=======
+
     assertFalse("Expected both of the latch ids to be different",
->>>>>>> 65743863
         planIdBeforeShuffle.equals(getExecutionPlanId(shuffledStreamSpecs)));
   }
 
@@ -375,11 +372,8 @@
         new StreamSpec("test-stream-4", "stream-4", "testStream"),
         new StreamSpec("test-stream-3", "stream-3", "testStream"));
 
-<<<<<<< HEAD
-    Assert.assertFalse("Expected both of the latch ids to be different",
-=======
+
     assertFalse("Expected both of the latch ids to be different",
->>>>>>> 65743863
         planIdBeforeShuffle.equals(getExecutionPlanId(updatedStreamSpecs)));
   }
 
