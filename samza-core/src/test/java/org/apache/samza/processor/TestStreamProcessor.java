/*
 * Licensed to the Apache Software Foundation (ASF) under one
 * or more contributor license agreements.  See the NOTICE file
 * distributed with this work for additional information
 * regarding copyright ownership.  The ASF licenses this file
 * to you under the Apache License, Version 2.0 (the
 * "License"); you may not use this file except in compliance
 * with the License.  You may obtain a copy of the License at
 *
 *   http://www.apache.org/licenses/LICENSE-2.0
 *
 * Unless required by applicable law or agreed to in writing,
 * software distributed under the License is distributed on an
 * "AS IS" BASIS, WITHOUT WARRANTIES OR CONDITIONS OF ANY
 * KIND, either express or implied.  See the License for the
 * specific language governing permissions and limitations
 * under the License.
 */
package org.apache.samza.processor;

import com.google.common.collect.ImmutableMap;
import java.util.HashMap;
import java.util.Map;
import java.util.Optional;
import java.util.concurrent.ConcurrentHashMap;
import java.util.concurrent.ConcurrentMap;
import java.util.concurrent.CountDownLatch;
import java.util.concurrent.TimeUnit;
import java.util.concurrent.atomic.AtomicReference;
import org.apache.samza.SamzaContainerStatus;
import org.apache.samza.SamzaException;
import org.apache.samza.config.Config;
import org.apache.samza.config.MapConfig;
import org.apache.samza.container.RunLoop;
import org.apache.samza.container.SamzaContainer;
import org.apache.samza.coordinator.JobCoordinator;
import org.apache.samza.job.model.ContainerModel;
import org.apache.samza.job.model.JobModel;
import org.apache.samza.metrics.MetricsReporter;
import org.apache.samza.processor.StreamProcessor.State;
import org.apache.samza.runtime.ProcessorLifecycleListener;
import org.apache.samza.task.StreamTask;
import org.apache.samza.task.StreamTaskFactory;
import org.apache.samza.task.TaskFactory;
import org.junit.After;
import org.junit.Assert;
import org.junit.Before;
import org.junit.Test;
import org.mockito.Mockito;
import org.powermock.api.mockito.PowerMockito;

import static org.junit.Assert.assertEquals;
import static org.mockito.Matchers.any;
import static org.mockito.Matchers.anyString;
import static org.mockito.Mockito.doAnswer;
import static org.mockito.Mockito.doReturn;
import static org.mockito.Mockito.mock;
import static org.mockito.Mockito.when;

public class TestStreamProcessor {
  private ConcurrentMap<ListenerCallback, Boolean> processorListenerState;
  private enum ListenerCallback {
    BEFORE_START, AFTER_START, AFTER_STOP, AFTER_FAILURE
  }

  @Before
  public void before() {
    Mockito.reset();
    processorListenerState = new ConcurrentHashMap<ListenerCallback, Boolean>() {
      {
        put(ListenerCallback.BEFORE_START, false);
        put(ListenerCallback.AFTER_START, false);
        put(ListenerCallback.AFTER_STOP, false);
        put(ListenerCallback.AFTER_FAILURE, false);
      }
    };
  }

  @After
  public void after() {
    processorListenerState.clear();
  }

  class TestableStreamProcessor extends StreamProcessor {
    private final CountDownLatch containerStop = new CountDownLatch(1);
    private final CountDownLatch runLoopStartForMain = new CountDownLatch(1);
    public SamzaContainer container = null;

    public TestableStreamProcessor(
        Config config,
        Map<String, MetricsReporter> customMetricsReporters,
        StreamTaskFactory streamTaskFactory,
        ProcessorLifecycleListener processorListener,
        JobCoordinator jobCoordinator,
        SamzaContainer container) {
      super(config, "TEST_PROCESSOR_ID", customMetricsReporters, streamTaskFactory, processorListener, jobCoordinator);
      this.container = container;
    }

    @Override
    SamzaContainer createSamzaContainer(String processorId, JobModel jobModel) {
      if (container == null) {
        RunLoop mockRunLoop = mock(RunLoop.class);
        doAnswer(invocation ->
          {
            try {
              runLoopStartForMain.countDown();
              containerStop.await();
            } catch (InterruptedException e) {
              System.out.println("In exception" + e);
              e.printStackTrace();
            }
            return null;
          }).when(mockRunLoop).run();

        Mockito.doAnswer(invocation ->
          {
            containerStop.countDown();
            return null;
          }).when(mockRunLoop).shutdown();
        container = StreamProcessorTestUtils.getDummyContainer(mockRunLoop, Mockito.mock(StreamTask.class));
      }
      return container;
    }

    SamzaContainerStatus getContainerStatus() {
      if (container != null)  return container.getStatus();
      return null;
    }
  }

  private JobModel getMockJobModel() {
    Map containers = mock(Map.class);
    doReturn(true).when(containers).containsKey(anyString());
    when(containers.get(anyString())).thenReturn(mock(ContainerModel.class));
    JobModel mockJobModel = mock(JobModel.class);
    when(mockJobModel.getContainers()).thenReturn(containers);
    return mockJobModel;
  }
  /**
   * Tests stop() method when Container AND JobCoordinator are running
   */
  @Test
  public void testStopByProcessor() throws InterruptedException {
    JobCoordinator mockJobCoordinator = mock(JobCoordinator.class);

    final CountDownLatch processorListenerStop = new CountDownLatch(1);
    final CountDownLatch processorListenerStart = new CountDownLatch(1);

    TestableStreamProcessor processor = new TestableStreamProcessor(
        new MapConfig(),
        new HashMap<>(),
        mock(StreamTaskFactory.class),
        new ProcessorLifecycleListener() {
          @Override
          public void afterStart() {
            processorListenerState.put(ListenerCallback.AFTER_START, true);
            processorListenerStart.countDown();
          }

          @Override
          public void afterFailure(Throwable t) {
            processorListenerState.put(ListenerCallback.AFTER_FAILURE, true);
          }

          @Override
          public void afterStop() {
            processorListenerState.put(ListenerCallback.AFTER_STOP, true);
            processorListenerStop.countDown();
          }

          @Override
          public void beforeStart() {
            processorListenerState.put(ListenerCallback.BEFORE_START, true);
          }
        },
        mockJobCoordinator,
        null);

    final CountDownLatch coordinatorStop = new CountDownLatch(1);
    final Thread jcThread = new Thread(() ->
      {
        try {
          processor.jobCoordinatorListener.onJobModelExpired();
          processor.jobCoordinatorListener.onNewJobModel("1", getMockJobModel());
          coordinatorStop.await();
          processor.jobCoordinatorListener.onCoordinatorStop();
        } catch (InterruptedException e) {
          e.printStackTrace();
        }
      });

    doAnswer(invocation ->
      {
        coordinatorStop.countDown();
        return null;
      }).when(mockJobCoordinator).stop();

    doAnswer(invocation ->
      {
        jcThread.start();
        return null;
      }).when(mockJobCoordinator).start();

    processor.start();
    processorListenerStart.await();

    assertEquals(SamzaContainerStatus.STARTED, processor.getContainerStatus());

    // This block is required for the mockRunloop is actually start.
    // Otherwise, processor.stop gets triggered before mockRunloop begins to block
    processor.runLoopStartForMain.await();

    processor.stop();

    processorListenerStop.await();

    // Assertions on which callbacks are expected to be invoked
    Assert.assertTrue(processorListenerState.get(ListenerCallback.BEFORE_START));
    Assert.assertTrue(processorListenerState.get(ListenerCallback.AFTER_START));
    Assert.assertTrue(processorListenerState.get(ListenerCallback.AFTER_STOP));
    Assert.assertFalse(processorListenerState.get(ListenerCallback.AFTER_FAILURE));
  }

  /**
   * Tests that a failure in container correctly stops a running JobCoordinator and propagates the exception
   * through the StreamProcessor
   *
   * Assertions:
   * - JobCoordinator has been stopped from the JobCoordinatorListener callback
   * - ProcessorLifecycleListener#afterStop(Throwable) has been invoked w/ non-null Throwable
   */
  @Test
  public void testContainerFailureCorrectlyStopsProcessor() throws InterruptedException {
    JobCoordinator mockJobCoordinator = Mockito.mock(JobCoordinator.class);
    Throwable expectedThrowable =  new SamzaException("Failure in Container!");
    AtomicReference<Throwable> actualThrowable = new AtomicReference<>();
    final CountDownLatch runLoopStartedLatch = new CountDownLatch(1);
    RunLoop failingRunLoop = mock(RunLoop.class);
    doAnswer(invocation ->
      {
        try {
          runLoopStartedLatch.countDown();
          throw expectedThrowable;
        } catch (InterruptedException ie) {
          ie.printStackTrace();
        }
        return null;
      }).when(failingRunLoop).run();

    SamzaContainer mockContainer = StreamProcessorTestUtils.getDummyContainer(failingRunLoop, mock(StreamTask.class));
    final CountDownLatch processorListenerFailed = new CountDownLatch(1);

    TestableStreamProcessor processor = new TestableStreamProcessor(
        new MapConfig(),
        new HashMap<>(),
        mock(StreamTaskFactory.class),
        new ProcessorLifecycleListener() {
          @Override
          public void beforeStart() {
            processorListenerState.put(ListenerCallback.BEFORE_START, true);
          }

          @Override
          public void afterStart() {
            processorListenerState.put(ListenerCallback.AFTER_START, true);
          }

          @Override
          public void afterStop() {
            processorListenerState.put(ListenerCallback.AFTER_STOP, true);
          }

          @Override
          public void afterFailure(Throwable t) {
            processorListenerState.put(ListenerCallback.AFTER_FAILURE, true);
            actualThrowable.getAndSet(t);
            processorListenerFailed.countDown();
          }
        },
        mockJobCoordinator,
        mockContainer);

    final CountDownLatch coordinatorStop = new CountDownLatch(1);
    doAnswer(invocation ->
      {
        coordinatorStop.countDown();
        return null;
      }).when(mockJobCoordinator).stop();

    doAnswer(invocation ->
      {
        new Thread(() ->
          {
            try {
              processor.jobCoordinatorListener.onJobModelExpired();
              processor.jobCoordinatorListener.onNewJobModel("1", getMockJobModel());
              coordinatorStop.await();
              processor.jobCoordinatorListener.onCoordinatorStop();
            } catch (InterruptedException e) {
              e.printStackTrace();
            }
          }).start();
        return null;
      }).when(mockJobCoordinator).start();

    processor.start();

    // This block is required for the mockRunloop is actually started.
    // Otherwise, processor.stop gets triggered before mockRunloop begins to block
    runLoopStartedLatch.await();
    Assert.assertTrue(
        "Container failed and processor listener failed was not invoked within timeout!",
        processorListenerFailed.await(30, TimeUnit.SECONDS));
    assertEquals(expectedThrowable, actualThrowable.get());

    Assert.assertTrue(processorListenerState.get(ListenerCallback.BEFORE_START));
    Assert.assertTrue(processorListenerState.get(ListenerCallback.AFTER_START));
    Assert.assertFalse(processorListenerState.get(ListenerCallback.AFTER_STOP));
    Assert.assertTrue(processorListenerState.get(ListenerCallback.AFTER_FAILURE));
  }

  @Test
  public void testStartOperationShouldBeIdempotent() {
    JobCoordinator mockJobCoordinator = Mockito.mock(JobCoordinator.class);
    Mockito.doNothing().when(mockJobCoordinator).start();
    ProcessorLifecycleListener lifecycleListener = Mockito.mock(ProcessorLifecycleListener.class);
    StreamProcessor streamProcessor = new StreamProcessor(new MapConfig(), "TestProcessorId", new HashMap<>(), null, lifecycleListener, mockJobCoordinator);
    assertEquals(State.NEW, streamProcessor.getState());
    streamProcessor.start();

    assertEquals(State.STARTED, streamProcessor.getState());

    streamProcessor.start();

    assertEquals(State.STARTED, streamProcessor.getState());

    Mockito.verify(mockJobCoordinator, Mockito.times(1)).start();
  }

  @Test
  public void testOnJobModelExpiredShouldMakeCorrectStateTransitions() {
    JobCoordinator mockJobCoordinator = Mockito.mock(JobCoordinator.class);
    ProcessorLifecycleListener lifecycleListener = Mockito.mock(ProcessorLifecycleListener.class);
    SamzaContainer mockSamzaContainer = Mockito.mock(SamzaContainer.class);
    MapConfig config = new MapConfig(ImmutableMap.of("task.shutdown.ms", "0"));
    StreamProcessor streamProcessor = new StreamProcessor(config, "TestProcessorId", new HashMap<>(), null, lifecycleListener, mockJobCoordinator);

    /**
     * Without a SamzaContainer running in StreamProcessor and current StreamProcessor state is STARTED,
     * onJobModelExpired should move the state to IN_REBALANCE.
     */

    streamProcessor.start();

    assertEquals(State.STARTED, streamProcessor.getState());

    streamProcessor.jobCoordinatorListener.onJobModelExpired();

    assertEquals(State.IN_REBALANCE, streamProcessor.getState());

    /**
     * When there's initialized SamzaContainer in StreamProcessor and the container shutdown
     * fails in onJobModelExpired. onJobModelExpired should move StreamProcessor to STOPPING
     * state and should shutdown JobCoordinator.
     */
    Mockito.doNothing().when(mockJobCoordinator).start();
    Mockito.doNothing().when(mockJobCoordinator).stop();
    Mockito.doNothing().when(mockSamzaContainer).shutdown();
    Mockito.when(mockSamzaContainer.hasStopped()).thenReturn(false);
    Mockito.when(mockSamzaContainer.getStatus())
            .thenReturn(SamzaContainerStatus.STARTED)
            .thenReturn(SamzaContainerStatus.STOPPED);
    streamProcessor.container = mockSamzaContainer;
    streamProcessor.state = State.STARTED;

    streamProcessor.jobCoordinatorListener.onJobModelExpired();

    assertEquals(State.STOPPING, streamProcessor.getState());
    Mockito.verify(mockSamzaContainer, Mockito.times(1)).shutdown();
    Mockito.verify(mockJobCoordinator, Mockito.times(1)).stop();

    // If StreamProcessor is in IN_REBALANCE state, onJobModelExpired should be a NO_OP.
    streamProcessor.state = State.IN_REBALANCE;

    streamProcessor.jobCoordinatorListener.onJobModelExpired();

    assertEquals(State.IN_REBALANCE, streamProcessor.state);
  }

  @Test
  public void testOnNewJobModelShouldResultInValidStateTransitions() throws Exception {
    JobCoordinator mockJobCoordinator = Mockito.mock(JobCoordinator.class);
    ProcessorLifecycleListener lifecycleListener = Mockito.mock(ProcessorLifecycleListener.class);
    SamzaContainer mockSamzaContainer = Mockito.mock(SamzaContainer.class);
    MapConfig config = new MapConfig(ImmutableMap.of("task.shutdown.ms", "0"));
    StreamProcessor streamProcessor = new TestableStreamProcessor(config, new HashMap<>(), null,
        lifecycleListener, mockJobCoordinator, mockSamzaContainer);

    streamProcessor.state = State.IN_REBALANCE;
    Mockito.doNothing().when(mockSamzaContainer).run();

    streamProcessor.jobCoordinatorListener.onNewJobModel("TestProcessorId", new JobModel(new MapConfig(), new HashMap<>()));

    Mockito.verify(mockSamzaContainer, Mockito.times(1)).setContainerListener(any());
    Mockito.verify(mockSamzaContainer, Mockito.atMost(1)).run();
  }

  @Test
  public void testStopShouldBeIdempotent() {
    JobCoordinator mockJobCoordinator = Mockito.mock(JobCoordinator.class);
    ProcessorLifecycleListener lifecycleListener = Mockito.mock(ProcessorLifecycleListener.class);
    SamzaContainer mockSamzaContainer = Mockito.mock(SamzaContainer.class);
    MapConfig config = new MapConfig(ImmutableMap.of("task.shutdown.ms", "0"));
    StreamProcessor streamProcessor = PowerMockito.spy(new StreamProcessor(config, "TestProcessorId", new HashMap<>(), null, lifecycleListener, mockJobCoordinator));

    Mockito.doNothing().when(mockJobCoordinator).stop();
    Mockito.doNothing().when(mockSamzaContainer).shutdown();
    Mockito.when(mockSamzaContainer.hasStopped()).thenReturn(false);
    Mockito.when(mockSamzaContainer.getStatus())
           .thenReturn(SamzaContainerStatus.STARTED)
           .thenReturn(SamzaContainerStatus.STOPPED);

    streamProcessor.state = State.RUNNING;

    streamProcessor.stop();

    assertEquals(State.STOPPING, streamProcessor.state);
  }

  @Test
  public void testCoordinatorFailureShouldStopTheStreamProcessor() {
    JobCoordinator mockJobCoordinator = Mockito.mock(JobCoordinator.class);
    ProcessorLifecycleListener lifecycleListener = Mockito.mock(ProcessorLifecycleListener.class);
    SamzaContainer mockSamzaContainer = Mockito.mock(SamzaContainer.class);
    MapConfig config = new MapConfig(ImmutableMap.of("task.shutdown.ms", "0"));
    StreamProcessor streamProcessor = new StreamProcessor(config, "TestProcessorId", new HashMap<>(), null, lifecycleListener, mockJobCoordinator);

    Exception failureException = new Exception("dummy exception");

    streamProcessor.container = mockSamzaContainer;
    streamProcessor.state = State.RUNNING;
    streamProcessor.jobCoordinatorListener.onCoordinatorFailure(failureException);
    Mockito.doNothing().when(mockSamzaContainer).shutdown();
    Mockito.when(mockSamzaContainer.hasStopped()).thenReturn(false);


    assertEquals(State.STOPPED, streamProcessor.state);
    Mockito.verify(lifecycleListener).afterFailure(failureException);
    Mockito.verify(mockSamzaContainer).shutdown();
  }

  @Test
  public void testCoordinatorStopShouldStopTheStreamProcessor() {
    JobCoordinator mockJobCoordinator = Mockito.mock(JobCoordinator.class);
    ProcessorLifecycleListener lifecycleListener = Mockito.mock(ProcessorLifecycleListener.class);
    MapConfig config = new MapConfig(ImmutableMap.of("task.shutdown.ms", "0"));
    StreamProcessor streamProcessor = new StreamProcessor(config, "TestProcessorId", new HashMap<>(), null, lifecycleListener, mockJobCoordinator);

    streamProcessor.state = State.RUNNING;
    streamProcessor.jobCoordinatorListener.onCoordinatorStop();

    assertEquals(State.STOPPED, streamProcessor.state);
    Mockito.verify(lifecycleListener).afterStop();
  }

  @Test
  public void testStreamProcessorWithStreamProcessorListenerFactory() {
    AtomicReference<MockStreamProcessorLifecycleListener> mockListener = new AtomicReference<>();
    StreamProcessor streamProcessor =
<<<<<<< HEAD
        new StreamProcessor(mock(Config.class), "TestProcessorId", new HashMap<>(), mock(TaskFactory.class), null, null,
=======
        new StreamProcessor(mock(Config.class), new HashMap<>(), mock(TaskFactory.class), Optional.empty(),
            Optional.empty(), Optional.empty(),
>>>>>>> e2adf8f9
            sp -> mockListener.updateAndGet(old -> new MockStreamProcessorLifecycleListener(sp)),
            mock(JobCoordinator.class));
    assertEquals(streamProcessor, mockListener.get().processor);
  }

  class MockStreamProcessorLifecycleListener implements ProcessorLifecycleListener {
    final StreamProcessor processor;

    MockStreamProcessorLifecycleListener(StreamProcessor processor) {
      this.processor = processor;
    }
  }
}<|MERGE_RESOLUTION|>--- conflicted
+++ resolved
@@ -468,12 +468,8 @@
   public void testStreamProcessorWithStreamProcessorListenerFactory() {
     AtomicReference<MockStreamProcessorLifecycleListener> mockListener = new AtomicReference<>();
     StreamProcessor streamProcessor =
-<<<<<<< HEAD
-        new StreamProcessor(mock(Config.class), "TestProcessorId", new HashMap<>(), mock(TaskFactory.class), null, null,
-=======
-        new StreamProcessor(mock(Config.class), new HashMap<>(), mock(TaskFactory.class), Optional.empty(),
+        new StreamProcessor(mock(Config.class), "TestProcessorId", new HashMap<>(), mock(TaskFactory.class), Optional.empty(),
             Optional.empty(), Optional.empty(),
->>>>>>> e2adf8f9
             sp -> mockListener.updateAndGet(old -> new MockStreamProcessorLifecycleListener(sp)),
             mock(JobCoordinator.class));
     assertEquals(streamProcessor, mockListener.get().processor);
