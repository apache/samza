/*
 * Licensed to the Apache Software Foundation (ASF) under one
 * or more contributor license agreements.  See the NOTICE file
 * distributed with this work for additional information
 * regarding copyright ownership.  The ASF licenses this file
 * to you under the Apache License, Version 2.0 (the
 * "License"); you may not use this file except in compliance
 * with the License.  You may obtain a copy of the License at
 *
 *   http://www.apache.org/licenses/LICENSE-2.0
 *
 * Unless required by applicable law or agreed to in writing,
 * software distributed under the License is distributed on an
 * "AS IS" BASIS, WITHOUT WARRANTIES OR CONDITIONS OF ANY
 * KIND, either express or implied.  See the License for the
 * specific language governing permissions and limitations
 * under the License.
 */
package org.apache.samza.processor;

import org.apache.samza.SamzaContainerStatus;
import org.apache.samza.SamzaException;
import org.apache.samza.config.Config;
import org.apache.samza.config.MapConfig;
import org.apache.samza.container.RunLoop;
import org.apache.samza.container.SamzaContainer;
import org.apache.samza.coordinator.JobCoordinator;
import org.apache.samza.job.model.ContainerModel;
import org.apache.samza.job.model.JobModel;
import org.apache.samza.metrics.MetricsReporter;
import org.apache.samza.task.StreamTask;
import org.apache.samza.task.StreamTaskFactory;
import org.junit.After;
import org.junit.Assert;
import org.junit.Before;
import org.junit.Test;

import java.util.HashMap;
import java.util.Map;
import java.util.concurrent.ConcurrentHashMap;
import java.util.concurrent.ConcurrentMap;
import java.util.concurrent.CountDownLatch;
import java.util.concurrent.TimeUnit;
import java.util.concurrent.atomic.AtomicReference;

import static org.mockito.Matchers.anyString;
import static org.mockito.Mockito.doAnswer;
import static org.mockito.Mockito.doReturn;
import static org.mockito.Mockito.mock;
import static org.mockito.Mockito.when;

public class TestStreamProcessor {
  private ConcurrentMap<ListenerCallback, Boolean> processorListenerState;
  private enum ListenerCallback {
    ON_START, ON_SHUTDOWN, ON_FAILURE
  }

  @Before
  public void before() {
    processorListenerState = new ConcurrentHashMap<ListenerCallback, Boolean>() {
      {
        put(ListenerCallback.ON_START, false);
        put(ListenerCallback.ON_FAILURE, false);
        put(ListenerCallback.ON_SHUTDOWN, false);
      }
    };
  }

  @After
  public void after() {
    processorListenerState.clear();
  }

  class TestableStreamProcessor extends StreamProcessor {
    private final CountDownLatch containerStop = new CountDownLatch(1);
    private final CountDownLatch runLoopStartForMain = new CountDownLatch(1);
    public SamzaContainer container = null;

    public TestableStreamProcessor(
        Config config,
        Map<String, MetricsReporter> customMetricsReporters,
        StreamTaskFactory streamTaskFactory,
        StreamProcessorLifecycleListener processorListener,
        JobCoordinator jobCoordinator,
        SamzaContainer container) {
      super(config, customMetricsReporters, streamTaskFactory, processorListener, jobCoordinator);
      this.container = container;
    }

    @Override
<<<<<<< HEAD
    SamzaContainer createSamzaContainer(String processorId, JobModel jobModel) {
      RunLoop mockRunLoop = mock(RunLoop.class);
      doAnswer(invocation ->
        {
          try {
            runLoopStartForMain.countDown();
            containerStop.await();
          } catch (InterruptedException e) {
            System.out.println("In exception" + e);
            e.printStackTrace();
          }
          return null;
        }).when(mockRunLoop).run();

      doAnswer(invocation ->
        {
          containerStop.countDown();
          return null;
        }).when(mockRunLoop).shutdown();
      containerReference = StreamProcessorTestUtils.getDummyContainer(mockRunLoop, null, mock(StreamTask.class));
      return containerReference;
=======
    SamzaContainer createSamzaContainer(
        ContainerModel containerModel,
        int maxChangelogStreamPartitions) {
      if (container == null) {
        RunLoop mockRunLoop = mock(RunLoop.class);
        doAnswer(invocation ->
          {
            try {
              runLoopStartForMain.countDown();
              containerStop.await();
            } catch (InterruptedException e) {
              System.out.println("In exception" + e);
              e.printStackTrace();
            }
            return null;
          }).when(mockRunLoop).run();

        doAnswer(invocation ->
          {
            containerStop.countDown();
            return null;
          }).when(mockRunLoop).shutdown();
        container = StreamProcessorTestUtils.getDummyContainer(mockRunLoop, mock(StreamTask.class));
      }
      return container;
    }

    SamzaContainerStatus getContainerStatus() {
      if (container != null)  return container.getStatus();
      return null;
>>>>>>> b1679635
    }
  }

  private JobModel getMockJobModel() {
    Map containers = mock(Map.class);
    doReturn(true).when(containers).containsKey(anyString());
    when(containers.get(anyString())).thenReturn(mock(ContainerModel.class));
    JobModel mockJobModel = mock(JobModel.class);
    when(mockJobModel.getContainers()).thenReturn(containers);
    return mockJobModel;
  }
  /**
   * Tests stop() method when Container AND JobCoordinator are running
   */
  @Test
  public void testStopByProcessor() throws InterruptedException {
    JobCoordinator mockJobCoordinator = mock(JobCoordinator.class);

    final CountDownLatch processorListenerStop = new CountDownLatch(1);
    final CountDownLatch processorListenerStart = new CountDownLatch(1);

    TestableStreamProcessor processor = new TestableStreamProcessor(
        new MapConfig(),
        new HashMap<>(),
        mock(StreamTaskFactory.class),
        new StreamProcessorLifecycleListener() {
          @Override
          public void onStart() {
            processorListenerState.put(ListenerCallback.ON_START, true);
            processorListenerStart.countDown();
          }

          @Override
          public void onShutdown() {
            processorListenerState.put(ListenerCallback.ON_SHUTDOWN, true);
            processorListenerStop.countDown();
          }

          @Override
          public void onFailure(Throwable t) {
            processorListenerState.put(ListenerCallback.ON_FAILURE, true);
          }
        },
        mockJobCoordinator,
        null);

    final CountDownLatch coordinatorStop = new CountDownLatch(1);
    final Thread jcThread = new Thread(() ->
      {
        try {
          processor.jobCoordinatorListener.onNewJobModel("1", getMockJobModel());
          coordinatorStop.await();
          processor.jobCoordinatorListener.onCoordinatorStop();
        } catch (InterruptedException e) {
          e.printStackTrace();
        }
      });

    doAnswer(invocation ->
      {
        coordinatorStop.countDown();
        return null;
      }).when(mockJobCoordinator).stop();

    doAnswer(invocation ->
      {
        jcThread.start();
        return null;
      }).when(mockJobCoordinator).start();

    processor.start();
    processorListenerStart.await();

    Assert.assertEquals(SamzaContainerStatus.STARTED, processor.getContainerStatus());

    // This block is required for the mockRunloop is actually start.
    // Otherwise, processor.stop gets triggered before mockRunloop begins to block
    processor.runLoopStartForMain.await();

    processor.stop();

    processorListenerStop.await();

    // Assertions on which callbacks are expected to be invoked
    Assert.assertTrue(processorListenerState.get(ListenerCallback.ON_START));
    Assert.assertTrue(processorListenerState.get(ListenerCallback.ON_SHUTDOWN));
    Assert.assertFalse(processorListenerState.get(ListenerCallback.ON_FAILURE));
  }

  /**
   * Tests that a failure in container correctly stops a running JobCoordinator and propagates the exception
   * through the StreamProcessor
   *
   * Assertions:
   * - JobCoordinator has been stopped from the JobCoordinatorListener callback
   * - StreamProcessorLifecycleListener#onFailure(Throwable) has been invoked
   */
  @Test
  public void testContainerFailureCorrectlyStopsProcessor() throws InterruptedException {
    JobCoordinator mockJobCoordinator = mock(JobCoordinator.class);
    Throwable expectedThrowable =  new SamzaException("Failure in Container!");
    AtomicReference<Throwable> actualThrowable = new AtomicReference<>();
    final CountDownLatch runLoopStartedLatch = new CountDownLatch(1);
    RunLoop failingRunLoop = mock(RunLoop.class);
    doAnswer(invocation ->
      {
        try {
          runLoopStartedLatch.countDown();
          throw expectedThrowable;
        } catch (InterruptedException ie) {
          ie.printStackTrace();
        }
        return null;
      }).when(failingRunLoop).run();

    SamzaContainer mockContainer = StreamProcessorTestUtils.getDummyContainer(failingRunLoop, mock(StreamTask.class));
    final CountDownLatch processorListenerFailed = new CountDownLatch(1);

    TestableStreamProcessor processor = new TestableStreamProcessor(
        new MapConfig(),
        new HashMap<>(),
        mock(StreamTaskFactory.class),
        new StreamProcessorLifecycleListener() {
          @Override
          public void onStart() {
            processorListenerState.put(ListenerCallback.ON_START, true);
          }

          @Override
          public void onShutdown() {
            processorListenerState.put(ListenerCallback.ON_SHUTDOWN, true);
          }

          @Override
          public void onFailure(Throwable t) {
            processorListenerState.put(ListenerCallback.ON_FAILURE, true);
            actualThrowable.getAndSet(t);
            processorListenerFailed.countDown();
          }
        },
        mockJobCoordinator,
        mockContainer);

    final CountDownLatch coordinatorStop = new CountDownLatch(1);
    doAnswer(invocation ->
      {
        coordinatorStop.countDown();
        return null;
      }).when(mockJobCoordinator).stop();

    doAnswer(invocation ->
      {
        new Thread(() ->
          {
            try {
              processor.jobCoordinatorListener.onNewJobModel("1", getMockJobModel());
              coordinatorStop.await();
              processor.jobCoordinatorListener.onCoordinatorStop();
            } catch (InterruptedException e) {
              e.printStackTrace();
            }
          }).start();
        return null;
      }).when(mockJobCoordinator).start();

    processor.start();

    // This block is required for the mockRunloop is actually started.
    // Otherwise, processor.stop gets triggered before mockRunloop begins to block
    runLoopStartedLatch.await();
    Assert.assertTrue(
        "Container failed and processor listener failed was not invoked within timeout!",
        processorListenerFailed.await(30, TimeUnit.SECONDS));
    Assert.assertEquals(expectedThrowable, actualThrowable.get());

    Assert.assertFalse(processorListenerState.get(ListenerCallback.ON_SHUTDOWN));
    Assert.assertTrue(processorListenerState.get(ListenerCallback.ON_START));
    Assert.assertTrue(processorListenerState.get(ListenerCallback.ON_FAILURE));
  }

  // TODO:
  // Test multiple start / stop and its ordering
  // test onNewJobModel
  // test onJobModelExpiry
  // test Coordinator failure - correctly shutsdown the streamprocessor
}<|MERGE_RESOLUTION|>--- conflicted
+++ resolved
@@ -88,32 +88,7 @@
     }
 
     @Override
-<<<<<<< HEAD
     SamzaContainer createSamzaContainer(String processorId, JobModel jobModel) {
-      RunLoop mockRunLoop = mock(RunLoop.class);
-      doAnswer(invocation ->
-        {
-          try {
-            runLoopStartForMain.countDown();
-            containerStop.await();
-          } catch (InterruptedException e) {
-            System.out.println("In exception" + e);
-            e.printStackTrace();
-          }
-          return null;
-        }).when(mockRunLoop).run();
-
-      doAnswer(invocation ->
-        {
-          containerStop.countDown();
-          return null;
-        }).when(mockRunLoop).shutdown();
-      containerReference = StreamProcessorTestUtils.getDummyContainer(mockRunLoop, null, mock(StreamTask.class));
-      return containerReference;
-=======
-    SamzaContainer createSamzaContainer(
-        ContainerModel containerModel,
-        int maxChangelogStreamPartitions) {
       if (container == null) {
         RunLoop mockRunLoop = mock(RunLoop.class);
         doAnswer(invocation ->
@@ -141,7 +116,6 @@
     SamzaContainerStatus getContainerStatus() {
       if (container != null)  return container.getStatus();
       return null;
->>>>>>> b1679635
     }
   }
 
