--- conflicted
+++ resolved
@@ -210,13 +210,8 @@
   }
 
   private static class TestOpSpec extends OperatorSpec<Object, Object> {
-<<<<<<< HEAD
-    TestOpSpec() throws IOException {
-     super(OpCode.INPUT, "op-1");
-=======
     TestOpSpec() {
      super(OpCode.INPUT, "1");
->>>>>>> 2e04e177
     }
 
     @Override
