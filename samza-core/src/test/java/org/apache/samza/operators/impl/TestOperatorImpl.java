--- conflicted
+++ resolved
@@ -215,19 +215,18 @@
      super(OpCode.INPUT, "1");
     }
 
+    protected TestOpSpec copy() throws IOException, ClassNotFoundException {
+      return (TestOpSpec) super.copy();
+    }
+
     @Override
     public WatermarkFunction getWatermarkFn() {
       return null;
     }
 
-<<<<<<< HEAD
-    protected TestOpSpec copy() throws IOException, ClassNotFoundException {
-      return (TestOpSpec) super.copy();
-=======
     @Override
     public TimerFunction getTimerFn() {
       return null;
->>>>>>> 30c6a89b
     }
   }
 
