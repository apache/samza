--- conflicted
+++ resolved
@@ -353,36 +353,7 @@
   public void testGetIntermediateStreamWithNoSerde() {
     Config mockConfig = mock(Config.class);
     String streamId = "streamId";
-<<<<<<< HEAD
-
-=======
-
-    StreamGraphSpec graphSpec = new StreamGraphSpec(mockConfig);
-
-    KVSerde mockKVSerde = mock(KVSerde.class);
-    Serde mockKeySerde = mock(Serde.class);
-    Serde mockValueSerde = mock(Serde.class);
-    doReturn(mockKeySerde).when(mockKVSerde).getKeySerde();
-    doReturn(mockValueSerde).when(mockKVSerde).getValueSerde();
-    graphSpec.setDefaultSerde(mockKVSerde);
-    IntermediateMessageStreamImpl<TestMessageEnvelope> intermediateStreamImpl =
-        graphSpec.getIntermediateStream(streamId, null);
-
-    assertEquals(graphSpec.getInputOperators().get(streamId), intermediateStreamImpl.getOperatorSpec());
-    assertEquals(graphSpec.getOutputStreams().get(streamId), intermediateStreamImpl.getOutputStream());
-    assertEquals(streamId, intermediateStreamImpl.getStreamId());
-    assertEquals(mockKeySerde, intermediateStreamImpl.getOutputStream().getKeySerde());
-    assertEquals(mockValueSerde, intermediateStreamImpl.getOutputStream().getValueSerde());
-    assertEquals(mockKeySerde, ((InputOperatorSpec) intermediateStreamImpl.getOperatorSpec()).getKeySerde());
-    assertEquals(mockValueSerde, ((InputOperatorSpec) intermediateStreamImpl.getOperatorSpec()).getValueSerde());
-  }
-
-  @Test
-  public void testGetIntermediateStreamWithDefaultDefaultSerde() {
-    Config mockConfig = mock(Config.class);
-    String streamId = "streamId";
-
->>>>>>> 4394b89e
+
     StreamGraphSpec graphSpec = new StreamGraphSpec(mockConfig);
     IntermediateMessageStreamImpl<TestMessageEnvelope> intermediateStreamImpl =
         graphSpec.getIntermediateStream(streamId, null, false);
@@ -444,7 +415,7 @@
       fail("Received an error with a null or empty operator ID instead of defaulting to auto-generated ID.");
     }
 
-    List<String> validOpIds = ImmutableList.of("op.id", "op_id", "op-id", "1000", "op_1", "OP_ID");
+    List<String> validOpIds = ImmutableList.of("op_id", "op-id", "1000", "op_1", "OP_ID");
     for (String validOpId: validOpIds) {
       try {
         graphSpec.getNextOpId(OpCode.FILTER, validOpId);
@@ -471,17 +442,10 @@
     String testStreamId1 = "test-stream-1";
     String testStreamId2 = "test-stream-2";
     String testStreamId3 = "test-stream-3";
-<<<<<<< HEAD
     GenericSystemDescriptor sd = new GenericSystemDescriptor("mockSystem", "mockSystemFactoryClass");
     graphSpec.getInputStream(sd.getInputDescriptor(testStreamId1, mock(Serde.class)));
     graphSpec.getInputStream(sd.getInputDescriptor(testStreamId2, mock(Serde.class)));
     graphSpec.getInputStream(sd.getInputDescriptor(testStreamId3, mock(Serde.class)));
-=======
-
-    graphSpec.getInputStream("test-stream-1");
-    graphSpec.getInputStream("test-stream-2");
-    graphSpec.getInputStream("test-stream-3");
->>>>>>> 4394b89e
 
     List<InputOperatorSpec> inputSpecs = new ArrayList<>(graphSpec.getInputOperators().values());
     assertEquals(inputSpecs.size(), 3);
@@ -502,7 +466,16 @@
     assertNotNull(graphSpec.getTable(mockTableDescriptor));
   }
 
-<<<<<<< HEAD
+  @Test(expected = IllegalStateException.class)
+  public void testGetTableWithBadId() {
+    Config mockConfig = mock(Config.class);
+    StreamGraphSpec graphSpec = new StreamGraphSpec(mockConfig);
+
+    BaseTableDescriptor mockTableDescriptor = mock(BaseTableDescriptor.class);
+    when(mockTableDescriptor.getTableId()).thenReturn("my.table");
+    graphSpec.getTable(mockTableDescriptor);
+  }
+
   class MockExpandingSystemDescriptor extends SystemDescriptor<MockExpandingSystemDescriptor> implements ExpandingInputDescriptorProvider<Integer> {
     public MockExpandingSystemDescriptor(String systemName, StreamExpander expander) {
       super(systemName, "factory.class", null, expander);
@@ -529,15 +502,5 @@
     MockInputDescriptor(String streamId, SystemDescriptor systemDescriptor, Serde serde) {
       super(streamId, serde, systemDescriptor, null);
     }
-=======
-  @Test(expected = IllegalStateException.class)
-  public void testGetTableWithBadId() {
-    Config mockConfig = mock(Config.class);
-    StreamGraphSpec graphSpec = new StreamGraphSpec(mockConfig);
-
-    BaseTableDescriptor mockTableDescriptor = mock(BaseTableDescriptor.class);
-    when(mockTableDescriptor.getTableId()).thenReturn("my.table");
-    graphSpec.getTable(mockTableDescriptor);
->>>>>>> 4394b89e
   }
 }