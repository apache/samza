--- conflicted
+++ resolved
@@ -40,13 +40,9 @@
 import org.apache.samza.metrics.MetricsRegistryMap;
 import org.apache.samza.operators.KV;
 import org.apache.samza.operators.MessageStream;
-<<<<<<< HEAD
 import org.apache.samza.operators.OperatorSpecGraph;
-=======
-import org.apache.samza.operators.StreamGraphSpec;
 import org.apache.samza.operators.descriptors.GenericInputDescriptor;
 import org.apache.samza.operators.descriptors.GenericSystemDescriptor;
->>>>>>> 46685406
 import org.apache.samza.operators.functions.MapFunction;
 import org.apache.samza.operators.impl.store.TestInMemoryStore;
 import org.apache.samza.operators.impl.store.TimeSeriesKeySerde;
@@ -551,11 +547,12 @@
 
   private StreamAppDescriptorImpl getKeyedTumblingWindowStreamGraph(AccumulationMode mode,
       Duration duration, Trigger<KV<Integer, Integer>> earlyTrigger) throws IOException {
-<<<<<<< HEAD
 
     StreamApplication userApp = appDesc -> {
       KVSerde<Integer, Integer> kvSerde = KVSerde.of(new IntegerSerde(), new IntegerSerde());
-      appDesc.getInputStream("integers", kvSerde)
+      GenericSystemDescriptor sd = new GenericSystemDescriptor("kafka", "mockFactoryClass");
+      GenericInputDescriptor<KV<Integer, Integer>> inputDescriptor = sd.getInputDescriptor("integers", kvSerde);
+      appDesc.getInputStream(inputDescriptor)
           .window(Windows.keyedTumblingWindow(KV::getKey, duration, new IntegerSerde(), kvSerde)
               .setEarlyTrigger(earlyTrigger).setAccumulationMode(mode), "w1")
           .sink((message, messageCollector, taskCoordinator) -> {
@@ -565,29 +562,15 @@
     };
 
     return new StreamAppDescriptorImpl(userApp, config);
-=======
-    StreamGraphSpec graph = new StreamGraphSpec(config);
-    KVSerde<Integer, Integer> kvSerde = KVSerde.of(new IntegerSerde(), new IntegerSerde());
-    GenericSystemDescriptor sd = new GenericSystemDescriptor("kafka", "mockFactoryClass");
-    GenericInputDescriptor<KV<Integer, Integer>> inputDescriptor = sd.getInputDescriptor("integers", kvSerde);
-    graph.getInputStream(inputDescriptor)
-        .window(Windows.keyedTumblingWindow(KV::getKey, duration, new IntegerSerde(), kvSerde)
-            .setEarlyTrigger(earlyTrigger).setAccumulationMode(mode), "w1")
-        .sink((message, messageCollector, taskCoordinator) -> {
-            SystemStream outputSystemStream = new SystemStream("outputSystem", "outputStream");
-            messageCollector.send(new OutgoingMessageEnvelope(outputSystemStream, message));
-          });
-
-    return graph;
->>>>>>> 46685406
   }
 
   private StreamAppDescriptorImpl getTumblingWindowStreamGraph(AccumulationMode mode,
       Duration duration, Trigger<KV<Integer, Integer>> earlyTrigger) throws IOException {
-<<<<<<< HEAD
     StreamApplication userApp = appDesc -> {
       KVSerde<Integer, Integer> kvSerde = KVSerde.of(new IntegerSerde(), new IntegerSerde());
-      appDesc.getInputStream("integers", kvSerde)
+      GenericSystemDescriptor sd = new GenericSystemDescriptor("kafka", "mockFactoryClass");
+      GenericInputDescriptor<KV<Integer, Integer>> inputDescriptor = sd.getInputDescriptor("integers", kvSerde);
+      appDesc.getInputStream(inputDescriptor)
           .window(Windows.tumblingWindow(duration, kvSerde).setEarlyTrigger(earlyTrigger)
               .setAccumulationMode(mode), "w1")
           .sink((message, messageCollector, taskCoordinator) -> {
@@ -602,7 +585,9 @@
   private StreamAppDescriptorImpl getKeyedSessionWindowStreamGraph(AccumulationMode mode, Duration duration) throws IOException {
     StreamApplication userApp = appDesc -> {
       KVSerde<Integer, Integer> kvSerde = KVSerde.of(new IntegerSerde(), new IntegerSerde());
-      appDesc.getInputStream("integers", kvSerde)
+      GenericSystemDescriptor sd = new GenericSystemDescriptor("kafka", "mockFactoryClass");
+      GenericInputDescriptor<KV<Integer, Integer>> inputDescriptor = sd.getInputDescriptor("integers", kvSerde);
+      appDesc.getInputStream(inputDescriptor)
           .window(Windows.keyedSessionWindow(KV::getKey, duration, new IntegerSerde(), kvSerde)
               .setAccumulationMode(mode), "w1")
           .sink((message, messageCollector, taskCoordinator) -> {
@@ -612,43 +597,15 @@
     };
 
     return new StreamAppDescriptorImpl(userApp, config);
-=======
-    StreamGraphSpec graph = new StreamGraphSpec(config);
-    KVSerde<Integer, Integer> kvSerde = KVSerde.of(new IntegerSerde(), new IntegerSerde());
-    GenericSystemDescriptor sd = new GenericSystemDescriptor("kafka", "mockFactoryClass");
-    GenericInputDescriptor<KV<Integer, Integer>> inputDescriptor = sd.getInputDescriptor("integers", kvSerde);
-    graph.getInputStream(inputDescriptor)
-        .window(Windows.tumblingWindow(duration, kvSerde).setEarlyTrigger(earlyTrigger)
-            .setAccumulationMode(mode), "w1")
-        .sink((message, messageCollector, taskCoordinator) -> {
-            SystemStream outputSystemStream = new SystemStream("outputSystem", "outputStream");
-            messageCollector.send(new OutgoingMessageEnvelope(outputSystemStream, message));
-          });
-    return graph;
-  }
-
-  private StreamGraphSpec getKeyedSessionWindowStreamGraph(AccumulationMode mode, Duration duration) throws IOException {
-    StreamGraphSpec graph = new StreamGraphSpec(config);
-    KVSerde<Integer, Integer> kvSerde = KVSerde.of(new IntegerSerde(), new IntegerSerde());
-    GenericSystemDescriptor sd = new GenericSystemDescriptor("kafka", "mockFactoryClass");
-    GenericInputDescriptor<KV<Integer, Integer>> inputDescriptor = sd.getInputDescriptor("integers", kvSerde);
-    graph.getInputStream(inputDescriptor)
-        .window(Windows.keyedSessionWindow(KV::getKey, duration, new IntegerSerde(), kvSerde)
-            .setAccumulationMode(mode), "w1")
-        .sink((message, messageCollector, taskCoordinator) -> {
-            SystemStream outputSystemStream = new SystemStream("outputSystem", "outputStream");
-            messageCollector.send(new OutgoingMessageEnvelope(outputSystemStream, message));
-          });
-    return graph;
->>>>>>> 46685406
   }
 
   private StreamAppDescriptorImpl getAggregateTumblingWindowStreamGraph(AccumulationMode mode, Duration timeDuration,
         Trigger<IntegerEnvelope> earlyTrigger) throws IOException {
-<<<<<<< HEAD
     StreamApplication userApp = appDesc -> {
-      MessageStream<KV<Integer, Integer>> integers = appDesc.getInputStream("integers",
-          KVSerde.of(new IntegerSerde(), new IntegerSerde()));
+      KVSerde<Integer, Integer> kvSerde = KVSerde.of(new IntegerSerde(), new IntegerSerde());
+      GenericSystemDescriptor sd = new GenericSystemDescriptor("kafka", "mockFactoryClass");
+      GenericInputDescriptor<KV<Integer, Integer>> inputDescriptor = sd.getInputDescriptor("integers", kvSerde);
+      MessageStream<KV<Integer, Integer>> integers = appDesc.getInputStream(inputDescriptor);
 
       integers
           .map(new KVMapFunction())
@@ -662,24 +619,6 @@
     };
 
     return new StreamAppDescriptorImpl(userApp, config);
-=======
-    StreamGraphSpec graph = new StreamGraphSpec(config);
-    KVSerde<Integer, Integer> kvSerde = KVSerde.of(new IntegerSerde(), new IntegerSerde());
-    GenericSystemDescriptor sd = new GenericSystemDescriptor("kafka", "mockFactoryClass");
-    GenericInputDescriptor<KV<Integer, Integer>> inputDescriptor = sd.getInputDescriptor("integers", kvSerde);
-    MessageStream<KV<Integer, Integer>> integers = graph.getInputStream(inputDescriptor);
-
-    integers
-        .map(new KVMapFunction())
-        .window(Windows.<IntegerEnvelope, Integer>tumblingWindow(timeDuration, () -> 0, (m, c) -> c + 1, new IntegerSerde())
-            .setEarlyTrigger(earlyTrigger)
-            .setAccumulationMode(mode), "w1")
-        .sink((message, messageCollector, taskCoordinator) -> {
-            SystemStream outputSystemStream = new SystemStream("outputSystem", "outputStream");
-            messageCollector.send(new OutgoingMessageEnvelope(outputSystemStream, message));
-          });
-    return graph;
->>>>>>> 46685406
   }
 
   private static class IntegerEnvelope extends IncomingMessageEnvelope {
