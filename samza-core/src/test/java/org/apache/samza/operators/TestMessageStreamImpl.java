/*
 * Licensed to the Apache Software Foundation (ASF) under one
 * or more contributor license agreements.  See the NOTICE file
 * distributed with this work for additional information
 * regarding copyright ownership.  The ASF licenses this file
 * to you under the Apache License, Version 2.0 (the
 * "License"); you may not use this file except in compliance
 * with the License.  You may obtain a copy of the License at
 *
 *   http://www.apache.org/licenses/LICENSE-2.0
 *
 * Unless required by applicable law or agreed to in writing,
 * software distributed under the License is distributed on an
 * "AS IS" BASIS, WITHOUT WARRANTIES OR CONDITIONS OF ANY
 * KIND, either express or implied.  See the License for the
 * specific language governing permissions and limitations
 * under the License.
 */
package org.apache.samza.operators;

<<<<<<< HEAD
import com.google.common.collect.ImmutableList;
import java.io.IOException;
=======
import java.time.Duration;
import java.util.Collection;
import java.util.Collections;
import java.util.function.Function;
import java.util.function.Supplier;

>>>>>>> 2e04e177
import org.apache.samza.operators.data.TestMessageEnvelope;
import org.apache.samza.operators.data.TestOutputMessageEnvelope;
import org.apache.samza.operators.functions.FilterFunction;
import org.apache.samza.operators.functions.FlatMapFunction;
import org.apache.samza.operators.functions.FoldLeftFunction;
import org.apache.samza.operators.functions.JoinFunction;
import org.apache.samza.operators.functions.MapFunction;
import org.apache.samza.operators.functions.SinkFunction;
<<<<<<< HEAD
import org.apache.samza.operators.functions.SupplierFunction;
=======
import org.apache.samza.operators.functions.StreamTableJoinFunction;
>>>>>>> 2e04e177
import org.apache.samza.operators.spec.JoinOperatorSpec;
import org.apache.samza.operators.spec.OperatorSpec;
import org.apache.samza.operators.spec.OperatorSpec.OpCode;
import org.apache.samza.operators.spec.OutputOperatorSpec;
import org.apache.samza.operators.spec.OutputStreamImpl;
import org.apache.samza.operators.spec.PartitionByOperatorSpec;
import org.apache.samza.operators.spec.SendToTableOperatorSpec;
import org.apache.samza.operators.spec.SinkOperatorSpec;
import org.apache.samza.operators.spec.StreamOperatorSpec;
import org.apache.samza.operators.spec.StreamTableJoinOperatorSpec;
import org.apache.samza.operators.spec.WindowOperatorSpec;
import org.apache.samza.operators.stream.IntermediateMessageStreamImpl;
import org.apache.samza.operators.windows.Window;
import org.apache.samza.operators.windows.WindowPane;
import org.apache.samza.operators.windows.Windows;
import org.apache.samza.serializers.KVSerde;
import org.apache.samza.serializers.Serde;
import org.apache.samza.table.TableSpec;
import org.junit.Test;
import org.mockito.ArgumentCaptor;

<<<<<<< HEAD
import java.time.Duration;
import java.util.Collection;
import java.util.Collections;
=======
import com.google.common.collect.ImmutableList;
>>>>>>> 2e04e177

import static org.junit.Assert.assertEquals;
import static org.junit.Assert.assertNotNull;
import static org.junit.Assert.assertTrue;
import static org.mockito.Matchers.anyObject;
import static org.mockito.Matchers.eq;
import static org.mockito.Mockito.mock;
import static org.mockito.Mockito.times;
import static org.mockito.Mockito.verify;
import static org.mockito.Mockito.when;

@SuppressWarnings("unchecked")
public class TestMessageStreamImpl {

  @Test
  public void testMap() {
    StreamGraphImpl mockGraph = mock(StreamGraphImpl.class);
    OperatorSpec mockOpSpec = mock(OperatorSpec.class);
    MessageStreamImpl<TestMessageEnvelope> inputStream = new MessageStreamImpl<>(mockGraph, mockOpSpec);

    MapFunction<TestMessageEnvelope, TestOutputMessageEnvelope> mockMapFn = mock(MapFunction.class);
    inputStream.map(mockMapFn);

    ArgumentCaptor<OperatorSpec> registeredOpCaptor = ArgumentCaptor.forClass(OperatorSpec.class);
    verify(mockOpSpec).registerNextOperatorSpec(registeredOpCaptor.capture());
    OperatorSpec<?, TestMessageEnvelope> registeredOpSpec = registeredOpCaptor.getValue();
    assertTrue(registeredOpSpec instanceof StreamOperatorSpec);

    FlatMapFunction transformFn = ((StreamOperatorSpec) registeredOpSpec).getTransformFn();
    assertNotNull(transformFn);
    assertEquals(OpCode.MAP, registeredOpSpec.getOpCode());

    TestOutputMessageEnvelope mockOutput = mock(TestOutputMessageEnvelope.class);
    when(mockMapFn.apply(anyObject())).thenReturn(mockOutput);
    assertTrue(transformFn.apply(new Object()).contains(mockOutput));
    when(mockMapFn.apply(anyObject())).thenReturn(null);
    assertTrue(transformFn.apply(null).isEmpty());
  }

  @Test
  public void testFlatMap() {
    StreamGraphImpl mockGraph = mock(StreamGraphImpl.class);
    OperatorSpec mockOpSpec = mock(OperatorSpec.class);
    MessageStreamImpl<TestMessageEnvelope> inputStream = new MessageStreamImpl<>(mockGraph, mockOpSpec);

    inputStream.flatMap(mock(FlatMapFunction.class));

    ArgumentCaptor<OperatorSpec> registeredOpCaptor = ArgumentCaptor.forClass(OperatorSpec.class);
    verify(mockOpSpec).registerNextOperatorSpec(registeredOpCaptor.capture());
    OperatorSpec<?, TestMessageEnvelope> registeredOpSpec = registeredOpCaptor.getValue();

    assertTrue(registeredOpSpec instanceof StreamOperatorSpec);
    assertNotNull(((StreamOperatorSpec) registeredOpSpec).getTransformFn());
    assertEquals(OpCode.FLAT_MAP, registeredOpSpec.getOpCode());
  }

  @Test
  public void testFlatMapWithRelaxedTypes() {
    StreamGraphImpl mockGraph = mock(StreamGraphImpl.class);
    OperatorSpec mockOpSpec = mock(OperatorSpec.class);
    MessageStreamImpl<TestInputMessageEnvelope> inputStream = new MessageStreamImpl<>(mockGraph, mockOpSpec);

    FlatMapFunction flatMapFunction =
        (FlatMapFunction<TestMessageEnvelope, TestOutputMessageEnvelope>) message -> Collections.emptyList();
    // should compile since TestInputMessageEnvelope extends TestMessageEnvelope
    inputStream.flatMap(flatMapFunction);

    ArgumentCaptor<OperatorSpec> registeredOpCaptor = ArgumentCaptor.forClass(OperatorSpec.class);
    verify(mockOpSpec).registerNextOperatorSpec(registeredOpCaptor.capture());
    OperatorSpec<?, TestMessageEnvelope> registeredOpSpec = registeredOpCaptor.getValue();

    assertTrue(registeredOpSpec instanceof StreamOperatorSpec);
    assertNotNull(((StreamOperatorSpec) registeredOpSpec).getTransformFn());
    assertEquals(OpCode.FLAT_MAP, registeredOpSpec.getOpCode());
  }

  @Test
  public void testFilter() {
    StreamGraphImpl mockGraph = mock(StreamGraphImpl.class);
    OperatorSpec mockOpSpec = mock(OperatorSpec.class);
    MessageStreamImpl<TestMessageEnvelope> inputStream = new MessageStreamImpl<>(mockGraph, mockOpSpec);

    FilterFunction<Object> mockFilterFn = mock(FilterFunction.class);
    inputStream.filter(mockFilterFn);

    ArgumentCaptor<OperatorSpec> registeredOpCaptor = ArgumentCaptor.forClass(OperatorSpec.class);
    verify(mockOpSpec).registerNextOperatorSpec(registeredOpCaptor.capture());
    OperatorSpec<?, TestMessageEnvelope> registeredOpSpec = registeredOpCaptor.getValue();
    assertTrue(registeredOpSpec instanceof StreamOperatorSpec);

    FlatMapFunction transformFn = ((StreamOperatorSpec) registeredOpSpec).getTransformFn();
    assertNotNull(transformFn);
    assertEquals(OpCode.FILTER, registeredOpSpec.getOpCode());

    Object mockInput = new Object();
    when(mockFilterFn.apply(anyObject())).thenReturn(true);
    assertTrue(transformFn.apply(mockInput).contains(mockInput));
    when(mockFilterFn.apply(anyObject())).thenReturn(false);
    assertTrue(transformFn.apply(mockInput).isEmpty());
  }

  @Test
  public void testSink() {
    StreamGraphImpl mockGraph = mock(StreamGraphImpl.class);
    OperatorSpec mockOpSpec = mock(OperatorSpec.class);
    MessageStreamImpl<TestMessageEnvelope> inputStream = new MessageStreamImpl<>(mockGraph, mockOpSpec);

    inputStream.sink(mock(SinkFunction.class));

    ArgumentCaptor<OperatorSpec> registeredOpCaptor = ArgumentCaptor.forClass(OperatorSpec.class);
    verify(mockOpSpec).registerNextOperatorSpec(registeredOpCaptor.capture());
    OperatorSpec<?, TestMessageEnvelope> registeredOpSpec = registeredOpCaptor.getValue();

    assertTrue(registeredOpSpec instanceof SinkOperatorSpec);
    assertNotNull(((SinkOperatorSpec) registeredOpSpec).getSinkFn());
    assertEquals(OpCode.SINK, registeredOpSpec.getOpCode());
  }

  @Test
  public void testSendTo() {
    StreamGraphImpl mockGraph = mock(StreamGraphImpl.class);
    OperatorSpec mockOpSpec = mock(OperatorSpec.class);
    MessageStreamImpl<TestMessageEnvelope> inputStream = new MessageStreamImpl<>(mockGraph, mockOpSpec);
    OutputStreamImpl<TestMessageEnvelope> mockOutputStreamImpl = mock(OutputStreamImpl.class);
    inputStream.sendTo(mockOutputStreamImpl);

    ArgumentCaptor<OperatorSpec> registeredOpCaptor = ArgumentCaptor.forClass(OperatorSpec.class);
    verify(mockOpSpec).registerNextOperatorSpec(registeredOpCaptor.capture());
    OperatorSpec<?, TestMessageEnvelope> registeredOpSpec = registeredOpCaptor.getValue();

    assertTrue(registeredOpSpec instanceof OutputOperatorSpec);
    assertEquals(OpCode.SEND_TO, registeredOpSpec.getOpCode());
    assertEquals(mockOutputStreamImpl, ((OutputOperatorSpec) registeredOpSpec).getOutputStream());

    // same behavior as above so nothing new to assert. but ensures that this variant compiles.
    MessageStreamImpl<KV<String, TestMessageEnvelope>> keyedInputStream = new MessageStreamImpl<>(mockGraph, mockOpSpec);
    OutputStreamImpl<KV<String, TestMessageEnvelope>> mockKeyedOutputStreamImpl = mock(OutputStreamImpl.class);
    keyedInputStream.sendTo(mockKeyedOutputStreamImpl);

    // can't unit test it, but the following variants should not compile
//    inputStream.sendTo(mockKeyedOutputStreamImpl);
//    keyedInputStream.sendTo(mockOutputStreamImpl);
  }

  @Test
  public void testPartitionBy() throws IOException {
    StreamGraphImpl mockGraph = mock(StreamGraphImpl.class);
    OperatorSpec mockOpSpec = mock(OperatorSpec.class);
    String mockOpName = "mockName";
    when(mockGraph.getNextOpId(anyObject(), anyObject())).thenReturn(mockOpName);
    OutputStreamImpl mockOutputStreamImpl = mock(OutputStreamImpl.class);
    KVSerde mockKVSerde = mock(KVSerde.class);
    IntermediateMessageStreamImpl mockIntermediateStream = mock(IntermediateMessageStreamImpl.class);
    when(mockGraph.getIntermediateStream(eq(mockOpName), eq(mockKVSerde)))
        .thenReturn(mockIntermediateStream);
    when(mockIntermediateStream.getOutputStream())
        .thenReturn(mockOutputStreamImpl);
    when(mockIntermediateStream.isKeyed()).thenReturn(true);

    MessageStreamImpl<TestMessageEnvelope> inputStream = new MessageStreamImpl<>(mockGraph, mockOpSpec);
<<<<<<< HEAD
    MapFunction mockKeyFunction = mock(MapFunction.class);
    MapFunction mockValueFunction = mock(MapFunction.class);
=======
    Function mockKeyFunction = mock(Function.class);
    Function mockValueFunction = mock(Function.class);
>>>>>>> 2e04e177
    inputStream.partitionBy(mockKeyFunction, mockValueFunction, mockKVSerde, "p1");

    ArgumentCaptor<OperatorSpec> registeredOpCaptor = ArgumentCaptor.forClass(OperatorSpec.class);
    verify(mockOpSpec).registerNextOperatorSpec(registeredOpCaptor.capture());
    OperatorSpec<?, TestMessageEnvelope> registeredOpSpec = registeredOpCaptor.getValue();

    assertTrue(registeredOpSpec instanceof PartitionByOperatorSpec);
    assertEquals(OpCode.PARTITION_BY, registeredOpSpec.getOpCode());
    assertEquals(mockOutputStreamImpl, ((PartitionByOperatorSpec) registeredOpSpec).getOutputStream());
    assertEquals(mockKeyFunction, ((PartitionByOperatorSpec) registeredOpSpec).getKeyFunction());
    assertEquals(mockValueFunction, ((PartitionByOperatorSpec) registeredOpSpec).getValueFunction());
  }

  @Test
  public void testRepartitionWithoutSerde() {
    StreamGraphImpl mockGraph = mock(StreamGraphImpl.class);
    OperatorSpec mockOpSpec = mock(OperatorSpec.class);
    String mockOpName = "mockName";
    when(mockGraph.getNextOpId(anyObject(), anyObject())).thenReturn(mockOpName);
    OutputStreamImpl mockOutputStreamImpl = mock(OutputStreamImpl.class);
    IntermediateMessageStreamImpl mockIntermediateStream = mock(IntermediateMessageStreamImpl.class);
    when(mockGraph.getIntermediateStream(eq(mockOpName), eq(null)))
        .thenReturn(mockIntermediateStream);
    when(mockIntermediateStream.getOutputStream())
        .thenReturn(mockOutputStreamImpl);
    when(mockIntermediateStream.isKeyed()).thenReturn(true);

    MessageStreamImpl<TestMessageEnvelope> inputStream = new MessageStreamImpl<>(mockGraph, mockOpSpec);
<<<<<<< HEAD
    MapFunction mockKeyFunction = mock(MapFunction.class);
    MapFunction mockValueFunction = mock(MapFunction.class);
=======
    Function mockKeyFunction = mock(Function.class);
    Function mockValueFunction = mock(Function.class);
>>>>>>> 2e04e177
    inputStream.partitionBy(mockKeyFunction, mockValueFunction, "p1");

    ArgumentCaptor<OperatorSpec> registeredOpCaptor = ArgumentCaptor.forClass(OperatorSpec.class);
    verify(mockOpSpec).registerNextOperatorSpec(registeredOpCaptor.capture());
    OperatorSpec<?, TestMessageEnvelope> registeredOpSpec = registeredOpCaptor.getValue();

    assertTrue(registeredOpSpec instanceof PartitionByOperatorSpec);
    assertEquals(OpCode.PARTITION_BY, registeredOpSpec.getOpCode());
    assertEquals(mockOutputStreamImpl, ((PartitionByOperatorSpec) registeredOpSpec).getOutputStream());
    assertEquals(mockKeyFunction, ((PartitionByOperatorSpec) registeredOpSpec).getKeyFunction());
    assertEquals(mockValueFunction, ((PartitionByOperatorSpec) registeredOpSpec).getValueFunction());
  }

  @Test
  public void testWindowWithRelaxedTypes() throws Exception {
    StreamGraphImpl mockGraph = mock(StreamGraphImpl.class);
    OperatorSpec mockOpSpec = mock(OperatorSpec.class);
    MessageStream<TestInputMessageEnvelope> inputStream = new MessageStreamImpl<>(mockGraph, mockOpSpec);

    MapFunction<TestMessageEnvelope, String> keyExtractor = m -> m.getKey();
    FoldLeftFunction<TestMessageEnvelope, Integer> aggregator = (m, c) -> c + 1;
    SupplierFunction<Integer> initialValue = () -> 0;

    // should compile since TestMessageEnvelope (input for functions) is base class of TestInputMessageEnvelope (M)
<<<<<<< HEAD
    Window<TestInputMessageEnvelope, String, Integer> window = Windows
        .keyedTumblingWindow(keyExtractor, Duration.ofHours(1), initialValue, aggregator, null, mock(Serde.class));
=======
    Window<TestInputMessageEnvelope, String, Integer> window =
        Windows.keyedTumblingWindow(keyExtractor, Duration.ofHours(1), initialValue, aggregator,
            null, mock(Serde.class));
>>>>>>> 2e04e177
    MessageStream<WindowPane<String, Integer>> windowedStream = inputStream.window(window, "w1");

    ArgumentCaptor<OperatorSpec> registeredOpCaptor = ArgumentCaptor.forClass(OperatorSpec.class);
    verify(mockOpSpec).registerNextOperatorSpec(registeredOpCaptor.capture());
    OperatorSpec<?, TestMessageEnvelope> registeredOpSpec = registeredOpCaptor.getValue();

    assertTrue(registeredOpSpec instanceof WindowOperatorSpec);
    assertEquals(OpCode.WINDOW, registeredOpSpec.getOpCode());
    assertEquals(window, ((WindowOperatorSpec) registeredOpSpec).getWindow());
  }

  @Test
  public void testJoin() {
    StreamGraphImpl mockGraph = mock(StreamGraphImpl.class);
    OperatorSpec leftInputOpSpec = mock(OperatorSpec.class);
    MessageStreamImpl<TestMessageEnvelope> source1 = new MessageStreamImpl<>(mockGraph, leftInputOpSpec);
    OperatorSpec rightInputOpSpec = mock(OperatorSpec.class);
    MessageStreamImpl<TestMessageEnvelope> source2 = new MessageStreamImpl<>(mockGraph, rightInputOpSpec);

    JoinFunction<String, TestMessageEnvelope, TestMessageEnvelope, TestOutputMessageEnvelope> mockJoinFn =
        mock(JoinFunction.class);

    Duration joinTtl = Duration.ofMinutes(1);
<<<<<<< HEAD
    source1.join(source2, mockJoinFn, mock(Serde.class), mock(Serde.class), mock(Serde.class), joinTtl, "j1");
=======
    source1.join(source2, mockJoinFn,
        mock(Serde.class), mock(Serde.class), mock(Serde.class), joinTtl, "j1");
>>>>>>> 2e04e177

    ArgumentCaptor<OperatorSpec> leftRegisteredOpCaptor = ArgumentCaptor.forClass(OperatorSpec.class);
    verify(leftInputOpSpec).registerNextOperatorSpec(leftRegisteredOpCaptor.capture());
    OperatorSpec<?, TestMessageEnvelope> leftRegisteredOpSpec = leftRegisteredOpCaptor.getValue();

    ArgumentCaptor<OperatorSpec> rightRegisteredOpCaptor = ArgumentCaptor.forClass(OperatorSpec.class);
    verify(rightInputOpSpec).registerNextOperatorSpec(rightRegisteredOpCaptor.capture());
    OperatorSpec<?, TestMessageEnvelope> rightRegisteredOpSpec = rightRegisteredOpCaptor.getValue();

    assertEquals(leftRegisteredOpSpec, rightRegisteredOpSpec);
    assertEquals(OpCode.JOIN, leftRegisteredOpSpec.getOpCode());
    assertTrue(leftRegisteredOpSpec instanceof JoinOperatorSpec);
    assertEquals(mockJoinFn, ((JoinOperatorSpec) leftRegisteredOpSpec).getJoinFn());
    assertEquals(joinTtl.toMillis(), ((JoinOperatorSpec) leftRegisteredOpSpec).getTtlMs());
    assertEquals(leftInputOpSpec, ((JoinOperatorSpec) leftRegisteredOpSpec).getLeftInputOpSpec());
    assertEquals(rightInputOpSpec, ((JoinOperatorSpec) leftRegisteredOpSpec).getRightInputOpSpec());
  }

  @Test
  public void testSendToTable() {
    StreamGraphImpl mockGraph = mock(StreamGraphImpl.class);
    OperatorSpec inputOpSpec = mock(OperatorSpec.class);
    MessageStreamImpl<TestMessageEnvelope> source = new MessageStreamImpl<>(mockGraph, inputOpSpec);

    TableSpec tableSpec = new TableSpec();
    TableImpl table = new TableImpl(tableSpec);

    source.sendTo(table);

    ArgumentCaptor<OperatorSpec> registeredOpCaptor = ArgumentCaptor.forClass(OperatorSpec.class);
    verify(inputOpSpec).registerNextOperatorSpec(registeredOpCaptor.capture());
    OperatorSpec<?, TestMessageEnvelope> registeredOpSpec = registeredOpCaptor.getValue();

    assertTrue(registeredOpSpec instanceof SendToTableOperatorSpec);
    SendToTableOperatorSpec sendToTableOperatorSpec = (SendToTableOperatorSpec) registeredOpSpec;

    assertEquals(OpCode.SEND_TO, sendToTableOperatorSpec.getOpCode());
    assertEquals(inputOpSpec, sendToTableOperatorSpec.getInputOpSpec());
    assertEquals(tableSpec, sendToTableOperatorSpec.getTableSpec());
  }

  @Test
  public void testStreamTableJoin() {
    StreamGraphImpl mockGraph = mock(StreamGraphImpl.class);
    OperatorSpec leftInputOpSpec = mock(OperatorSpec.class);
    MessageStreamImpl<KV<String, TestMessageEnvelope>> source1 = new MessageStreamImpl<>(mockGraph, leftInputOpSpec);
    OperatorSpec rightInputOpSpec = mock(OperatorSpec.class);
    MessageStreamImpl<TestMessageEnvelope> source2 = new MessageStreamImpl<>(mockGraph, rightInputOpSpec);

    TableSpec tableSpec = new TableSpec();
    TableImpl table = new TableImpl(tableSpec);

    source2.sendTo(table);

    StreamTableJoinFunction<String, KV<String, TestMessageEnvelope>, KV<String, TestMessageEnvelope>, TestOutputMessageEnvelope>
        mockJoinFn = mock(StreamTableJoinFunction.class);
    source1.join(table, mockJoinFn);

    ArgumentCaptor<OperatorSpec> leftRegisteredOpCaptor = ArgumentCaptor.forClass(OperatorSpec.class);
    verify(leftInputOpSpec).registerNextOperatorSpec(leftRegisteredOpCaptor.capture());
    OperatorSpec<?, TestMessageEnvelope> leftRegisteredOpSpec = leftRegisteredOpCaptor.getValue();

    assertTrue(leftRegisteredOpSpec instanceof StreamTableJoinOperatorSpec);
    StreamTableJoinOperatorSpec joinOpSpec = (StreamTableJoinOperatorSpec) leftRegisteredOpSpec;
    assertEquals(OpCode.JOIN, joinOpSpec.getOpCode());
    assertEquals(mockJoinFn, joinOpSpec.getJoinFn());
    assertEquals(tableSpec, joinOpSpec.getTableSpec());
  }

  @Test
  public void testMerge() {
    StreamGraphImpl mockGraph = mock(StreamGraphImpl.class);
    OperatorSpec mockOpSpec1 = mock(OperatorSpec.class);
    MessageStream<TestMessageEnvelope> inputStream = new MessageStreamImpl<>(mockGraph, mockOpSpec1);

    // other streams have the same message type T as input stream message type M
    OperatorSpec mockOpSpec2 = mock(OperatorSpec.class);
    OperatorSpec mockOpSpec3 = mock(OperatorSpec.class);
    Collection<MessageStream<TestMessageEnvelope>> otherStreams1 = ImmutableList.of(
        new MessageStreamImpl<>(mockGraph, mockOpSpec2),
        new MessageStreamImpl<>(mockGraph, mockOpSpec3)
    );

    inputStream.merge(otherStreams1);

    ArgumentCaptor<OperatorSpec> registeredOpCaptor1 = ArgumentCaptor.forClass(OperatorSpec.class);
    verify(mockOpSpec1).registerNextOperatorSpec(registeredOpCaptor1.capture());
    OperatorSpec<?, TestMessageEnvelope> registeredOpSpec1 = registeredOpCaptor1.getValue();
    assertTrue(registeredOpSpec1 instanceof StreamOperatorSpec);
    FlatMapFunction transformFn = ((StreamOperatorSpec) registeredOpSpec1).getTransformFn();

    ArgumentCaptor<OperatorSpec> registeredOpCaptor2 = ArgumentCaptor.forClass(OperatorSpec.class);
    verify(mockOpSpec2).registerNextOperatorSpec(registeredOpCaptor2.capture());
    OperatorSpec<?, TestMessageEnvelope> registeredOpSpec2 = registeredOpCaptor2.getValue();

    ArgumentCaptor<OperatorSpec> registeredOpCaptor3 = ArgumentCaptor.forClass(OperatorSpec.class);
    verify(mockOpSpec3).registerNextOperatorSpec(registeredOpCaptor3.capture());
    OperatorSpec<?, TestMessageEnvelope> registeredOpSpec3 = registeredOpCaptor3.getValue();

    assertEquals(registeredOpSpec1, registeredOpSpec2);
    assertEquals(registeredOpSpec2, registeredOpSpec3);
    assertEquals(OpCode.MERGE, registeredOpSpec1.getOpCode());

    assertNotNull(transformFn);
    TestMessageEnvelope mockInput = mock(TestMessageEnvelope.class);
    assertTrue(transformFn.apply(mockInput).contains(mockInput));
    assertEquals(1, transformFn.apply(mockInput).size());
  }

  @Test
  public void testMergeWithRelaxedTypes() {
    StreamGraphImpl mockGraph = mock(StreamGraphImpl.class);
    MessageStream<TestMessageEnvelope> inputStream = new MessageStreamImpl<>(mockGraph, mock(OperatorSpec.class));

    // other streams have the same message type T as input stream message type M
    Collection<MessageStream<TestMessageEnvelope>> otherStreams1 = ImmutableList.of(
        new MessageStreamImpl<>(mockGraph, mock(OperatorSpec.class)),
        new MessageStreamImpl<>(mockGraph, mock(OperatorSpec.class))
    );

    // other streams have the same message type T that extends as input stream message type M
    Collection<MessageStream<TestInputMessageEnvelope>> otherStreams2 = ImmutableList.of(
        new MessageStreamImpl<TestInputMessageEnvelope>(mockGraph, mock(OperatorSpec.class)),
        new MessageStreamImpl<TestInputMessageEnvelope>(mockGraph, mock(OperatorSpec.class))
    );

    // other streams have a mix of message types such that T extends input stream message type M
    Collection<MessageStream<TestMessageEnvelope>> otherStreams3 = ImmutableList.of(
        new MessageStreamImpl<TestMessageEnvelope>(mockGraph, mock(OperatorSpec.class)),
        // unchecked cast required for the next stream
        (MessageStream) new MessageStreamImpl<TestInputMessageEnvelope>(mockGraph, mock(OperatorSpec.class))
    );

    // not supported:
    // other streams have a mix of message types such that T extends input stream message type M
    Collection<MessageStream<? extends TestMessageEnvelope>> otherStreams4 = ImmutableList.of(
        new MessageStreamImpl<TestMessageEnvelope>(mockGraph, mock(OperatorSpec.class)),
        new MessageStreamImpl<TestInputMessageEnvelope>(mockGraph, mock(OperatorSpec.class))
    );

    // check if all type combinations compile
    inputStream.merge(otherStreams1);
    inputStream.merge(otherStreams2);
    inputStream.merge(otherStreams3);
    inputStream.merge(otherStreams4);
  }

  @Test
  public <T> void testMergeWithNestedTypes() {
    class MessageEnvelope<TM> { }
    MessageStream<MessageEnvelope<T>> ms1 = mock(MessageStreamImpl.class);
    MessageStream<MessageEnvelope<T>> ms2 = mock(MessageStreamImpl.class);
    MessageStream<MessageEnvelope<T>> ms3 = mock(MessageStreamImpl.class);
    Collection<MessageStream<MessageEnvelope<T>>> otherStreams = ImmutableList.of(ms2, ms3);

    // should compile
    ms1.merge(otherStreams);
  }

  @Test
  public void testMergeAll() {
    MessageStream<TestMessageEnvelope> input1 = mock(MessageStreamImpl.class);
    MessageStream<TestMessageEnvelope> input2 = mock(MessageStreamImpl.class);
    MessageStream<TestMessageEnvelope> input3 = mock(MessageStreamImpl.class);

    MessageStream.mergeAll(ImmutableList.of(input1, input2, input3));

    ArgumentCaptor<Collection> otherStreamsCaptor = ArgumentCaptor.forClass(Collection.class);
    verify(input1, times(1)).merge(otherStreamsCaptor.capture());
    assertEquals(2, otherStreamsCaptor.getValue().size());
    assertTrue(otherStreamsCaptor.getValue().contains(input2));
    assertTrue(otherStreamsCaptor.getValue().contains(input3));
  }

  @Test
  public void testMergeAllWithRelaxedTypes() {
    MessageStreamImpl<TestInputMessageEnvelope> input1 = mock(MessageStreamImpl.class);
    MessageStreamImpl<TestMessageEnvelope> input2 = mock(MessageStreamImpl.class);
    Collection<MessageStream<? extends TestMessageEnvelope>> streams = ImmutableList.of(input1, input2);

    // should compile
    MessageStream.mergeAll(streams);
    ArgumentCaptor<Collection> otherStreamsCaptor = ArgumentCaptor.forClass(Collection.class);
    verify(input1, times(1)).merge(otherStreamsCaptor.capture());
    assertEquals(1, otherStreamsCaptor.getValue().size());
    assertTrue(otherStreamsCaptor.getValue().contains(input2));
  }

  @Test
  public <T> void testMergeAllWithNestedTypes() {
    class MessageEnvelope<TM> { }
    MessageStream<MessageEnvelope<T>> input1 = mock(MessageStreamImpl.class);
    MessageStream<MessageEnvelope<T>> input2 = mock(MessageStreamImpl.class);
    MessageStream<MessageEnvelope<T>> input3 = mock(MessageStreamImpl.class);

    // should compile
    MessageStream.mergeAll(ImmutableList.of(input1, input2, input3));

    ArgumentCaptor<Collection> otherStreamsCaptor = ArgumentCaptor.forClass(Collection.class);
    verify(input1, times(1)).merge(otherStreamsCaptor.capture());
    assertEquals(2, otherStreamsCaptor.getValue().size());
    assertTrue(otherStreamsCaptor.getValue().contains(input2));
    assertTrue(otherStreamsCaptor.getValue().contains(input3));
  }

  class TestInputMessageEnvelope extends TestMessageEnvelope {
    public TestInputMessageEnvelope(String key, Object value) {
      super(key, value);
    }
  }
}<|MERGE_RESOLUTION|>--- conflicted
+++ resolved
@@ -18,17 +18,12 @@
  */
 package org.apache.samza.operators;
 
-<<<<<<< HEAD
 import com.google.common.collect.ImmutableList;
 import java.io.IOException;
-=======
 import java.time.Duration;
 import java.util.Collection;
 import java.util.Collections;
-import java.util.function.Function;
-import java.util.function.Supplier;
-
->>>>>>> 2e04e177
+
 import org.apache.samza.operators.data.TestMessageEnvelope;
 import org.apache.samza.operators.data.TestOutputMessageEnvelope;
 import org.apache.samza.operators.functions.FilterFunction;
@@ -37,11 +32,8 @@
 import org.apache.samza.operators.functions.JoinFunction;
 import org.apache.samza.operators.functions.MapFunction;
 import org.apache.samza.operators.functions.SinkFunction;
-<<<<<<< HEAD
 import org.apache.samza.operators.functions.SupplierFunction;
-=======
 import org.apache.samza.operators.functions.StreamTableJoinFunction;
->>>>>>> 2e04e177
 import org.apache.samza.operators.spec.JoinOperatorSpec;
 import org.apache.samza.operators.spec.OperatorSpec;
 import org.apache.samza.operators.spec.OperatorSpec.OpCode;
@@ -63,14 +55,6 @@
 import org.junit.Test;
 import org.mockito.ArgumentCaptor;
 
-<<<<<<< HEAD
-import java.time.Duration;
-import java.util.Collection;
-import java.util.Collections;
-=======
-import com.google.common.collect.ImmutableList;
->>>>>>> 2e04e177
-
 import static org.junit.Assert.assertEquals;
 import static org.junit.Assert.assertNotNull;
 import static org.junit.Assert.assertTrue;
@@ -230,13 +214,8 @@
     when(mockIntermediateStream.isKeyed()).thenReturn(true);
 
     MessageStreamImpl<TestMessageEnvelope> inputStream = new MessageStreamImpl<>(mockGraph, mockOpSpec);
-<<<<<<< HEAD
     MapFunction mockKeyFunction = mock(MapFunction.class);
     MapFunction mockValueFunction = mock(MapFunction.class);
-=======
-    Function mockKeyFunction = mock(Function.class);
-    Function mockValueFunction = mock(Function.class);
->>>>>>> 2e04e177
     inputStream.partitionBy(mockKeyFunction, mockValueFunction, mockKVSerde, "p1");
 
     ArgumentCaptor<OperatorSpec> registeredOpCaptor = ArgumentCaptor.forClass(OperatorSpec.class);
@@ -265,13 +244,8 @@
     when(mockIntermediateStream.isKeyed()).thenReturn(true);
 
     MessageStreamImpl<TestMessageEnvelope> inputStream = new MessageStreamImpl<>(mockGraph, mockOpSpec);
-<<<<<<< HEAD
     MapFunction mockKeyFunction = mock(MapFunction.class);
     MapFunction mockValueFunction = mock(MapFunction.class);
-=======
-    Function mockKeyFunction = mock(Function.class);
-    Function mockValueFunction = mock(Function.class);
->>>>>>> 2e04e177
     inputStream.partitionBy(mockKeyFunction, mockValueFunction, "p1");
 
     ArgumentCaptor<OperatorSpec> registeredOpCaptor = ArgumentCaptor.forClass(OperatorSpec.class);
@@ -296,14 +270,8 @@
     SupplierFunction<Integer> initialValue = () -> 0;
 
     // should compile since TestMessageEnvelope (input for functions) is base class of TestInputMessageEnvelope (M)
-<<<<<<< HEAD
     Window<TestInputMessageEnvelope, String, Integer> window = Windows
         .keyedTumblingWindow(keyExtractor, Duration.ofHours(1), initialValue, aggregator, null, mock(Serde.class));
-=======
-    Window<TestInputMessageEnvelope, String, Integer> window =
-        Windows.keyedTumblingWindow(keyExtractor, Duration.ofHours(1), initialValue, aggregator,
-            null, mock(Serde.class));
->>>>>>> 2e04e177
     MessageStream<WindowPane<String, Integer>> windowedStream = inputStream.window(window, "w1");
 
     ArgumentCaptor<OperatorSpec> registeredOpCaptor = ArgumentCaptor.forClass(OperatorSpec.class);
@@ -327,12 +295,8 @@
         mock(JoinFunction.class);
 
     Duration joinTtl = Duration.ofMinutes(1);
-<<<<<<< HEAD
-    source1.join(source2, mockJoinFn, mock(Serde.class), mock(Serde.class), mock(Serde.class), joinTtl, "j1");
-=======
     source1.join(source2, mockJoinFn,
         mock(Serde.class), mock(Serde.class), mock(Serde.class), joinTtl, "j1");
->>>>>>> 2e04e177
 
     ArgumentCaptor<OperatorSpec> leftRegisteredOpCaptor = ArgumentCaptor.forClass(OperatorSpec.class);
     verify(leftInputOpSpec).registerNextOperatorSpec(leftRegisteredOpCaptor.capture());
