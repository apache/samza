--- conflicted
+++ resolved
@@ -60,13 +60,8 @@
           this.add(new TestMessageEnvelope(m.toString(), m.toString(), 12345L));
         } };
     MessageStreamImpl<TestMessageEnvelope> mockOutput = mock(MessageStreamImpl.class);
-<<<<<<< HEAD
-    StreamOperatorSpec<?, TestMessageEnvelope> streamOp =
+    StreamOperatorSpec<Object, TestMessageEnvelope> streamOp =
         OperatorSpecs.createStreamOperatorSpec(transformFn, mockOutput, 1, null);
-=======
-    StreamOperatorSpec<Object, TestMessageEnvelope> streamOp =
-        OperatorSpecs.createStreamOperatorSpec(transformFn, mockOutput, 1);
->>>>>>> 49cf06fc
     assertEquals(streamOp.getTransformFn(), transformFn);
 
     Object mockInput = mock(Object.class);
@@ -83,15 +78,10 @@
   public void testCreateSinkOperator() {
     SystemStream testStream = new SystemStream("test-sys", "test-stream");
     SinkFunction<TestMessageEnvelope> sinkFn = (TestMessageEnvelope message, MessageCollector messageCollector,
-<<<<<<< HEAD
-          TaskCoordinator taskCoordinator) -> { };
-    SinkOperatorSpec<TestMessageEnvelope> sinkOp = OperatorSpecs.createSinkOperatorSpec(sinkFn, 1, null);
-=======
           TaskCoordinator taskCoordinator) -> {
       messageCollector.send(new OutgoingMessageEnvelope(testStream, message.getKey(), message.getMessage()));
     };
-    SinkOperatorSpec<TestMessageEnvelope> sinkOp = OperatorSpecs.createSinkOperatorSpec(sinkFn, 1);
->>>>>>> 49cf06fc
+    SinkOperatorSpec<TestMessageEnvelope> sinkOp = OperatorSpecs.createSinkOperatorSpec(sinkFn, 1, null);
     assertEquals(sinkOp.getSinkFn(), sinkFn);
 
     TestMessageEnvelope mockInput = mock(TestMessageEnvelope.class);
@@ -157,7 +147,7 @@
 
     MessageStreamImpl<WindowPane<String, Integer>> mockWndOut = mock(MessageStreamImpl.class);
     WindowOperatorSpec spec =
-        OperatorSpecs.createWindowOperatorSpec(window, mockWndOut, 1);
+        OperatorSpecs.createWindowOperatorSpec(window, mockWndOut, 1, null);
     assertEquals(spec.getWindow(), window);
     assertEquals(spec.getWindow().getKeyExtractor(), keyExtractor);
     assertEquals(spec.getWindow().getFoldLeftFunction(), aggregator);
