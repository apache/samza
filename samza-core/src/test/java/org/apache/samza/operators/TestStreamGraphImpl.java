--- conflicted
+++ resolved
@@ -18,15 +18,11 @@
  */
 package org.apache.samza.operators;
 
-<<<<<<< HEAD
 import com.google.common.collect.ImmutableList;
-import junit.framework.Assert;
-=======
 import java.util.ArrayList;
 import java.util.HashMap;
 import java.util.List;
 
->>>>>>> 2e04e177
 import org.apache.samza.SamzaException;
 import org.apache.samza.config.Config;
 import org.apache.samza.config.JobConfig;
@@ -43,11 +39,10 @@
 import org.apache.samza.table.TableSpec;
 import org.junit.Test;
 
-import com.google.common.collect.ImmutableList;
-import junit.framework.Assert;
-
 import static org.junit.Assert.assertEquals;
+import static org.junit.Assert.assertNotNull;
 import static org.junit.Assert.assertTrue;
+import static org.junit.Assert.fail;
 import static org.mockito.Matchers.anyString;
 import static org.mockito.Matchers.eq;
 import static org.mockito.Mockito.doReturn;
@@ -544,7 +539,7 @@
       graph.getNextOpId(OpCode.FILTER, " ");
       graph.getNextOpId(OpCode.FILTER, "\t");
     } catch (SamzaException e) {
-      Assert.fail("Received an error with a null or empty operator ID instead of defaulting to auto-generated ID.");
+      fail("Received an error with a null or empty operator ID instead of defaulting to auto-generated ID.");
     }
 
     List<String> validOpIds = ImmutableList.of("op.id", "op_id", "op-id", "1000", "op_1", "OP_ID");
@@ -552,7 +547,7 @@
       try {
         graph.getNextOpId(OpCode.FILTER, validOpId);
       } catch (Exception e) {
-        Assert.fail("Received an exception with a valid operator ID: " + validOpId);
+        fail("Received an exception with a valid operator ID: " + validOpId);
       }
     }
 
@@ -560,7 +555,7 @@
     for (String invalidOpId: invalidOpIds) {
       try {
         graph.getNextOpId(OpCode.FILTER, invalidOpId);
-        Assert.fail("Did not receive an exception with an invalid operator ID: " + invalidOpId);
+        fail("Did not receive an exception with an invalid operator ID: " + invalidOpId);
       } catch (SamzaException e) { }
     }
   }
@@ -586,14 +581,12 @@
     graph.getInputStream("test-stream-3");
 
     List<InputOperatorSpec> inputSpecs = new ArrayList<>(graph.getInputOperators().values());
-    Assert.assertEquals(inputSpecs.size(), 3);
-    Assert.assertEquals(inputSpecs.get(0).getStreamSpec(), testStreamSpec1);
-    Assert.assertEquals(inputSpecs.get(1).getStreamSpec(), testStreamSpec2);
-    Assert.assertEquals(inputSpecs.get(2).getStreamSpec(), testStreamSpec3);
-  }
-
-<<<<<<< HEAD
-=======
+    assertEquals(inputSpecs.size(), 3);
+    assertEquals(inputSpecs.get(0).getStreamSpec(), testStreamSpec1);
+    assertEquals(inputSpecs.get(1).getStreamSpec(), testStreamSpec2);
+    assertEquals(inputSpecs.get(2).getStreamSpec(), testStreamSpec3);
+  }
+
   @Test
   public void testGetTable() {
     ApplicationRunner mockRunner = mock(ApplicationRunner.class);
@@ -603,7 +596,6 @@
     BaseTableDescriptor mockTableDescriptor = mock(BaseTableDescriptor.class);
     when(mockTableDescriptor.getTableSpec()).thenReturn(
         new TableSpec("t1", KVSerde.of(new NoOpSerde(), new NoOpSerde()), "", new HashMap<>()));
-    Assert.assertNotNull(graph.getTable(mockTableDescriptor));
-  }
->>>>>>> 2e04e177
+    assertNotNull(graph.getTable(mockTableDescriptor));
+  }
 }