--- conflicted
+++ resolved
@@ -12,21 +12,17 @@
  * Unless required by applicable law or agreed to in writing,
  * software distributed under the License is distributed on an
  * "AS IS" BASIS, WITHOUT WARRANTIES OR CONDITIONS OF ANY
- * KIND, either express or implied.  See the License for the
+ * KIND, either express or implied.  See the License for THE
  * specific language governing permissions and limitations
  * under the License.
  */
 package org.apache.samza.operators;
 
-<<<<<<< HEAD
 import java.util.ArrayList;
 import java.util.HashMap;
 import java.util.List;
 
-=======
-import junit.framework.Assert;
 import org.apache.samza.SamzaException;
->>>>>>> 2d107324
 import org.apache.samza.config.Config;
 import org.apache.samza.config.JobConfig;
 import org.apache.samza.operators.data.TestMessageEnvelope;
