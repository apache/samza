--- conflicted
+++ resolved
@@ -19,9 +19,13 @@
 package org.apache.samza.operators;
 
 import com.google.common.collect.ImmutableSet;
-<<<<<<< HEAD
+import java.io.IOException;
+import java.util.ArrayList;
+import java.util.List;
 import org.apache.samza.Partition;
 import org.apache.samza.application.StreamApplication;
+import org.apache.samza.application.StreamApplicationInternal;
+import org.apache.samza.application.StreamApplications;
 import org.apache.samza.config.Config;
 import org.apache.samza.container.TaskContextImpl;
 import org.apache.samza.metrics.MetricsRegistryMap;
@@ -39,45 +43,20 @@
 import org.apache.samza.task.MessageCollector;
 import org.apache.samza.task.StreamOperatorTask;
 import org.apache.samza.task.TaskContext;
-=======
-//import org.apache.samza.Partition;
-//import org.apache.samza.application.StreamApplication;
-//import org.apache.samza.application.StreamApplicationInternal;
-//import org.apache.samza.application.StreamApplications;
-//import org.apache.samza.config.Config;
-//import org.apache.samza.metrics.MetricsRegistryMap;
-//import org.apache.samza.operators.functions.JoinFunction;
-//import org.apache.samza.runtime.ApplicationRunner;
-//import org.apache.samza.system.IncomingMessageEnvelope;
-//import org.apache.samza.system.OutgoingMessageEnvelope;
-//import org.apache.samza.system.StreamSpec;
-//import org.apache.samza.system.SystemStream;
-//import org.apache.samza.system.SystemStreamPartition;
-//import org.apache.samza.task.MessageCollector;
-//import org.apache.samza.task.StreamOperatorTask;
-//import org.apache.samza.task.TaskContext;
->>>>>>> dde1ab14
 import org.apache.samza.task.TaskCoordinator;
-//import org.apache.samza.testUtils.TestClock;
-//import org.apache.samza.util.Clock;
-//import org.apache.samza.util.SystemClock;
-//import org.junit.Test;
 
 import java.time.Duration;
-//import java.util.ArrayList;
-//import java.util.List;
 import java.util.Set;
-
-<<<<<<< HEAD
+import org.apache.samza.testUtils.TestClock;
+import org.apache.samza.util.Clock;
+import org.apache.samza.util.SystemClock;
+import org.junit.Test;
+
 import static org.junit.Assert.assertEquals;
 import static org.junit.Assert.assertTrue;
 import static org.mockito.Matchers.eq;
-=======
-//import static org.junit.Assert.assertEquals;
-//import static org.junit.Assert.assertTrue;
->>>>>>> dde1ab14
-import static org.mockito.Mockito.mock;
-//import static org.mockito.Mockito.when;
+import static org.mockito.Mockito.*;
+
 
 public class TestJoinOperator {
   private static final Duration JOIN_TTL = Duration.ofMinutes(10);
@@ -85,10 +64,9 @@
   private final TaskCoordinator taskCoordinator = mock(TaskCoordinator.class);
   private final Set<Integer> numbers = ImmutableSet.of(1, 2, 3, 4, 5, 6, 7, 8, 9, 10);
 
-<<<<<<< HEAD
   @Test
   public void join() throws Exception {
-    TestJoinStreamApplication app = new TestJoinStreamApplication(new TestJoinFunction());
+    StreamApplication app = this.getTestJoinStreamApplication(new TestJoinFunction());
     StreamOperatorTask sot = createStreamOperatorTask(new SystemClock(), app);
     List<Integer> output = new ArrayList<>();
     MessageCollector messageCollector = envelope -> output.add((Integer) envelope.getMessage());
@@ -105,7 +83,7 @@
   @Test
   public void joinFnInitAndClose() throws Exception {
     TestJoinFunction joinFn = new TestJoinFunction();
-    TestJoinStreamApplication app = new TestJoinStreamApplication(joinFn);
+    StreamApplication app = this.getTestJoinStreamApplication(joinFn);
     StreamOperatorTask sot = createStreamOperatorTask(new SystemClock(), app);
     assertEquals(1, joinFn.getNumInitCalls());
     MessageCollector messageCollector = mock(MessageCollector.class);
@@ -123,7 +101,7 @@
 
   @Test
   public void joinReverse() throws Exception {
-    TestJoinStreamApplication app = new TestJoinStreamApplication(new TestJoinFunction());
+    StreamApplication app = this.getTestJoinStreamApplication(new TestJoinFunction());
     StreamOperatorTask sot = createStreamOperatorTask(new SystemClock(), app);
     List<Integer> output = new ArrayList<>();
     MessageCollector messageCollector = envelope -> output.add((Integer) envelope.getMessage());
@@ -139,7 +117,7 @@
 
   @Test
   public void joinNoMatch() throws Exception {
-    TestJoinStreamApplication app = new TestJoinStreamApplication(new TestJoinFunction());
+    StreamApplication app = this.getTestJoinStreamApplication(new TestJoinFunction());
     StreamOperatorTask sot = createStreamOperatorTask(new SystemClock(), app);
     List<Integer> output = new ArrayList<>();
     MessageCollector messageCollector = envelope -> output.add((Integer) envelope.getMessage());
@@ -154,7 +132,7 @@
 
   @Test
   public void joinNoMatchReverse() throws Exception {
-    TestJoinStreamApplication app = new TestJoinStreamApplication(new TestJoinFunction());
+    StreamApplication app = this.getTestJoinStreamApplication(new TestJoinFunction());
     StreamOperatorTask sot = createStreamOperatorTask(new SystemClock(), app);
     List<Integer> output = new ArrayList<>();
     MessageCollector messageCollector = envelope -> output.add((Integer) envelope.getMessage());
@@ -169,7 +147,7 @@
 
   @Test
   public void joinRetainsLatestMessageForKey() throws Exception {
-    TestJoinStreamApplication app = new TestJoinStreamApplication(new TestJoinFunction());
+    StreamApplication app = this.getTestJoinStreamApplication(new TestJoinFunction());
     StreamOperatorTask sot = createStreamOperatorTask(new SystemClock(), app);
     List<Integer> output = new ArrayList<>();
     MessageCollector messageCollector = envelope -> output.add((Integer) envelope.getMessage());
@@ -187,7 +165,7 @@
 
   @Test
   public void joinRetainsLatestMessageForKeyReverse() throws Exception {
-    TestJoinStreamApplication app = new TestJoinStreamApplication(new TestJoinFunction());
+    StreamApplication app = this.getTestJoinStreamApplication(new TestJoinFunction());
     StreamOperatorTask sot = createStreamOperatorTask(new SystemClock(), app);
     List<Integer> output = new ArrayList<>();
     MessageCollector messageCollector = envelope -> output.add((Integer) envelope.getMessage());
@@ -205,7 +183,7 @@
 
   @Test
   public void joinRetainsMatchedMessages() throws Exception {
-    TestJoinStreamApplication app = new TestJoinStreamApplication(new TestJoinFunction());
+    StreamApplication app = this.getTestJoinStreamApplication(new TestJoinFunction());
     StreamOperatorTask sot = createStreamOperatorTask(new SystemClock(), app);
     List<Integer> output = new ArrayList<>();
     MessageCollector messageCollector = envelope -> output.add((Integer) envelope.getMessage());
@@ -228,7 +206,7 @@
 
   @Test
   public void joinRetainsMatchedMessagesReverse() throws Exception {
-    TestJoinStreamApplication app = new TestJoinStreamApplication(new TestJoinFunction());
+    StreamApplication app = this.getTestJoinStreamApplication(new TestJoinFunction());
     StreamOperatorTask sot = createStreamOperatorTask(new SystemClock(), app);
     List<Integer> output = new ArrayList<>();
     MessageCollector messageCollector = envelope -> output.add((Integer) envelope.getMessage());
@@ -252,7 +230,7 @@
   @Test
   public void joinRemovesExpiredMessages() throws Exception {
     TestClock testClock = new TestClock();
-    TestJoinStreamApplication app = new TestJoinStreamApplication(new TestJoinFunction());
+    StreamApplication app = this.getTestJoinStreamApplication(new TestJoinFunction());
     StreamOperatorTask sot = createStreamOperatorTask(testClock, app);
     List<Integer> output = new ArrayList<>();
     MessageCollector messageCollector = envelope -> output.add((Integer) envelope.getMessage());
@@ -272,7 +250,7 @@
   @Test
   public void joinRemovesExpiredMessagesReverse() throws Exception {
     TestClock testClock = new TestClock();
-    TestJoinStreamApplication app = new TestJoinStreamApplication(new TestJoinFunction());
+    StreamApplication app = this.getTestJoinStreamApplication(new TestJoinFunction());
     StreamOperatorTask sot = createStreamOperatorTask(testClock, app);
     List<Integer> output = new ArrayList<>();
     MessageCollector messageCollector = envelope -> output.add((Integer) envelope.getMessage());
@@ -307,33 +285,25 @@
 
     Config config = mock(Config.class);
 
-    StreamOperatorTask sot = new StreamOperatorTask(app, runner, clock);
+    StreamOperatorTask sot = new StreamOperatorTask(new StreamApplicationInternal(app), clock);
     sot.init(config, taskContext);
     return sot;
   }
 
-  private static class TestJoinStreamApplication implements StreamApplication {
-
-    private final TestJoinFunction joinFn;
-
-    TestJoinStreamApplication(TestJoinFunction joinFn) {
-      this.joinFn = joinFn;
-    }
-
-    @Override
-    public void init(StreamGraph graph, Config config) {
-      IntegerSerde integerSerde = new IntegerSerde();
-      KVSerde<Integer, Integer> kvSerde = KVSerde.of(integerSerde, integerSerde);
-      MessageStream<KV<Integer, Integer>> inStream = graph.getInputStream("instream", kvSerde);
-      MessageStream<KV<Integer, Integer>> inStream2 = graph.getInputStream("instream2", kvSerde);
-
-      SystemStream outputSystemStream = new SystemStream("outputSystem", "outputStream");
-      inStream
-          .join(inStream2, joinFn, integerSerde, kvSerde, kvSerde, JOIN_TTL)
-          .sink((message, messageCollector, taskCoordinator) -> {
-              messageCollector.send(new OutgoingMessageEnvelope(outputSystemStream, message));
-            });
-    }
+  private StreamApplication getTestJoinStreamApplication(TestJoinFunction joinFn) throws IOException {
+    StreamApplication testApp = StreamApplications.createStreamApp(mock(Config.class));
+    IntegerSerde integerSerde = new IntegerSerde();
+    KVSerde<Integer, Integer> kvSerde = KVSerde.of(integerSerde, integerSerde);
+    MessageStream<KV<Integer, Integer>> inStream = testApp.openInput("instream", kvSerde);
+    MessageStream<KV<Integer, Integer>> inStream2 = testApp.openInput("instream2", kvSerde);
+
+    SystemStream outputSystemStream = new SystemStream("outputSystem", "outputStream");
+    inStream
+        .join(inStream2, joinFn, integerSerde, kvSerde, kvSerde, JOIN_TTL)
+        .sink((message, messageCollector, taskCoordinator) -> {
+          messageCollector.send(new OutgoingMessageEnvelope(outputSystemStream, message));
+        });
+    return testApp;
   }
 
   private static class TestJoinFunction
@@ -387,294 +357,5 @@
       super(new SystemStreamPartition("insystem2", "instream2", new Partition(0)), "1", key, value);
     }
   }
-=======
-//  @Test
-//  public void join() throws Exception {
-//    StreamOperatorTask sot = createStreamOperatorTask(new SystemClock(), new TestJoinStreamApplication(new TestJoinFunction()));
-//    List<Integer> output = new ArrayList<>();
-//    MessageCollector messageCollector = envelope -> output.add((Integer) envelope.getMessage());
-//
-//    // push messages to first stream
-//    numbers.forEach(n -> sot.process(new FirstStreamIME(n, n), messageCollector, taskCoordinator));
-//    // push messages to second stream with same keys
-//    numbers.forEach(n -> sot.process(new SecondStreamIME(n, n), messageCollector, taskCoordinator));
-//
-//    int outputSum = output.stream().reduce(0, (s, m) -> s + m);
-//    assertEquals(110, outputSum);
-//  }
-//
-//  @Test
-//  public void joinFnInitAndClose() throws Exception {
-//    TestJoinFunction joinFn = new TestJoinFunction();
-//    StreamOperatorTask sot = createStreamOperatorTask(new SystemClock(), new TestJoinStreamApplication(joinFn));
-//    assertEquals(1, joinFn.getNumInitCalls());
-//    MessageCollector messageCollector = mock(MessageCollector.class);
-//
-//    // push messages to first stream
-//    numbers.forEach(n -> sot.process(new FirstStreamIME(n, n), messageCollector, taskCoordinator));
-//
-//    // close should not be called till now
-//    assertEquals(0, joinFn.getNumCloseCalls());
-//    sot.close();
-//
-//    // close should be called from sot.close()
-//    assertEquals(1, joinFn.getNumCloseCalls());
-//  }
-//
-//  @Test
-//  public void joinReverse() throws Exception {
-//    StreamOperatorTask sot = createStreamOperatorTask(new SystemClock(), new TestJoinStreamApplication(new TestJoinFunction()));
-//    List<Integer> output = new ArrayList<>();
-//    MessageCollector messageCollector = envelope -> output.add((Integer) envelope.getMessage());
-//
-//    // push messages to second stream
-//    numbers.forEach(n -> sot.process(new SecondStreamIME(n, n), messageCollector, taskCoordinator));
-//    // push messages to first stream with same keys
-//    numbers.forEach(n -> sot.process(new FirstStreamIME(n, n), messageCollector, taskCoordinator));
-//
-//    int outputSum = output.stream().reduce(0, (s, m) -> s + m);
-//    assertEquals(110, outputSum);
-//  }
-//
-//  @Test
-//  public void joinNoMatch() throws Exception {
-//    StreamOperatorTask sot = createStreamOperatorTask(new SystemClock(), new TestJoinStreamApplication(new TestJoinFunction()));
-//    List<Integer> output = new ArrayList<>();
-//    MessageCollector messageCollector = envelope -> output.add((Integer) envelope.getMessage());
-//
-//    // push messages to first stream
-//    numbers.forEach(n -> sot.process(new FirstStreamIME(n, n), messageCollector, taskCoordinator));
-//    // push messages to second stream with different keys
-//    numbers.forEach(n -> sot.process(new SecondStreamIME(n + 100, n), messageCollector, taskCoordinator));
-//
-//    assertTrue(output.isEmpty());
-//  }
-//
-//  @Test
-//  public void joinNoMatchReverse() throws Exception {
-//    StreamOperatorTask sot = createStreamOperatorTask(new SystemClock(), new TestJoinStreamApplication(new TestJoinFunction()));
-//    List<Integer> output = new ArrayList<>();
-//    MessageCollector messageCollector = envelope -> output.add((Integer) envelope.getMessage());
-//
-//    // push messages to second stream
-//    numbers.forEach(n -> sot.process(new SecondStreamIME(n, n), messageCollector, taskCoordinator));
-//    // push messages to first stream with different keys
-//    numbers.forEach(n -> sot.process(new FirstStreamIME(n + 100, n), messageCollector, taskCoordinator));
-//
-//    assertTrue(output.isEmpty());
-//  }
-//
-//  @Test
-//  public void joinRetainsLatestMessageForKey() throws Exception {
-//    StreamOperatorTask sot = createStreamOperatorTask(new SystemClock(), new TestJoinStreamApplication(new TestJoinFunction()));
-//    List<Integer> output = new ArrayList<>();
-//    MessageCollector messageCollector = envelope -> output.add((Integer) envelope.getMessage());
-//
-//    // push messages to first stream
-//    numbers.forEach(n -> sot.process(new FirstStreamIME(n, n), messageCollector, taskCoordinator));
-//    // push messages to first stream again with same keys but different values
-//    numbers.forEach(n -> sot.process(new FirstStreamIME(n, 2 * n), messageCollector, taskCoordinator));
-//    // push messages to second stream with same key
-//    numbers.forEach(n -> sot.process(new SecondStreamIME(n, n), messageCollector, taskCoordinator));
-//
-//    int outputSum = output.stream().reduce(0, (s, m) -> s + m);
-//    assertEquals(165, outputSum); // should use latest messages in the first stream
-//  }
-//
-//  @Test
-//  public void joinRetainsLatestMessageForKeyReverse() throws Exception {
-//    StreamOperatorTask sot = createStreamOperatorTask(new SystemClock(), new TestJoinStreamApplication(new TestJoinFunction()));
-//    List<Integer> output = new ArrayList<>();
-//    MessageCollector messageCollector = envelope -> output.add((Integer) envelope.getMessage());
-//
-//    // push messages to second stream
-//    numbers.forEach(n -> sot.process(new SecondStreamIME(n, n), messageCollector, taskCoordinator));
-//    // push messages to second stream again with same keys but different values
-//    numbers.forEach(n -> sot.process(new SecondStreamIME(n, 2 * n), messageCollector, taskCoordinator));
-//    // push messages to first stream with same key
-//    numbers.forEach(n -> sot.process(new FirstStreamIME(n, n), messageCollector, taskCoordinator));
-//
-//    int outputSum = output.stream().reduce(0, (s, m) -> s + m);
-//    assertEquals(165, outputSum); // should use latest messages in the second stream
-//  }
-//
-//  @Test
-//  public void joinRetainsMatchedMessages() throws Exception {
-//    StreamOperatorTask sot = createStreamOperatorTask(new SystemClock(), new TestJoinStreamApplication(new TestJoinFunction()));
-//    List<Integer> output = new ArrayList<>();
-//    MessageCollector messageCollector = envelope -> output.add((Integer) envelope.getMessage());
-//
-//    // push messages to first stream
-//    numbers.forEach(n -> sot.process(new FirstStreamIME(n, n), messageCollector, taskCoordinator));
-//    // push messages to second stream with same key
-//    numbers.forEach(n -> sot.process(new SecondStreamIME(n, n), messageCollector, taskCoordinator));
-//
-//    int outputSum = output.stream().reduce(0, (s, m) -> s + m);
-//    assertEquals(110, outputSum);
-//
-//    output.clear();
-//
-//    // push messages to first stream with same keys once again.
-//    numbers.forEach(n -> sot.process(new FirstStreamIME(n, n), messageCollector, taskCoordinator));
-//    int newOutputSum = output.stream().reduce(0, (s, m) -> s + m);
-//    assertEquals(110, newOutputSum); // should produce the same output as before
-//  }
-//
-//  @Test
-//  public void joinRetainsMatchedMessagesReverse() throws Exception {
-//    StreamOperatorTask sot = createStreamOperatorTask(new SystemClock(), new TestJoinStreamApplication(new TestJoinFunction()));
-//    List<Integer> output = new ArrayList<>();
-//    MessageCollector messageCollector = envelope -> output.add((Integer) envelope.getMessage());
-//
-//    // push messages to first stream
-//    numbers.forEach(n -> sot.process(new FirstStreamIME(n, n), messageCollector, taskCoordinator));
-//    // push messages to second stream with same key
-//    numbers.forEach(n -> sot.process(new SecondStreamIME(n, n), messageCollector, taskCoordinator));
-//
-//    int outputSum = output.stream().reduce(0, (s, m) -> s + m);
-//    assertEquals(110, outputSum);
-//
-//    output.clear();
-//
-//    // push messages to second stream with same keys once again.
-//    numbers.forEach(n -> sot.process(new SecondStreamIME(n, n), messageCollector, taskCoordinator));
-//    int newOutputSum = output.stream().reduce(0, (s, m) -> s + m);
-//    assertEquals(110, newOutputSum); // should produce the same output as before
-//  }
-//
-//  @Test
-//  public void joinRemovesExpiredMessages() throws Exception {
-//    TestClock testClock = new TestClock();
-//    StreamOperatorTask sot = createStreamOperatorTask(testClock, new TestJoinStreamApplication(new TestJoinFunction()));
-//    List<Integer> output = new ArrayList<>();
-//    MessageCollector messageCollector = envelope -> output.add((Integer) envelope.getMessage());
-//
-//    // push messages to first stream
-//    numbers.forEach(n -> sot.process(new FirstStreamIME(n, n), messageCollector, taskCoordinator));
-//
-//    testClock.advanceTime(JOIN_TTL.plus(Duration.ofMinutes(1))); // 1 minute after ttl
-//    sot.window(messageCollector, taskCoordinator); // should expire first stream messages
-//
-//    // push messages to second stream with same key
-//    numbers.forEach(n -> sot.process(new SecondStreamIME(n, n), messageCollector, taskCoordinator));
-//
-//    assertTrue(output.isEmpty());
-//  }
-//
-//
-//  @Test
-//  public void joinRemovesExpiredMessagesReverse() throws Exception {
-//    TestClock testClock = new TestClock();
-//    StreamOperatorTask sot = createStreamOperatorTask(testClock, new TestJoinStreamApplication(new TestJoinFunction()));
-//    List<Integer> output = new ArrayList<>();
-//    MessageCollector messageCollector = envelope -> output.add((Integer) envelope.getMessage());
-//
-//    // push messages to second stream
-//    numbers.forEach(n -> sot.process(new SecondStreamIME(n, n), messageCollector, taskCoordinator));
-//
-//    testClock.advanceTime(JOIN_TTL.plus(Duration.ofMinutes(1))); // 1 minute after ttl
-//    sot.window(messageCollector, taskCoordinator); // should expire second stream messages
-//
-//    // push messages to first stream with same key
-//    numbers.forEach(n -> sot.process(new FirstStreamIME(n, n), messageCollector, taskCoordinator));
-//
-//    assertTrue(output.isEmpty());
-//  }
-//
-//  private StreamOperatorTask createStreamOperatorTask(Clock clock, StreamApplication app) throws Exception {
-//    ApplicationRunner runner = mock(ApplicationRunner.class);
-//
-//    StreamApplicationInternal appInternal = new StreamApplicationInternal(app);
-//    when(appInternal.getStreamGraphImpl().getStreamSpec("instream")).thenReturn(new StreamSpec("instream", "instream", "insystem"));
-//    when(appInternal.getStreamGraphImpl().getStreamSpec("instream2")).thenReturn(new StreamSpec("instream2", "instream2", "insystem2"));
-//
-//    TaskContext taskContext = mock(TaskContext.class);
-//    when(taskContext.getSystemStreamPartitions()).thenReturn(ImmutableSet
-//        .of(new SystemStreamPartition("insystem", "instream", new Partition(0)),
-//            new SystemStreamPartition("insystem2", "instream2", new Partition(0))));
-//    when(taskContext.getMetricsRegistry()).thenReturn(new MetricsRegistryMap());
-//
-//    Config config = mock(Config.class);
-//
-//    StreamOperatorTask sot = new StreamOperatorTask(appInternal, clock);
-//    sot.init(config, taskContext);
-//    return sot;
-//  }
-//
-//  private static class TestJoinStreamApplication {
-//
-//    private final TestJoinFunction joinFn;
-//
-//    TestJoinStreamApplication(TestJoinFunction joinFn) {
-//      this.joinFn = joinFn;
-//    }
-//
-//    public void init(StreamGraph graph, Config config) {
-//      Config mockConfig = mock(Config.class);
-//      StreamApplication app = StreamApplications.createStreamApp(mockConfig);
-//      MessageStream<FirstStreamIME> inStream =
-//          graph.getInputStream("instream", FirstStreamIME::new);
-//      MessageStream<SecondStreamIME> inStream2 =
-//          graph.getInputStream("instream2", SecondStreamIME::new);
-//
-//      SystemStream outputSystemStream = new SystemStream("outputSystem", "outputStream");
-//      inStream
-//          .join(inStream2, joinFn, JOIN_TTL)
-//          .sink((message, messageCollector, taskCoordinator) -> {
-//              messageCollector.send(new OutgoingMessageEnvelope(outputSystemStream, message));
-//            });
-//    }
-//  }
-//
-//  private static class TestJoinFunction implements JoinFunction<Integer, FirstStreamIME, SecondStreamIME, Integer> {
-//
-//    private int numInitCalls = 0;
-//    private int numCloseCalls = 0;
-//
-//    @Override
-//    public void init(Config config, TaskContext context) {
-//      numInitCalls++;
-//    }
-//
-//    @Override
-//    public Integer apply(FirstStreamIME message, SecondStreamIME otherMessage) {
-//      return (Integer) message.getMessage() + (Integer) otherMessage.getMessage();
-//    }
-//
-//    @Override
-//    public Integer getFirstKey(FirstStreamIME message) {
-//      return (Integer) message.getKey();
-//    }
-//
-//    @Override
-//    public Integer getSecondKey(SecondStreamIME message) {
-//      return (Integer) message.getKey();
-//    }
-//
-//    @Override
-//    public void close() {
-//      numCloseCalls++;
-//    }
-//
-//    public int getNumInitCalls() {
-//      return numInitCalls;
-//    }
-//
-//    public int getNumCloseCalls() {
-//      return numCloseCalls;
-//    }
-//  }
-//
-//  private static class FirstStreamIME extends IncomingMessageEnvelope {
-//    FirstStreamIME(Integer key, Integer message) {
-//      super(new SystemStreamPartition("insystem", "instream", new Partition(0)), "1", key, message);
-//    }
-//  }
-//
-//  private static class SecondStreamIME extends IncomingMessageEnvelope {
-//    SecondStreamIME(Integer key, Integer message) {
-//      super(new SystemStreamPartition("insystem2", "instream2", new Partition(0)), "1", key, message);
-//    }
-//  }
->>>>>>> dde1ab14
+
 }