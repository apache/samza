--- conflicted
+++ resolved
@@ -25,15 +25,9 @@
 import java.util.List;
 import java.util.Map;
 import org.apache.samza.Partition;
-<<<<<<< HEAD
+import org.apache.samza.SamzaException;
 import org.apache.samza.config.Config;
 import org.apache.samza.config.MapConfig;
-=======
-import org.apache.samza.SamzaException;
-import org.apache.samza.application.StreamApplication;
-import org.apache.samza.config.Config;
-import org.apache.samza.config.JobConfig;
->>>>>>> 2e04e177
 import org.apache.samza.container.TaskContextImpl;
 import org.apache.samza.metrics.MetricsRegistryMap;
 import org.apache.samza.operators.functions.JoinFunction;
@@ -51,21 +45,17 @@
 import org.apache.samza.task.StreamOperatorTask;
 import org.apache.samza.task.TaskContext;
 import org.apache.samza.task.TaskCoordinator;
-
-import java.time.Duration;
-import java.util.Set;
 import org.apache.samza.testUtils.TestClock;
 import org.apache.samza.util.Clock;
 import org.apache.samza.util.SystemClock;
+
+import java.time.Duration;
+import java.util.Set;
 import org.junit.Before;
 import org.junit.Test;
 
 import static org.junit.Assert.assertTrue;
-<<<<<<< HEAD
 import static org.junit.Assert.assertEquals;
-=======
-import static org.mockito.Matchers.anyString;
->>>>>>> 2e04e177
 import static org.mockito.Matchers.eq;
 import static org.mockito.Matchers.any;
 import static org.mockito.Mockito.mock;
@@ -109,18 +99,16 @@
 
   @Test(expected = SamzaException.class)
   public void joinWithSelfThrowsException() throws Exception {
-    StreamApplication app = new StreamApplication() {
-      @Override
-      public void init(StreamGraph graph, Config config) {
-        IntegerSerde integerSerde = new IntegerSerde();
-        KVSerde<Integer, Integer> kvSerde = KVSerde.of(integerSerde, integerSerde);
-        MessageStream<KV<Integer, Integer>> inStream = graph.getInputStream("instream", kvSerde);
-
-        inStream.join(inStream, new TestJoinFunction(), integerSerde, kvSerde, kvSerde, JOIN_TTL, "join");
-      }
-    };
-
-    createStreamOperatorTask(new SystemClock(), app); // should throw an exception
+    config.put("streams.instream.system", "insystem");
+
+    StreamGraphImpl graph = new StreamGraphImpl(mock(ApplicationRunner.class), config);
+    IntegerSerde integerSerde = new IntegerSerde();
+    KVSerde<Integer, Integer> kvSerde = KVSerde.of(integerSerde, integerSerde);
+    MessageStream<KV<Integer, Integer>> inStream = graph.getInputStream("instream", kvSerde);
+
+    inStream.join(inStream, new TestJoinFunction(), integerSerde, kvSerde, kvSerde, JOIN_TTL, "join");
+
+    createStreamOperatorTask(new SystemClock(), graph); // should throw an exception
   }
 
   @Test
@@ -325,13 +313,6 @@
         .thenReturn(new TestInMemoryStore(integerSerde, timestampedValueSerde));
     when(taskContext.getStore(eq("jobName-jobId-join-j1-R")))
         .thenReturn(new TestInMemoryStore(integerSerde, timestampedValueSerde));
-<<<<<<< HEAD
-=======
-
-    Config config = mock(Config.class);
-    when(config.get(JobConfig.JOB_NAME())).thenReturn("jobName");
-    when(config.get(eq(JobConfig.JOB_ID()), anyString())).thenReturn("jobId");
->>>>>>> 2e04e177
 
     StreamOperatorTask sot = new StreamOperatorTask(streamGraph, clock);
     sot.init(config, taskContext);
@@ -343,7 +324,6 @@
     when(runner.getStreamSpec("instream")).thenReturn(new StreamSpec("instream", "instream", "insystem"));
     when(runner.getStreamSpec("instream2")).thenReturn(new StreamSpec("instream2", "instream2", "insystem"));
 
-<<<<<<< HEAD
     StreamGraphImpl graph = new StreamGraphImpl(runner, config);
     IntegerSerde integerSerde = new IntegerSerde();
     KVSerde<Integer, Integer> kvSerde = KVSerde.of(integerSerde, integerSerde);
@@ -358,20 +338,6 @@
           });
 
     return graph;
-=======
-    @Override
-    public void init(StreamGraph graph, Config config) {
-      IntegerSerde integerSerde = new IntegerSerde();
-      KVSerde<Integer, Integer> kvSerde = KVSerde.of(integerSerde, integerSerde);
-      MessageStream<KV<Integer, Integer>> inStream = graph.getInputStream("instream", kvSerde);
-      MessageStream<KV<Integer, Integer>> inStream2 = graph.getInputStream("instream2", kvSerde);
-
-      SystemStream outputSystemStream = new SystemStream("outputSystem", "outputStream");
-      inStream
-          .join(inStream2, joinFn, integerSerde, kvSerde, kvSerde, JOIN_TTL, "j1")
-          .sink((m, mc, tc) -> mc.send(new OutgoingMessageEnvelope(outputSystemStream, m)));
-    }
->>>>>>> 2e04e177
   }
 
   private static class TestJoinFunction
