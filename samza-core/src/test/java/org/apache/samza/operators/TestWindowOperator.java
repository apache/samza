--- conflicted
+++ resolved
@@ -21,14 +21,20 @@
 
 
 import com.google.common.collect.ImmutableList;
-//import com.google.common.collect.ImmutableSet;
-//import junit.framework.Assert;
-//import org.apache.samza.Partition;
-//import org.apache.samza.application.StreamApplication;
+import com.google.common.collect.ImmutableSet;
+import java.io.IOException;
+import java.time.Duration;
+import java.util.ArrayList;
+import java.util.Collection;
+import java.util.function.Function;
+import org.apache.samza.Partition;
+import org.apache.samza.application.StreamApplication;
+import org.apache.samza.application.StreamApplicationInternal;
+import org.apache.samza.application.StreamApplications;
 import org.apache.samza.config.Config;
-<<<<<<< HEAD
 import org.apache.samza.container.TaskContextImpl;
 import org.apache.samza.metrics.MetricsRegistryMap;
+import org.apache.samza.operators.functions.MapFunction;
 import org.apache.samza.operators.impl.store.TestInMemoryStore;
 import org.apache.samza.operators.impl.store.TimeSeriesKeySerde;
 import org.apache.samza.operators.triggers.FiringType;
@@ -48,37 +54,15 @@
 import org.apache.samza.system.SystemStreamPartition;
 import org.apache.samza.task.MessageCollector;
 import org.apache.samza.task.StreamOperatorTask;
-=======
-//import org.apache.samza.metrics.MetricsRegistryMap;
-//import org.apache.samza.operators.triggers.FiringType;
-//import org.apache.samza.operators.triggers.Trigger;
-//import org.apache.samza.operators.triggers.Triggers;
-//import org.apache.samza.operators.windows.AccumulationMode;
-//import org.apache.samza.operators.windows.WindowPane;
-//import org.apache.samza.operators.windows.Windows;
-import org.apache.samza.runtime.ApplicationRunner;
-//import org.apache.samza.system.IncomingMessageEnvelope;
-//import org.apache.samza.system.OutgoingMessageEnvelope;
-//import org.apache.samza.system.StreamSpec;
-//import org.apache.samza.system.SystemStream;
-//import org.apache.samza.system.SystemStreamPartition;
-//import org.apache.samza.task.MessageCollector;
-//import org.apache.samza.task.StreamOperatorTask;
-import org.apache.samza.task.TaskContext;
->>>>>>> dde1ab14
 import org.apache.samza.task.TaskCoordinator;
-//import org.apache.samza.testUtils.TestClock;
-//import org.junit.Before;
-//import org.junit.Test;
-//
-//import java.time.Duration;
-//import java.util.ArrayList;
-//import java.util.Collection;
 import java.util.List;
-//import java.util.function.Function;
-
-import static org.mockito.Mockito.mock;
-//import static org.mockito.Mockito.when;
+import org.apache.samza.testUtils.TestClock;
+import org.junit.Assert;
+import org.junit.Before;
+import org.junit.Test;
+
+import static org.mockito.Mockito.*;
+
 
 public class TestWindowOperator {
   private final TaskCoordinator taskCoordinator = mock(TaskCoordinator.class);
@@ -87,7 +71,6 @@
   private TaskContextImpl taskContext;
   private ApplicationRunner runner;
 
-<<<<<<< HEAD
   @Before
   public void setup() throws Exception {
     config = mock(Config.class);
@@ -106,12 +89,12 @@
   @Test
   public void testTumblingWindowsDiscardingMode() throws Exception {
 
-    StreamApplication sgb = new KeyedTumblingWindowStreamApplication(AccumulationMode.DISCARDING,
+    StreamApplication sgb = this.getKeyedTumblingWindowStreamApplication(AccumulationMode.DISCARDING,
         Duration.ofSeconds(1), Triggers.repeat(Triggers.count(2)));
     List<WindowPane<Integer, Collection<IntegerEnvelope>>> windowPanes = new ArrayList<>();
 
     TestClock testClock = new TestClock();
-    StreamOperatorTask task = new StreamOperatorTask(sgb, runner, testClock);
+    StreamOperatorTask task = new StreamOperatorTask(new StreamApplicationInternal(sgb), testClock);
     task.init(config, taskContext);
     MessageCollector messageCollector = envelope -> windowPanes.add((WindowPane<Integer, Collection<IntegerEnvelope>>) envelope.getMessage());
     integers.forEach(n -> task.process(new IntegerEnvelope(n), messageCollector, taskCoordinator));
@@ -138,12 +121,12 @@
   @Test
   public void testNonKeyedTumblingWindowsDiscardingMode() throws Exception {
 
-    StreamApplication sgb = new TumblingWindowStreamApplication(AccumulationMode.DISCARDING,
+    StreamApplication sgb = this.getTumblingWindowStreamApplication(AccumulationMode.DISCARDING,
         Duration.ofSeconds(1), Triggers.repeat(Triggers.count(1000)));
     List<WindowPane<Integer, Collection<IntegerEnvelope>>> windowPanes = new ArrayList<>();
 
     TestClock testClock = new TestClock();
-    StreamOperatorTask task = new StreamOperatorTask(sgb, runner, testClock);
+    StreamOperatorTask task = new StreamOperatorTask(new StreamApplicationInternal(sgb), testClock);;
     task.init(config, taskContext);
 
     MessageCollector messageCollector = envelope -> windowPanes.add((WindowPane<Integer, Collection<IntegerEnvelope>>) envelope.getMessage());
@@ -163,11 +146,11 @@
 
   @Test
   public void testTumblingWindowsAccumulatingMode() throws Exception {
-    StreamApplication sgb = new KeyedTumblingWindowStreamApplication(AccumulationMode.ACCUMULATING,
+    StreamApplication sgb = this.getKeyedTumblingWindowStreamApplication(AccumulationMode.ACCUMULATING,
         Duration.ofSeconds(1), Triggers.repeat(Triggers.count(2)));
     List<WindowPane<Integer, Collection<IntegerEnvelope>>> windowPanes = new ArrayList<>();
     TestClock testClock = new TestClock();
-    StreamOperatorTask task = new StreamOperatorTask(sgb, runner, testClock);
+    StreamOperatorTask task = new StreamOperatorTask(new StreamApplicationInternal(sgb), testClock);;
     task.init(config, taskContext);
 
     MessageCollector messageCollector = envelope -> windowPanes.add((WindowPane<Integer, Collection<IntegerEnvelope>>) envelope.getMessage());
@@ -191,10 +174,10 @@
 
   @Test
   public void testSessionWindowsDiscardingMode() throws Exception {
-    StreamApplication sgb = new KeyedSessionWindowStreamApplication(AccumulationMode.DISCARDING, Duration.ofMillis(500));
-    TestClock testClock = new TestClock();
-    List<WindowPane<Integer, Collection<IntegerEnvelope>>> windowPanes = new ArrayList<>();
-    StreamOperatorTask task = new StreamOperatorTask(sgb, runner, testClock);
+    StreamApplication sgb = this.getKeyedSessionWindowStreamApplication(AccumulationMode.DISCARDING, Duration.ofMillis(500));
+    TestClock testClock = new TestClock();
+    List<WindowPane<Integer, Collection<IntegerEnvelope>>> windowPanes = new ArrayList<>();
+    StreamOperatorTask task = new StreamOperatorTask(new StreamApplicationInternal(sgb), testClock);;
     task.init(config, taskContext);
     MessageCollector messageCollector = envelope -> windowPanes.add((WindowPane<Integer, Collection<IntegerEnvelope>>) envelope.getMessage());
     task.process(new IntegerEnvelope(1), messageCollector, taskCoordinator);
@@ -236,10 +219,10 @@
 
   @Test
   public void testSessionWindowsAccumulatingMode() throws Exception {
-    StreamApplication sgb = new KeyedSessionWindowStreamApplication(AccumulationMode.DISCARDING,
+    StreamApplication sgb = this.getKeyedSessionWindowStreamApplication(AccumulationMode.DISCARDING,
         Duration.ofMillis(500));
     TestClock testClock = new TestClock();
-    StreamOperatorTask task = new StreamOperatorTask(sgb, runner, testClock);
+    StreamOperatorTask task = new StreamOperatorTask(new StreamApplicationInternal(sgb), testClock);;
     List<WindowPane<Integer, Collection<IntegerEnvelope>>> windowPanes = new ArrayList<>();
 
     MessageCollector messageCollector = envelope -> windowPanes.add((WindowPane<Integer, Collection<IntegerEnvelope>>) envelope.getMessage());
@@ -267,10 +250,10 @@
 
   @Test
   public void testCancellationOfOnceTrigger() throws Exception {
-    StreamApplication sgb = new KeyedTumblingWindowStreamApplication(AccumulationMode.ACCUMULATING,
+    StreamApplication sgb = this.getKeyedTumblingWindowStreamApplication(AccumulationMode.ACCUMULATING,
         Duration.ofSeconds(1), Triggers.count(2));
     TestClock testClock = new TestClock();
-    StreamOperatorTask task = new StreamOperatorTask(sgb, runner, testClock);
+    StreamOperatorTask task = new StreamOperatorTask(new StreamApplicationInternal(sgb), testClock);;
     task.init(config, taskContext);
 
     List<WindowPane<Integer, Collection<IntegerEnvelope>>> windowPanes = new ArrayList<>();
@@ -310,10 +293,10 @@
 
   @Test
   public void testCancellationOfAnyTrigger() throws Exception {
-    StreamApplication sgb = new KeyedTumblingWindowStreamApplication(AccumulationMode.ACCUMULATING, Duration.ofSeconds(1),
+    StreamApplication sgb = this.getKeyedTumblingWindowStreamApplication(AccumulationMode.ACCUMULATING, Duration.ofSeconds(1),
         Triggers.any(Triggers.count(2), Triggers.timeSinceFirstMessage(Duration.ofMillis(500))));
     TestClock testClock = new TestClock();
-    StreamOperatorTask task = new StreamOperatorTask(sgb, runner, testClock);
+    StreamOperatorTask task = new StreamOperatorTask(new StreamApplicationInternal(sgb), testClock);;
     task.init(config, taskContext);
 
     List<WindowPane<Integer, Collection<IntegerEnvelope>>> windowPanes = new ArrayList<>();
@@ -367,14 +350,14 @@
   @Test
   public void testCancelationOfRepeatingNestedTriggers() throws Exception {
 
-    StreamApplication sgb = new KeyedTumblingWindowStreamApplication(AccumulationMode.ACCUMULATING, Duration.ofSeconds(1),
+    StreamApplication sgb = this.getKeyedTumblingWindowStreamApplication(AccumulationMode.ACCUMULATING, Duration.ofSeconds(1),
         Triggers.repeat(Triggers.any(Triggers.count(2), Triggers.timeSinceFirstMessage(Duration.ofMillis(500)))));
     List<WindowPane<Integer, Collection<IntegerEnvelope>>> windowPanes = new ArrayList<>();
 
     MessageCollector messageCollector = envelope -> windowPanes.add((WindowPane<Integer, Collection<IntegerEnvelope>>) envelope.getMessage());
 
     TestClock testClock = new TestClock();
-    StreamOperatorTask task = new StreamOperatorTask(sgb, runner, testClock);
+    StreamOperatorTask task = new StreamOperatorTask(new StreamApplicationInternal(sgb), testClock);;
     task.init(config, taskContext);
 
     task.process(new IntegerEnvelope(1), messageCollector, taskCoordinator);
@@ -402,92 +385,57 @@
     Assert.assertEquals(windowPanes.size(), 4);
   }
 
-  private class KeyedTumblingWindowStreamApplication implements StreamApplication {
-
-    private final AccumulationMode mode;
-    private final Duration duration;
-    private final Trigger<IntegerEnvelope> earlyTrigger;
-    private final SystemStream outputSystemStream = new SystemStream("outputSystem", "outputStream");
-
-    KeyedTumblingWindowStreamApplication(AccumulationMode mode,
-        Duration timeDuration, Trigger<IntegerEnvelope> earlyTrigger) {
-      this.mode = mode;
-      this.duration = timeDuration;
-      this.earlyTrigger = earlyTrigger;
-    }
-
-    @Override
-    public void init(StreamGraph graph, Config config) {
-      MessageStream<IntegerEnvelope> inStream =
-          graph.getInputStream("integers", KVSerde.of(new IntegerSerde(), new IntegerSerde()))
-              .map(kv -> new IntegerEnvelope(kv.getKey()));
-      Function<IntegerEnvelope, Integer> keyFn = m -> (Integer) m.getKey();
-      inStream
+  private StreamApplication getKeyedTumblingWindowStreamApplication(AccumulationMode mode,
+      Duration duration, Trigger<IntegerEnvelope> earlyTrigger) throws IOException {
+    final SystemStream outputSystemStream = new SystemStream("outputSystem", "outputStream");
+    StreamApplication testApp = StreamApplications.createStreamApp(mock(Config.class));
+    MessageStream<IntegerEnvelope> inStream =
+        testApp.openInput("integers", KVSerde.of(new IntegerSerde(), new IntegerSerde()))
+            .map(kv -> new IntegerEnvelope(kv.getKey()));
+    MapFunction<IntegerEnvelope, Integer> keyFn = m -> (Integer) m.getKey();
+    inStream
         .map(m -> m)
         .window(Windows.keyedTumblingWindow(keyFn, duration, new IntegerSerde(), new IntegerEnvelopeSerde()).setEarlyTrigger(earlyTrigger)
-          .setAccumulationMode(mode))
-          .sink((message, messageCollector, taskCoordinator) -> {
-              messageCollector.send(new OutgoingMessageEnvelope(outputSystemStream, message));
-            });
-    }
-  }
-
-  private class TumblingWindowStreamApplication implements StreamApplication {
-
-    private final AccumulationMode mode;
-    private final Duration duration;
-    private final Trigger<IntegerEnvelope> earlyTrigger;
-    private final SystemStream outputSystemStream = new SystemStream("outputSystem", "outputStream");
-
-    TumblingWindowStreamApplication(AccumulationMode mode,
-                                         Duration timeDuration, Trigger<IntegerEnvelope> earlyTrigger) {
-      this.mode = mode;
-      this.duration = timeDuration;
-      this.earlyTrigger = earlyTrigger;
-    }
-
-    @Override
-    public void init(StreamGraph graph, Config config) {
-      MessageStream<IntegerEnvelope> inStream =
-          graph.getInputStream("integers", KVSerde.of(new IntegerSerde(), new IntegerSerde()))
-              .map(kv -> new IntegerEnvelope(kv.getKey()));
-      Function<IntegerEnvelope, Integer> keyFn = m -> (Integer) m.getKey();
-      inStream
-          .map(m -> m)
-          .window(Windows.tumblingWindow(duration, new IntegerEnvelopeSerde()).setEarlyTrigger(earlyTrigger)
-              .setAccumulationMode(mode))
-          .sink((message, messageCollector, taskCoordinator) -> {
-              messageCollector.send(new OutgoingMessageEnvelope(outputSystemStream, message));
-            });
-    }
-  }
-
-  private class KeyedSessionWindowStreamApplication implements StreamApplication {
-
-    private final AccumulationMode mode;
-    private final Duration duration;
-    private final SystemStream outputSystemStream = new SystemStream("outputSystem", "outputStream");
-
-    KeyedSessionWindowStreamApplication(AccumulationMode mode, Duration duration) {
-      this.mode = mode;
-      this.duration = duration;
-    }
-
-    @Override
-    public void init(StreamGraph graph, Config config) {
-      MessageStream<IntegerEnvelope> inStream =
-          graph.getInputStream("integers", KVSerde.of(new IntegerSerde(), new IntegerSerde()))
-              .map(kv -> new IntegerEnvelope(kv.getKey()));
-      Function<IntegerEnvelope, Integer> keyFn = m -> (Integer) m.getKey();
-
-      inStream
-          .map(m -> m)
-          .window(Windows.keyedSessionWindow(keyFn, duration, new IntegerSerde(), new IntegerEnvelopeSerde())
-              .setAccumulationMode(mode))
-          .sink((message, messageCollector, taskCoordinator) -> {
-              messageCollector.send(new OutgoingMessageEnvelope(outputSystemStream, message));
-            });
-    }
+            .setAccumulationMode(mode))
+        .sink((message, messageCollector, taskCoordinator) -> {
+          messageCollector.send(new OutgoingMessageEnvelope(outputSystemStream, message));
+        });
+    return testApp;
+  }
+
+  private StreamApplication getTumblingWindowStreamApplication(AccumulationMode mode,
+      Duration duration, Trigger<IntegerEnvelope> earlyTrigger) throws IOException {
+    final SystemStream outputSystemStream = new SystemStream("outputSystem", "outputStream");
+    StreamApplication testApp = StreamApplications.createStreamApp(mock(Config.class));
+    MessageStream<IntegerEnvelope> inStream =
+        testApp.openInput("integers", KVSerde.of(new IntegerSerde(), new IntegerSerde()))
+            .map(kv -> new IntegerEnvelope(kv.getKey()));
+    inStream
+        .map(m -> m)
+        .window(Windows.tumblingWindow(duration, new IntegerEnvelopeSerde()).setEarlyTrigger(earlyTrigger)
+            .setAccumulationMode(mode))
+        .sink((message, messageCollector, taskCoordinator) -> {
+          messageCollector.send(new OutgoingMessageEnvelope(outputSystemStream, message));
+        });
+    return testApp;
+  }
+
+  private StreamApplication getKeyedSessionWindowStreamApplication(AccumulationMode mode, Duration duration) throws IOException {
+    final SystemStream outputSystemStream = new SystemStream("outputSystem", "outputStream");
+    StreamApplication testApp = StreamApplications.createStreamApp(mock(Config.class));
+    MessageStream<IntegerEnvelope> inStream =
+        testApp.openInput("integers", KVSerde.of(new IntegerSerde(), new IntegerSerde()))
+            .map(kv -> new IntegerEnvelope(kv.getKey()));
+    MapFunction<IntegerEnvelope, Integer> keyFn = m -> (Integer) m.getKey();
+
+    inStream
+        .map(m -> m)
+        .window(Windows.keyedSessionWindow(keyFn, duration, new IntegerSerde(), new IntegerEnvelopeSerde())
+            .setAccumulationMode(mode))
+        .sink((message, messageCollector, taskCoordinator) -> {
+          messageCollector.send(new OutgoingMessageEnvelope(outputSystemStream, message));
+        });
+    return testApp;
   }
 
   private class IntegerEnvelope extends IncomingMessageEnvelope  {
@@ -510,407 +458,5 @@
       return new IntegerEnvelope(intSerde.fromBytes(bytes));
     }
   }
-=======
-//  @Before
-//  public void setup() throws Exception {
-//    config = mock(Config.class);
-//    taskContext = mock(TaskContext.class);
-//    runner = mock(ApplicationRunner.class);
-//    when(taskContext.getSystemStreamPartitions()).thenReturn(ImmutableSet
-//        .of(new SystemStreamPartition("kafka", "integers", new Partition(0))));
-//    when(taskContext.getMetricsRegistry()).thenReturn(new MetricsRegistryMap());
-//    when(runner.getStreamSpec("integers")).thenReturn(new StreamSpec("integers", "integers", "kafka"));
-//  }
-//
-//  @Test
-//  public void testTumblingWindowsDiscardingMode() throws Exception {
-//
-//    StreamApplication sgb = new KeyedTumblingWindowStreamApplication(AccumulationMode.DISCARDING,
-//        Duration.ofSeconds(1), Triggers.repeat(Triggers.count(2)));
-//    List<WindowPane<Integer, Collection<IntegerEnvelope>>> windowPanes = new ArrayList<>();
-//
-//    TestClock testClock = new TestClock();
-//    StreamOperatorTask task = new StreamOperatorTask(sgb, runner, testClock);
-//    task.init(config, taskContext);
-//    MessageCollector messageCollector = envelope -> windowPanes.add((WindowPane<Integer, Collection<IntegerEnvelope>>) envelope.getMessage());
-//    integers.forEach(n -> task.process(new IntegerEnvelope(n), messageCollector, taskCoordinator));
-//    testClock.advanceTime(Duration.ofSeconds(1));
-//
-//    task.window(messageCollector, taskCoordinator);
-//    Assert.assertEquals(windowPanes.size(), 5);
-//    Assert.assertEquals(windowPanes.get(0).getKey().getKey(), new Integer(1));
-//    Assert.assertEquals((windowPanes.get(0).getMessage()).size(), 2);
-//
-//    Assert.assertEquals(windowPanes.get(1).getKey().getKey(), new Integer(2));
-//    Assert.assertEquals((windowPanes.get(1).getMessage()).size(), 2);
-//
-//    Assert.assertEquals(windowPanes.get(2).getKey().getKey(), new Integer(1));
-//    Assert.assertEquals((windowPanes.get(2).getMessage()).size(), 2);
-//
-//    Assert.assertEquals(windowPanes.get(3).getKey().getKey(), new Integer(2));
-//    Assert.assertEquals((windowPanes.get(3).getMessage()).size(), 2);
-//
-//    Assert.assertEquals(windowPanes.get(4).getKey().getKey(), new Integer(3));
-//    Assert.assertEquals((windowPanes.get(4).getMessage()).size(), 1);
-//  }
-//
-//  @Test
-//  public void testNonKeyedTumblingWindowsDiscardingMode() throws Exception {
-//
-//    StreamApplication sgb = new TumblingWindowStreamApplication(AccumulationMode.DISCARDING,
-//        Duration.ofSeconds(1), Triggers.repeat(Triggers.count(1000)));
-//    List<WindowPane<Integer, Collection<IntegerEnvelope>>> windowPanes = new ArrayList<>();
-//
-//    TestClock testClock = new TestClock();
-//    StreamOperatorTask task = new StreamOperatorTask(sgb, runner, testClock);
-//    task.init(config, taskContext);
-//
-//    MessageCollector messageCollector = envelope -> windowPanes.add((WindowPane<Integer, Collection<IntegerEnvelope>>) envelope.getMessage());
-//    Assert.assertEquals(windowPanes.size(), 0);
-//
-//    integers.forEach(n -> task.process(new IntegerEnvelope(n), messageCollector, taskCoordinator));
-//    Assert.assertEquals(windowPanes.size(), 0);
-//
-//    testClock.advanceTime(Duration.ofSeconds(1));
-//    Assert.assertEquals(windowPanes.size(), 0);
-//
-//    task.window(messageCollector, taskCoordinator);
-//    Assert.assertEquals(windowPanes.size(), 1);
-//    Assert.assertEquals((windowPanes.get(0).getMessage()).size(), 9);
-//  }
-//
-//
-//  @Test
-//  public void testTumblingWindowsAccumulatingMode() throws Exception {
-//    StreamApplication sgb = new KeyedTumblingWindowStreamApplication(AccumulationMode.ACCUMULATING,
-//        Duration.ofSeconds(1), Triggers.repeat(Triggers.count(2)));
-//    List<WindowPane<Integer, Collection<IntegerEnvelope>>> windowPanes = new ArrayList<>();
-//    TestClock testClock = new TestClock();
-//    StreamOperatorTask task = new StreamOperatorTask(sgb, runner, testClock);
-//    task.init(config, taskContext);
-//
-//    MessageCollector messageCollector = envelope -> windowPanes.add((WindowPane<Integer, Collection<IntegerEnvelope>>) envelope.getMessage());
-//    integers.forEach(n -> task.process(new IntegerEnvelope(n), messageCollector, taskCoordinator));
-//    testClock.advanceTime(Duration.ofSeconds(1));
-//    task.window(messageCollector, taskCoordinator);
-//
-//    Assert.assertEquals(windowPanes.size(), 7);
-//    Assert.assertEquals(windowPanes.get(0).getKey().getKey(), new Integer(1));
-//    Assert.assertEquals((windowPanes.get(0).getMessage()).size(), 2);
-//
-//    Assert.assertEquals(windowPanes.get(1).getKey().getKey(), new Integer(2));
-//    Assert.assertEquals((windowPanes.get(1).getMessage()).size(), 2);
-//
-//    Assert.assertEquals(windowPanes.get(2).getKey().getKey(), new Integer(1));
-//    Assert.assertEquals((windowPanes.get(2).getMessage()).size(), 4);
-//
-//    Assert.assertEquals(windowPanes.get(3).getKey().getKey(), new Integer(2));
-//    Assert.assertEquals((windowPanes.get(3).getMessage()).size(), 4);
-//  }
-//
-//  @Test
-//  public void testSessionWindowsDiscardingMode() throws Exception {
-//    StreamApplication sgb = new KeyedSessionWindowStreamApplication(AccumulationMode.DISCARDING, Duration.ofMillis(500));
-//    TestClock testClock = new TestClock();
-//    List<WindowPane<Integer, Collection<IntegerEnvelope>>> windowPanes = new ArrayList<>();
-//    StreamOperatorTask task = new StreamOperatorTask(sgb, runner, testClock);
-//    task.init(config, taskContext);
-//    MessageCollector messageCollector = envelope -> windowPanes.add((WindowPane<Integer, Collection<IntegerEnvelope>>) envelope.getMessage());
-//    task.process(new IntegerEnvelope(1), messageCollector, taskCoordinator);
-//    task.process(new IntegerEnvelope(1), messageCollector, taskCoordinator);
-//    testClock.advanceTime(Duration.ofSeconds(1));
-//    task.window(messageCollector, taskCoordinator);
-//
-//    Assert.assertEquals(windowPanes.size(), 1);
-//    Assert.assertEquals(windowPanes.get(0).getKey().getPaneId(), "1");
-//    Assert.assertEquals(windowPanes.get(0).getKey().getKey(), new Integer(1));
-//
-//    task.process(new IntegerEnvelope(2), messageCollector, taskCoordinator);
-//    task.process(new IntegerEnvelope(2), messageCollector, taskCoordinator);
-//    task.process(new IntegerEnvelope(3), messageCollector, taskCoordinator);
-//    task.process(new IntegerEnvelope(3), messageCollector, taskCoordinator);
-//
-//    testClock.advanceTime(Duration.ofSeconds(1));
-//    task.window(messageCollector, taskCoordinator);
-//
-//    Assert.assertEquals(windowPanes.size(), 3);
-//    Assert.assertEquals(windowPanes.get(0).getKey().getPaneId(), "1");
-//    Assert.assertEquals(windowPanes.get(1).getKey().getPaneId(), "1001");
-//    Assert.assertEquals(windowPanes.get(2).getKey().getPaneId(), "1001");
-//    Assert.assertEquals((windowPanes.get(0).getMessage()).size(), 2);
-//    Assert.assertEquals((windowPanes.get(1).getMessage()).size(), 2);
-//    Assert.assertEquals((windowPanes.get(2).getMessage()).size(), 2);
-//
-//    task.process(new IntegerEnvelope(2), messageCollector, taskCoordinator);
-//    task.process(new IntegerEnvelope(2), messageCollector, taskCoordinator);
-//
-//    testClock.advanceTime(Duration.ofSeconds(1));
-//    task.window(messageCollector, taskCoordinator);
-//    Assert.assertEquals(windowPanes.size(), 4);
-//    Assert.assertEquals(windowPanes.get(3).getKey().getKey(), new Integer(2));
-//    Assert.assertEquals(windowPanes.get(3).getKey().getPaneId(), "2001");
-//    Assert.assertEquals((windowPanes.get(3).getMessage()).size(), 2);
-//
-//  }
-//
-//  @Test
-//  public void testSessionWindowsAccumulatingMode() throws Exception {
-//    StreamApplication sgb = new KeyedSessionWindowStreamApplication(AccumulationMode.DISCARDING,
-//        Duration.ofMillis(500));
-//    TestClock testClock = new TestClock();
-//    StreamOperatorTask task = new StreamOperatorTask(sgb, runner, testClock);
-//    List<WindowPane<Integer, Collection<IntegerEnvelope>>> windowPanes = new ArrayList<>();
-//
-//    MessageCollector messageCollector = envelope -> windowPanes.add((WindowPane<Integer, Collection<IntegerEnvelope>>) envelope.getMessage());
-//    task.init(config, taskContext);
-//
-//    task.process(new IntegerEnvelope(1), messageCollector, taskCoordinator);
-//    task.process(new IntegerEnvelope(1), messageCollector, taskCoordinator);
-//    testClock.advanceTime(Duration.ofSeconds(1));
-//
-//    task.process(new IntegerEnvelope(2), messageCollector, taskCoordinator);
-//    task.process(new IntegerEnvelope(2), messageCollector, taskCoordinator);
-//
-//    task.process(new IntegerEnvelope(2), messageCollector, taskCoordinator);
-//    task.process(new IntegerEnvelope(2), messageCollector, taskCoordinator);
-//
-//    testClock.advanceTime(Duration.ofSeconds(1));
-//    task.window(messageCollector, taskCoordinator);
-//    Assert.assertEquals(windowPanes.size(), 2);
-//    Assert.assertEquals((windowPanes.get(0).getMessage()).size(), 2);
-//    Assert.assertEquals(windowPanes.get(0).getKey().getKey(), new Integer(1));
-//    Assert.assertEquals(windowPanes.get(1).getKey().getKey(), new Integer(2));
-//    Assert.assertEquals((windowPanes.get(0).getMessage()).size(), 2);
-//    Assert.assertEquals((windowPanes.get(1).getMessage()).size(), 4);
-//  }
-//
-//  @Test
-//  public void testCancellationOfOnceTrigger() throws Exception {
-//    StreamApplication sgb = new KeyedTumblingWindowStreamApplication(AccumulationMode.ACCUMULATING,
-//        Duration.ofSeconds(1), Triggers.count(2));
-//    TestClock testClock = new TestClock();
-//    StreamOperatorTask task = new StreamOperatorTask(sgb, runner, testClock);
-//    task.init(config, taskContext);
-//
-//    List<WindowPane<Integer, Collection<IntegerEnvelope>>> windowPanes = new ArrayList<>();
-//    MessageCollector messageCollector = envelope -> windowPanes.add((WindowPane<Integer, Collection<IntegerEnvelope>>) envelope.getMessage());
-//    task.process(new IntegerEnvelope(1), messageCollector, taskCoordinator);
-//    task.process(new IntegerEnvelope(1), messageCollector, taskCoordinator);
-//    Assert.assertEquals(windowPanes.size(), 1);
-//    Assert.assertEquals(windowPanes.get(0).getKey().getPaneId(), "0");
-//    Assert.assertEquals(windowPanes.get(0).getKey().getKey(), new Integer(1));
-//    Assert.assertEquals(windowPanes.get(0).getFiringType(), FiringType.EARLY);
-//
-//    task.process(new IntegerEnvelope(1), messageCollector, taskCoordinator);
-//    task.process(new IntegerEnvelope(1), messageCollector, taskCoordinator);
-//    task.process(new IntegerEnvelope(1), messageCollector, taskCoordinator);
-//
-//    Assert.assertEquals(windowPanes.size(), 1);
-//
-//    testClock.advanceTime(Duration.ofSeconds(1));
-//    task.window(messageCollector, taskCoordinator);
-//
-//    Assert.assertEquals(windowPanes.size(), 2);
-//    Assert.assertEquals(windowPanes.get(0).getKey().getPaneId(), "0");
-//    Assert.assertEquals(windowPanes.get(1).getKey().getPaneId(), "0");
-//    Assert.assertEquals(windowPanes.get(1).getFiringType(), FiringType.DEFAULT);
-//
-//    task.process(new IntegerEnvelope(3), messageCollector, taskCoordinator);
-//    testClock.advanceTime(Duration.ofSeconds(1));
-//    task.window(messageCollector, taskCoordinator);
-//
-//    Assert.assertEquals(windowPanes.size(), 3);
-//    Assert.assertEquals(windowPanes.get(2).getKey().getKey(), new Integer(3));
-//    Assert.assertEquals(windowPanes.get(2).getKey().getPaneId(), "1000");
-//    Assert.assertEquals(windowPanes.get(2).getFiringType(), FiringType.DEFAULT);
-//    Assert.assertEquals((windowPanes.get(2).getMessage()).size(), 1);
-//
-//  }
-//
-//  @Test
-//  public void testCancellationOfAnyTrigger() throws Exception {
-//    StreamApplication sgb = new KeyedTumblingWindowStreamApplication(AccumulationMode.ACCUMULATING, Duration.ofSeconds(1),
-//        Triggers.any(Triggers.count(2), Triggers.timeSinceFirstMessage(Duration.ofMillis(500))));
-//    TestClock testClock = new TestClock();
-//    StreamOperatorTask task = new StreamOperatorTask(sgb, runner, testClock);
-//    task.init(config, taskContext);
-//
-//    List<WindowPane<Integer, Collection<IntegerEnvelope>>> windowPanes = new ArrayList<>();
-//    MessageCollector messageCollector = envelope -> windowPanes.add((WindowPane<Integer, Collection<IntegerEnvelope>>) envelope.getMessage());
-//    task.process(new IntegerEnvelope(1), messageCollector, taskCoordinator);
-//    task.process(new IntegerEnvelope(1), messageCollector, taskCoordinator);
-//    //assert that the count trigger fired
-//    Assert.assertEquals(windowPanes.size(), 1);
-//
-//    //advance the timer to enable the triggering of the inner timeSinceFirstMessage trigger
-//    testClock.advanceTime(Duration.ofMillis(500));
-//
-//    //assert that the triggering of the count trigger cancelled the inner timeSinceFirstMessage trigger
-//    Assert.assertEquals(windowPanes.size(), 1);
-//
-//    task.process(new IntegerEnvelope(1), messageCollector, taskCoordinator);
-//    task.process(new IntegerEnvelope(1), messageCollector, taskCoordinator);
-//    task.process(new IntegerEnvelope(1), messageCollector, taskCoordinator);
-//
-//    //advance timer by 500 more millis to enable the default trigger
-//    testClock.advanceTime(Duration.ofMillis(500));
-//    task.window(messageCollector, taskCoordinator);
-//
-//    //assert that the default trigger fired
-//    Assert.assertEquals(windowPanes.size(), 2);
-//    Assert.assertEquals(windowPanes.get(1).getFiringType(), FiringType.DEFAULT);
-//    Assert.assertEquals(windowPanes.get(1).getKey().getKey(), new Integer(1));
-//    Assert.assertEquals(windowPanes.get(1).getKey().getPaneId(), "0");
-//    Assert.assertEquals((windowPanes.get(1).getMessage()).size(), 5);
-//
-//    task.process(new IntegerEnvelope(1), messageCollector, taskCoordinator);
-//
-//    //advance timer by 500 millis to enable the inner timeSinceFirstMessage trigger
-//    testClock.advanceTime(Duration.ofMillis(500));
-//    task.window(messageCollector, taskCoordinator);
-//
-//    Assert.assertEquals(windowPanes.size(), 3);
-//    Assert.assertEquals(windowPanes.get(2).getFiringType(), FiringType.EARLY);
-//    Assert.assertEquals(windowPanes.get(2).getKey().getKey(), new Integer(1));
-//    Assert.assertEquals(windowPanes.get(2).getKey().getPaneId(), "1000");
-//
-//    //advance timer by > 500 millis to enable the default trigger
-//    testClock.advanceTime(Duration.ofMillis(900));
-//    task.window(messageCollector, taskCoordinator);
-//    Assert.assertEquals(windowPanes.size(), 4);
-//    Assert.assertEquals(windowPanes.get(3).getFiringType(), FiringType.DEFAULT);
-//    Assert.assertEquals(windowPanes.get(3).getKey().getKey(), new Integer(1));
-//    Assert.assertEquals(windowPanes.get(3).getKey().getPaneId(), "1000");
-//  }
-//
-//  @Test
-//  public void testCancelationOfRepeatingNestedTriggers() throws Exception {
-//
-//    StreamApplication sgb = new KeyedTumblingWindowStreamApplication(AccumulationMode.ACCUMULATING, Duration.ofSeconds(1),
-//        Triggers.repeat(Triggers.any(Triggers.count(2), Triggers.timeSinceFirstMessage(Duration.ofMillis(500)))));
-//    List<WindowPane<Integer, Collection<IntegerEnvelope>>> windowPanes = new ArrayList<>();
-//
-//    MessageCollector messageCollector = envelope -> windowPanes.add((WindowPane<Integer, Collection<IntegerEnvelope>>) envelope.getMessage());
-//
-//    TestClock testClock = new TestClock();
-//    StreamOperatorTask task = new StreamOperatorTask(sgb, runner, testClock);
-//    task.init(config, taskContext);
-//
-//    task.process(new IntegerEnvelope(1), messageCollector, taskCoordinator);
-//
-//    task.process(new IntegerEnvelope(1), messageCollector, taskCoordinator);
-//    //assert that the count trigger fired
-//    Assert.assertEquals(windowPanes.size(), 1);
-//
-//    //advance the timer to enable the potential triggering of the inner timeSinceFirstMessage trigger
-//    task.process(new IntegerEnvelope(1), messageCollector, taskCoordinator);
-//    testClock.advanceTime(Duration.ofMillis(500));
-//    //assert that the triggering of the count trigger cancelled the inner timeSinceFirstMessage trigger
-//    task.window(messageCollector, taskCoordinator);
-//    Assert.assertEquals(windowPanes.size(), 2);
-//
-//    task.process(new IntegerEnvelope(1), messageCollector, taskCoordinator);
-//    task.process(new IntegerEnvelope(1), messageCollector, taskCoordinator);
-//    Assert.assertEquals(windowPanes.size(), 3);
-//
-//    task.process(new IntegerEnvelope(1), messageCollector, taskCoordinator);
-//    //advance timer by 500 more millis to enable the default trigger
-//    testClock.advanceTime(Duration.ofMillis(500));
-//    task.window(messageCollector, taskCoordinator);
-//    //assert that the default trigger fired
-//    Assert.assertEquals(windowPanes.size(), 4);
-//  }
-//
-//  private class KeyedTumblingWindowStreamApplication implements StreamApplication {
-//
-//    private final AccumulationMode mode;
-//    private final Duration duration;
-//    private final Trigger<IntegerEnvelope> earlyTrigger;
-//    private final SystemStream outputSystemStream = new SystemStream("outputSystem", "outputStream");
-//
-//    KeyedTumblingWindowStreamApplication(AccumulationMode mode,
-//        Duration timeDuration, Trigger<IntegerEnvelope> earlyTrigger) {
-//      this.mode = mode;
-//      this.duration = timeDuration;
-//      this.earlyTrigger = earlyTrigger;
-//    }
-//
-//    @Override
-//    public void init(StreamGraph graph, Config config) {
-//      MessageStream<IntegerEnvelope> inStream = graph.getInputStream("integers",
-//          (k, m) -> new IntegerEnvelope((Integer) k));
-//      Function<IntegerEnvelope, Integer> keyFn = m -> (Integer) m.getKey();
-//      inStream
-//        .map(m -> m)
-//        .window(Windows.keyedTumblingWindow(keyFn, duration).setEarlyTrigger(earlyTrigger)
-//          .setAccumulationMode(mode))
-//          .sink((message, messageCollector, taskCoordinator) -> {
-//              messageCollector.send(new OutgoingMessageEnvelope(outputSystemStream, message));
-//            });
-//    }
-//  }
-//
-//  private class TumblingWindowStreamApplication implements StreamApplication {
-//
-//    private final AccumulationMode mode;
-//    private final Duration duration;
-//    private final Trigger<IntegerEnvelope> earlyTrigger;
-//    private final SystemStream outputSystemStream = new SystemStream("outputSystem", "outputStream");
-//
-//    TumblingWindowStreamApplication(AccumulationMode mode,
-//                                         Duration timeDuration, Trigger<IntegerEnvelope> earlyTrigger) {
-//      this.mode = mode;
-//      this.duration = timeDuration;
-//      this.earlyTrigger = earlyTrigger;
-//    }
-//
-//    @Override
-//    public void init(StreamGraph graph, Config config) {
-//      MessageStream<IntegerEnvelope> inStream = graph.getInputStream("integers",
-//          (k, m) -> new IntegerEnvelope((Integer) k));
-//      Function<IntegerEnvelope, Integer> keyFn = m -> (Integer) m.getKey();
-//      inStream
-//          .map(m -> m)
-//          .window(Windows.<IntegerEnvelope>tumblingWindow(duration).setEarlyTrigger(earlyTrigger)
-//              .setAccumulationMode(mode))
-//          .sink((message, messageCollector, taskCoordinator) -> {
-//              messageCollector.send(new OutgoingMessageEnvelope(outputSystemStream, message));
-//            });
-//    }
-//  }
-//
-//  private class KeyedSessionWindowStreamApplication implements StreamApplication {
-//
-//    private final AccumulationMode mode;
-//    private final Duration duration;
-//    private final SystemStream outputSystemStream = new SystemStream("outputSystem", "outputStream");
-//
-//    KeyedSessionWindowStreamApplication(AccumulationMode mode, Duration duration) {
-//      this.mode = mode;
-//      this.duration = duration;
-//    }
-//
-//    @Override
-//    public void init(StreamGraph graph, Config config) {
-//      MessageStream<IntegerEnvelope> inStream = graph.getInputStream("integers",
-//          (k, m) -> new IntegerEnvelope((Integer) k));
-//      Function<IntegerEnvelope, Integer> keyFn = m -> (Integer) m.getKey();
-//
-//      inStream
-//          .map(m -> m)
-//          .window(Windows.keyedSessionWindow(keyFn, duration)
-//              .setAccumulationMode(mode))
-//          .sink((message, messageCollector, taskCoordinator) -> {
-//              messageCollector.send(new OutgoingMessageEnvelope(outputSystemStream, message));
-//            });
-//    }
-//  }
-//
-//  private class IntegerEnvelope extends IncomingMessageEnvelope  {
-//
-//    IntegerEnvelope(Integer key) {
-//      super(new SystemStreamPartition("kafka", "integers", new Partition(0)), "1", key, key);
-//    }
-//  }
->>>>>>> dde1ab14
+
 }