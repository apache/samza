--- conflicted
+++ resolved
@@ -19,9 +19,7 @@
 
 package org.apache.samza.operators.spec;
 
-<<<<<<< HEAD
 import org.apache.samza.serializers.Serde;
-=======
 import java.io.IOException;
 import java.io.Serializable;
 import java.util.ArrayList;
@@ -31,7 +29,6 @@
 import org.apache.samza.operators.functions.FoldLeftFunction;
 import org.apache.samza.operators.functions.MapFunction;
 import org.apache.samza.operators.functions.SupplierFunction;
->>>>>>> dde1ab14
 import org.apache.samza.operators.triggers.Trigger;
 import org.apache.samza.operators.triggers.Triggers;
 import org.apache.samza.operators.windows.internal.WindowInternal;
@@ -94,7 +91,10 @@
         foldFn,
         keyFn,
         timeFn,
-        WindowType.SESSION);
+        WindowType.SESSION,
+        null,
+        null,
+        mock(Serde.class));
     window.setEarlyTrigger(earlyTrigger);
 
     WindowOperatorSpec<Object, Object, Collection> spec = new WindowOperatorSpec<>(window, 0);
