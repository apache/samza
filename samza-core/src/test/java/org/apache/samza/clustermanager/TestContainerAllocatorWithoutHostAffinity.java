--- conflicted
+++ resolved
@@ -67,12 +67,7 @@
 
   @Before
   public void setup() throws Exception {
-<<<<<<< HEAD
-    containerAllocator = new AbstractContainerAllocator(manager, config, state, false, Optional.empty());
-=======
-    containerAllocator = new ContainerAllocator(manager, config, state, getClass().getClassLoader(), false, Optional
-        .empty());
->>>>>>> fb7f1b38
+    containerAllocator = new ContainerAllocator(manager, config, state, false, Optional.empty());
     requestState = new MockContainerRequestState(manager, false);
     Field requestStateField = containerAllocator.getClass().getDeclaredField("resourceRequestState");
     requestStateField.setAccessible(true);
@@ -267,13 +262,8 @@
 
     ClusterResourceManager.Callback mockCPM = mock(ClusterResourceManager.Callback.class);
     spyAllocator = Mockito.spy(
-<<<<<<< HEAD
-        new AbstractContainerAllocator(new MockClusterResourceManager(mockCPM, state), config, state, false,
+        new ContainerAllocator(new MockClusterResourceManager(mockCPM, state), config, state, false,
             Optional.empty()));
-=======
-        new ContainerAllocator(new MockClusterResourceManager(mockCPM, state), config, state,
-            getClass().getClassLoader(), false, Optional.empty()));
->>>>>>> fb7f1b38
     // Mock the callback from ClusterManager to add resources to the allocator
     doAnswer((InvocationOnMock invocation) -> {
         SamzaResource resource = (SamzaResource) invocation.getArgumentAt(0, List.class).get(0);
