--- conflicted
+++ resolved
@@ -615,12 +615,8 @@
         containerManager);
 
     ContainerProcessManager cpm =
-<<<<<<< HEAD
-        buildContainerProcessManager(clusterManagerConfig, state, clusterResourceManager, faultDomainManager, Optional.of(allocator), mockLocalityManager);
-=======
         buildContainerProcessManager(clusterManagerConfig, state, clusterResourceManager, Optional.of(allocator),
             mockLocalityManager, false);
->>>>>>> 708a6dec
 
     // start triggers a request
     cpm.start();
@@ -776,11 +772,7 @@
 
     ContainerProcessManager manager =
         new ContainerProcessManager(new ClusterManagerConfig(config), state, new MetricsRegistryMap(), clusterResourceManager,
-<<<<<<< HEAD
-                Optional.of(allocator), containerManager, mockLocalityManager);
-=======
             Optional.of(allocator), containerManager, mockLocalityManager, false);
->>>>>>> 708a6dec
 
     manager.start();
     SamzaResource resource = new SamzaResource(1, 1024, "host1", "resource-1");
@@ -817,12 +809,8 @@
         containerManager);
 
     ContainerProcessManager cpm =
-<<<<<<< HEAD
-        spy(buildContainerProcessManager(new ClusterManagerConfig(cfg), state, clusterResourceManager, faultDomainManager, Optional.of(allocator), mockLocalityManager));
-=======
         spy(buildContainerProcessManager(new ClusterManagerConfig(cfg), state, clusterResourceManager,
-            Optional.of(allocator), mockLocalityManager, false));
->>>>>>> 708a6dec
+            Optional.of(allocator), mockLocalityManager, false, faultDomainManager));
 
     cpm.start();
     assertFalse(cpm.shouldShutdown());
@@ -1042,7 +1030,7 @@
   public void teardown() {
     server.stop();
   }
-
+  
   private ContainerManager buildContainerManager(ContainerPlacementMetadataStore containerPlacementMetadataStore,
       SamzaApplicationState samzaApplicationState, ClusterResourceManager clusterResourceManager,
       boolean hostAffinityEnabled, boolean standByEnabled) {
@@ -1050,7 +1038,7 @@
     FaultDomainManager faultDomainManager = mock(FaultDomainManager.class);
     when(mockLocalityManager.readLocality()).thenReturn(new LocalityModel(new HashMap<>()));
     return buildContainerManager(containerPlacementMetadataStore, samzaApplicationState, clusterResourceManager,
-            hostAffinityEnabled, standByEnabled, mockLocalityManager, faultDomainManager);
+        hostAffinityEnabled, standByEnabled, mockLocalityManager, faultDomainManager);
   }
 
   private ContainerManager buildContainerManager(ContainerPlacementMetadataStore containerPlacementMetadataStore,
@@ -1068,26 +1056,15 @@
     LocalityManager mockLocalityManager = mock(LocalityManager.class);
     FaultDomainManager faultDomainManager = mock(FaultDomainManager.class);
     when(mockLocalityManager.readLocality()).thenReturn(new LocalityModel(new HashMap<>()));
-<<<<<<< HEAD
-    return buildContainerProcessManager(clusterManagerConfig, state, clusterResourceManager, faultDomainManager, allocator, mockLocalityManager);
+    return buildContainerProcessManager(clusterManagerConfig, state, clusterResourceManager, allocator,
+        mockLocalityManager, restartContainer, faultDomainManager);
   }
 
   private ContainerProcessManager buildContainerProcessManager(ClusterManagerConfig clusterManagerConfig, SamzaApplicationState state,
-      ClusterResourceManager clusterResourceManager, FaultDomainManager faultDomainManager, Optional<ContainerAllocator> allocator, LocalityManager localityManager) {
+      ClusterResourceManager clusterResourceManager, Optional<ContainerAllocator> allocator, LocalityManager localityManager,
+      boolean restartContainers, FaultDomainManager faultDomainManager) {
     return new ContainerProcessManager(clusterManagerConfig, state, new MetricsRegistryMap(), clusterResourceManager,
         allocator, buildContainerManager(containerPlacementMetadataStore, state, clusterResourceManager,
-        clusterManagerConfig.getHostAffinityEnabled(), false, localityManager, faultDomainManager), localityManager);
-=======
-    return buildContainerProcessManager(clusterManagerConfig, state, clusterResourceManager, allocator,
-        mockLocalityManager, restartContainer);
-  }
-
-  private ContainerProcessManager buildContainerProcessManager(ClusterManagerConfig clusterManagerConfig, SamzaApplicationState state,
-      ClusterResourceManager clusterResourceManager, Optional<ContainerAllocator> allocator, LocalityManager localityManager,
-      boolean restartContainers) {
-    return new ContainerProcessManager(clusterManagerConfig, state, new MetricsRegistryMap(), clusterResourceManager,
-        allocator, buildContainerManager(containerPlacementMetadataStore, state, clusterResourceManager,
-        clusterManagerConfig.getHostAffinityEnabled(), false, localityManager), localityManager, restartContainers);
->>>>>>> 708a6dec
+        clusterManagerConfig.getHostAffinityEnabled(), false, localityManager, faultDomainManager), localityManager, restartContainers);
   }
 }