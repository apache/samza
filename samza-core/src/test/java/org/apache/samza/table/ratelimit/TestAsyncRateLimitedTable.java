--- conflicted
+++ resolved
@@ -113,24 +113,8 @@
   }
 
   @Test
-<<<<<<< HEAD
-  public void testGetThrottling() throws Exception {
-    TableRateLimiter readRateLimiter = mock(TableRateLimiter.class);
-    TableReadFunction<String, String> readFn = mock(TableReadFunction.class);
-    doReturn(CompletableFuture.completedFuture("bar")).when(readFn).getAsync(any());
-    Map<String, String> result = new HashMap<>();
-    result.put("foo", "bar");
-    doReturn(CompletableFuture.completedFuture(result)).when(readFn).getAllAsync(any());
-    AsyncReadWriteTable delegate = new AsyncRemoteTable(readFn, null);
-    AsyncRateLimitedTable table = new AsyncRateLimitedTable("t1", delegate,
-        readRateLimiter, null, schedExec);
-    table.init(TestRemoteTable.getMockContext());
-
-    Assert.assertEquals("bar", table.getAsync("foo").toCompletableFuture().join());
-=======
   public void testGetAsync() {
-    Assert.assertEquals("bar", readTable.getAsync("foo").join());
->>>>>>> c087f80c
+    Assert.assertEquals("bar", readTable.getAsync("foo").toCompletableFuture().join());
     verify(readFn, times(1)).getAsync(any());
     verify(readFn, times(0)).getAsync(any(), any());
     verify(readRateLimiter, times(1)).throttle(anyString());
@@ -141,12 +125,9 @@
     verifyWritePartNotCalled();
   }
 
-<<<<<<< HEAD
-    Assert.assertEquals(result, table.getAllAsync(Arrays.asList("")).toCompletableFuture().join());
-=======
   @Test
   public void testGetAsyncWithArgs() {
-    Assert.assertEquals("bar", readTable.getAsync("foo", 1).join());
+    Assert.assertEquals("bar", readTable.getAsync("foo", 1).toCompletableFuture().join());
     verify(readFn, times(0)).getAsync(any());
     verify(readFn, times(1)).getAsync(any(), any());
     verify(readRateLimiter, times(1)).throttle(anyString(), any());
@@ -159,8 +140,7 @@
 
   @Test
   public void testGetAllAsync() {
-    Assert.assertEquals(readMap, readTable.getAllAsync(Arrays.asList("")).join());
->>>>>>> c087f80c
+    Assert.assertEquals(readMap, readTable.getAllAsync(Arrays.asList("")).toCompletableFuture().join());
     verify(readFn, times(1)).getAllAsync(any());
     verify(readFn, times(0)).getAllAsync(any(), any());
     verify(readRateLimiter, times(0)).throttle(anyString());
@@ -173,7 +153,7 @@
 
   @Test
   public void testGetAllAsyncWithArgs() {
-    Assert.assertEquals(readMap, readTable.getAllAsync(Arrays.asList(""), "").join());
+    Assert.assertEquals(readMap, readTable.getAllAsync(Arrays.asList(""), "").toCompletableFuture().join());
     verify(readFn, times(0)).getAllAsync(any());
     verify(readFn, times(1)).getAllAsync(any(), any());
     verify(readRateLimiter, times(0)).throttle(anyString());
@@ -186,7 +166,7 @@
 
   @Test
   public void testReadAsync() {
-    Assert.assertEquals(5, readTable.readAsync(1, 2).join());
+    Assert.assertEquals(5, readTable.readAsync(1, 2).toCompletableFuture().join());
     verify(readFn, times(1)).readAsync(anyInt(), any());
     verify(readRateLimiter, times(0)).throttle(anyString());
     verify(readRateLimiter, times(0)).throttle(anyCollection());
@@ -196,13 +176,9 @@
     verifyWritePartNotCalled();
   }
 
-<<<<<<< HEAD
-    table.putAsync("foo", "bar").toCompletableFuture().join();
-=======
   @Test
   public void testPutAsync() {
-    writeTable.putAsync("foo", "bar").join();
->>>>>>> c087f80c
+    writeTable.putAsync("foo", "bar").toCompletableFuture().join();
     verify(writeFn, times(1)).putAsync(any(), any());
     verify(writeFn, times(0)).putAsync(any(), any(), any());
     verify(writeRateLimiter, times(0)).throttle(anyString());
@@ -215,7 +191,7 @@
 
   @Test
   public void testPutAsyncWithArgs() {
-    writeTable.putAsync("foo", "bar", 1).join();
+    writeTable.putAsync("foo", "bar", 1).toCompletableFuture().join();
     verify(writeFn, times(0)).putAsync(any(), any());
     verify(writeFn, times(1)).putAsync(any(), any(), any());
     verify(writeRateLimiter, times(0)).throttle(anyString());
@@ -226,18 +202,11 @@
     verifyReadPartNotCalled();
   }
 
-<<<<<<< HEAD
-    table.putAllAsync(Arrays.asList(new Entry("1", "2"))).toCompletableFuture().join();
-    verify(writeFn, times(1)).putAllAsync(any());
-    verify(writeRateLimiter, times(1)).throttle(anyString(), anyString());
-    verify(writeRateLimiter, times(1)).throttleRecords(anyList());
-=======
   @Test
   public void testPutAllAsync() {
-    writeTable.putAllAsync(Arrays.asList(new Entry("1", "2"))).join();
+    writeTable.putAllAsync(Arrays.asList(new Entry("1", "2"))).toCompletableFuture().join();
     verify(writeFn, times(1)).putAllAsync(anyCollection());
     verify(writeFn, times(0)).putAllAsync(anyCollection(), any());
->>>>>>> c087f80c
     verify(writeRateLimiter, times(0)).throttle(anyString());
     verify(writeRateLimiter, times(0)).throttle(anyString(), anyString());
     verify(writeRateLimiter, times(0)).throttle(anyCollection());
@@ -246,22 +215,9 @@
     verifyReadPartNotCalled();
   }
 
-<<<<<<< HEAD
-    table.deleteAsync("foo").toCompletableFuture().join();
-    verify(writeFn, times(1)).deleteAsync(anyString());
-    verify(writeRateLimiter, times(1)).throttle(anyString(), anyString());
-    verify(writeRateLimiter, times(1)).throttleRecords(anyList());
-    verify(writeRateLimiter, times(1)).throttle(anyString());
-    verify(writeRateLimiter, times(0)).throttle(anyList());
-
-    table.deleteAllAsync(Arrays.asList("1", "2")).toCompletableFuture().join();
-    verify(writeFn, times(1)).deleteAllAsync(any());
-    verify(writeRateLimiter, times(1)).throttle(anyString(), anyString());
-    verify(writeRateLimiter, times(1)).throttleRecords(anyList());
-=======
   @Test
   public void testPutAllAsyncWithArgs() {
-    writeTable.putAllAsync(Arrays.asList(new Entry("1", "2")), Arrays.asList(1)).join();
+    writeTable.putAllAsync(Arrays.asList(new Entry("1", "2")), Arrays.asList(1)).toCompletableFuture().join();
     verify(writeFn, times(0)).putAllAsync(anyCollection());
     verify(writeFn, times(1)).putAllAsync(anyCollection(), any());
     verify(writeRateLimiter, times(0)).throttle(anyString());
@@ -274,10 +230,9 @@
 
   @Test
   public void testDeleteAsync() {
-    writeTable.deleteAsync("foo").join();
+    writeTable.deleteAsync("foo").toCompletableFuture().join();
     verify(writeFn, times(1)).deleteAsync(any());
     verify(writeFn, times(0)).deleteAsync(any(), any());
->>>>>>> c087f80c
     verify(writeRateLimiter, times(1)).throttle(anyString());
     verify(writeRateLimiter, times(0)).throttle(anyString(), anyString());
     verify(writeRateLimiter, times(0)).throttle(anyCollection());
@@ -288,7 +243,7 @@
 
   @Test
   public void testDeleteAsyncWithArgs() {
-    writeTable.deleteAsync("foo", 1).join();
+    writeTable.deleteAsync("foo", 1).toCompletableFuture().join();
     verify(writeFn, times(0)).deleteAsync(any());
     verify(writeFn, times(1)).deleteAsync(any(), any());
     verify(writeRateLimiter, times(1)).throttle(anyString(), any());
@@ -301,7 +256,7 @@
 
   @Test
   public void testDeleteAllAsync() {
-    writeTable.deleteAllAsync(Arrays.asList("1", "2")).join();
+    writeTable.deleteAllAsync(Arrays.asList("1", "2")).toCompletableFuture().join();
     verify(writeFn, times(1)).deleteAllAsync(anyCollection());
     verify(writeFn, times(0)).deleteAllAsync(anyCollection(), any());
     verify(writeRateLimiter, times(0)).throttle(anyString());
@@ -314,7 +269,7 @@
 
   @Test
   public void testDeleteAllAsyncWithArgs() {
-    writeTable.deleteAllAsync(Arrays.asList("1", "2"), 1).join();
+    writeTable.deleteAllAsync(Arrays.asList("1", "2"), 1).toCompletableFuture().join();
     verify(writeFn, times(0)).deleteAllAsync(anyCollection());
     verify(writeFn, times(1)).deleteAllAsync(anyCollection(), any());
     verify(writeRateLimiter, times(0)).throttle(anyString());
@@ -327,7 +282,7 @@
 
   @Test
   public void testWriteAsync() {
-    Assert.assertEquals(5, writeTable.writeAsync(1, 2).join());
+    Assert.assertEquals(5, writeTable.writeAsync(1, 2).toCompletableFuture().join());
     verify(writeFn, times(1)).writeAsync(anyInt(), any());
     verify(writeRateLimiter, times(0)).throttle(anyString());
     verify(writeRateLimiter, times(0)).throttle(anyCollection());
