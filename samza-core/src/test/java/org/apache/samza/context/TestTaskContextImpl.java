--- conflicted
+++ resolved
@@ -22,14 +22,12 @@
 import org.apache.samza.Partition;
 import org.apache.samza.checkpoint.OffsetManager;
 import org.apache.samza.container.TaskName;
-<<<<<<< HEAD
-=======
 import org.apache.samza.job.model.TaskModel;
 import org.apache.samza.metrics.MetricsRegistry;
 import org.apache.samza.scheduling.CallbackScheduler;
->>>>>>> 7c774f3c
 import org.apache.samza.storage.kv.KeyValueStore;
 import org.apache.samza.system.SystemStreamPartition;
+import org.apache.samza.table.TableManager;
 import org.junit.Before;
 import org.junit.Test;
 import org.mockito.Mock;
@@ -43,10 +41,6 @@
   private static final TaskName TASK_NAME = new TaskName("myTaskName");
 
   @Mock
-<<<<<<< HEAD
-  private Function<String, KeyValueStore> keyValueStoreProvider;
-  @Mock
-=======
   private TaskModel taskModel;
   @Mock
   private MetricsRegistry taskMetricsRegistry;
@@ -57,7 +51,6 @@
   @Mock
   private CallbackScheduler callbackScheduler;
   @Mock
->>>>>>> 7c774f3c
   private OffsetManager offsetManager;
 
   private TaskContextImpl taskContext;
@@ -66,13 +59,9 @@
   public void setup() {
     MockitoAnnotations.initMocks(this);
     taskContext =
-<<<<<<< HEAD
-        new TaskContextImpl(TASK_NAME, null, null, keyValueStoreProvider, null, null, offsetManager, null, null);
-=======
         new TaskContextImpl(taskModel, taskMetricsRegistry, keyValueStoreProvider, tableManager, callbackScheduler,
-            offsetManager);
+            offsetManager, null, null);
     when(this.taskModel.getTaskName()).thenReturn(TASK_NAME);
->>>>>>> 7c774f3c
   }
 
   /**
