/*
 * Licensed to the Apache Software Foundation (ASF) under one
 * or more contributor license agreements.  See the NOTICE file
 * distributed with this work for additional information
 * regarding copyright ownership.  The ASF licenses this file
 * to you under the Apache License, Version 2.0 (the
 * "License"); you may not use this file except in compliance
 * with the License.  You may obtain a copy of the License at
 *
 *   http://www.apache.org/licenses/LICENSE-2.0
 *
 * Unless required by applicable law or agreed to in writing,
 * software distributed under the License is distributed on an
 * "AS IS" BASIS, WITHOUT WARRANTIES OR CONDITIONS OF ANY
 * KIND, either express or implied.  See the License for the
 * specific language governing permissions and limitations
 * under the License.
 */

package org.apache.samza.zk;

import org.junit.Assert;
import org.junit.Test;

import java.util.concurrent.CountDownLatch;
import java.util.concurrent.TimeUnit;

public class TestScheduleAfterDebounceTime {
  private static final long WAIT_TIME = 500;

  class TestObj {
    private volatile int i = 0;
    public void inc() {
      i++;
    }
    public void setTo(int val) {
      i = val;
    }
    public int get() {
      return i;
    }
  }

  @Test
  public void testSchedule() throws InterruptedException {
    ScheduleAfterDebounceTime scheduledQueue = new ScheduleAfterDebounceTime();
    final CountDownLatch latch = new CountDownLatch(1);

    final TestObj testObj = new TestScheduleAfterDebounceTime.TestObj();
    scheduledQueue.scheduleAfterDebounceTime("TEST1", WAIT_TIME, () -> {
        testObj.inc();
        latch.countDown();
      });
    // action is delayed
    Assert.assertEquals(0, testObj.get());

    boolean result = latch.await(WAIT_TIME * 2, TimeUnit.MILLISECONDS);
    Assert.assertTrue("Latch timed-out and task was not scheduled on time.", result);
    Assert.assertEquals(1, testObj.get());

    scheduledQueue.stopScheduler();
  }

  @Test
  public void testCancelAndSchedule() throws InterruptedException {
    ScheduleAfterDebounceTime scheduledQueue = new ScheduleAfterDebounceTime();
    final CountDownLatch test1Latch = new CountDownLatch(1);

    final TestObj testObj = new TestScheduleAfterDebounceTime.TestObj();
    scheduledQueue.scheduleAfterDebounceTime("TEST1", WAIT_TIME, testObj::inc);
<<<<<<< HEAD
    // next schedule should cancel the previous one with the same name
    scheduledQueue.scheduleAfterDebounceTime("TEST1", 2 * WAIT_TIME, () ->
      {
        testObj.inc();
        test1Latch.countDown();
      }
    );

    final TestObj testObj2 = new TestScheduleAfterDebounceTime.TestObj();
    // this schedule should not cancel the previous one, because it has different name
    scheduledQueue.scheduleAfterDebounceTime("TEST2", WAIT_TIME, testObj2::inc);

    boolean result = test1Latch.await(4 * WAIT_TIME, TimeUnit.MILLISECONDS);
    Assert.assertTrue("Latch timed-out. Scheduled tasks were not run correctly.", result);
    Assert.assertEquals(1, testObj.get());
    Assert.assertEquals(1, testObj2.get());

    scheduledQueue.stopScheduler();
  }

  @Test
  public void testRunnableWithExceptionInvokesCallback() throws InterruptedException {
    final CountDownLatch latch = new CountDownLatch(1);
    ScheduleAfterDebounceTime scheduledQueue = new ScheduleAfterDebounceTime(e -> {
        Assert.assertEquals(RuntimeException.class, e.getClass());
        latch.countDown();
      });

    scheduledQueue.scheduleAfterDebounceTime("TEST1", WAIT_TIME, () ->
      {
        throw new RuntimeException("From the runnable!");
      });

    final TestObj testObj = new TestObj();
    scheduledQueue.scheduleAfterDebounceTime("TEST2", WAIT_TIME * 2, testObj::inc);

    boolean result = latch.await(5 * WAIT_TIME, TimeUnit.MILLISECONDS);
    Assert.assertTrue("Latch timed-out.", result);
    Assert.assertEquals(0, testObj.get());
=======

    // next schedule should cancel the previous one with the same name
    scheduledQueue.scheduleAfterDebounceTime("TEST1", 2 * WAIT_TIME, () ->
      {
        testObj.inc();
        test1Latch.countDown();
      }
    );

    final TestObj testObj2 = new TestScheduleAfterDebounceTime.TestObj();
    // this schedule should not cancel the previous one, because it has different name
    scheduledQueue.scheduleAfterDebounceTime("TEST2", WAIT_TIME, testObj2::inc);

    boolean result = test1Latch.await(4 * WAIT_TIME, TimeUnit.MILLISECONDS);
    Assert.assertTrue("Latch timed-out. Scheduled tasks were not run correctly.", result);
    Assert.assertEquals(1, testObj.get());
    Assert.assertEquals(1, testObj2.get());

    scheduledQueue.stopScheduler();
>>>>>>> fb7aa73f
  }
}<|MERGE_RESOLUTION|>--- conflicted
+++ resolved
@@ -68,7 +68,6 @@
 
     final TestObj testObj = new TestScheduleAfterDebounceTime.TestObj();
     scheduledQueue.scheduleAfterDebounceTime("TEST1", WAIT_TIME, testObj::inc);
-<<<<<<< HEAD
     // next schedule should cancel the previous one with the same name
     scheduledQueue.scheduleAfterDebounceTime("TEST1", 2 * WAIT_TIME, () ->
       {
@@ -108,26 +107,6 @@
     boolean result = latch.await(5 * WAIT_TIME, TimeUnit.MILLISECONDS);
     Assert.assertTrue("Latch timed-out.", result);
     Assert.assertEquals(0, testObj.get());
-=======
-
-    // next schedule should cancel the previous one with the same name
-    scheduledQueue.scheduleAfterDebounceTime("TEST1", 2 * WAIT_TIME, () ->
-      {
-        testObj.inc();
-        test1Latch.countDown();
-      }
-    );
-
-    final TestObj testObj2 = new TestScheduleAfterDebounceTime.TestObj();
-    // this schedule should not cancel the previous one, because it has different name
-    scheduledQueue.scheduleAfterDebounceTime("TEST2", WAIT_TIME, testObj2::inc);
-
-    boolean result = test1Latch.await(4 * WAIT_TIME, TimeUnit.MILLISECONDS);
-    Assert.assertTrue("Latch timed-out. Scheduled tasks were not run correctly.", result);
-    Assert.assertEquals(1, testObj.get());
-    Assert.assertEquals(1, testObj2.get());
-
     scheduledQueue.stopScheduler();
->>>>>>> fb7aa73f
   }
 }