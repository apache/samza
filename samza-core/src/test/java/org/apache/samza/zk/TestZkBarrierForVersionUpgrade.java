--- conflicted
+++ resolved
@@ -78,22 +78,13 @@
 
   @Test
   public void testZkBarrierForVersionUpgrade() {
-<<<<<<< HEAD
     String barrierId = "b1";
-
-=======
-    ScheduleAfterDebounceTime debounceTimer = new ScheduleAfterDebounceTime();
->>>>>>> 9d52e996
     String ver = "1";
     List<String> processors = new ArrayList<String>();
     processors.add("p1");
     processors.add("p2");
 
-<<<<<<< HEAD
     BarrierForVersionUpgrade barrier = coordinationService.getBarrier(barrierId, ver, processors);
-=======
-    ZkBarrierForVersionUpgrade barrier = new ZkBarrierForVersionUpgrade(testZkUtils, debounceTimer, ver, processors);
->>>>>>> 9d52e996
 
     class Status {
       boolean p1 = false;
@@ -122,23 +113,15 @@
 
   @Test
   public void testNegativeZkBarrierForVersionUpgrade() {
-<<<<<<< HEAD
 
     String barrierId = "b1";
-=======
-    ScheduleAfterDebounceTime debounceTimer = new ScheduleAfterDebounceTime();
->>>>>>> 9d52e996
     String ver = "1";
     List<String> processors = new ArrayList<String>();
     processors.add("p1");
     processors.add("p2");
     processors.add("p3");
 
-<<<<<<< HEAD
     BarrierForVersionUpgrade barrier = coordinationService.getBarrier(barrierId, ver, processors);
-=======
-    ZkBarrierForVersionUpgrade barrier = new ZkBarrierForVersionUpgrade(testZkUtils, debounceTimer, ver, processors);
->>>>>>> 9d52e996
 
     class Status {
       boolean p1 = false;
@@ -168,28 +151,14 @@
 
   @Test
   public void testZkBarrierForVersionUpgradeWithTimeOut() {
-<<<<<<< HEAD
     String barrierId = "b1";
-=======
-    ScheduleAfterDebounceTime debounceTimer = new ScheduleAfterDebounceTime();
-
->>>>>>> 9d52e996
     String ver = "1";
     List<String> processors = new ArrayList<String>();
     processors.add("p1");
     processors.add("p2");
     processors.add("p3");
 
-<<<<<<< HEAD
     BarrierForVersionUpgrade barrier = coordinationService.getBarrier(barrierId, ver, processors);
-=======
-    ZkBarrierForVersionUpgrade barrier = new ZkBarrierForVersionUpgrade(testZkUtils, debounceTimer, ver, processors) {
-      @Override
-      protected long getBarrierTimeOutMs() {
-        return 200;
-      }
-    };
->>>>>>> 9d52e996
 
     class Status {
       boolean p1 = false;
