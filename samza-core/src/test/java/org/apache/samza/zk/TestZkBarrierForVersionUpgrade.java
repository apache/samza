/*
 * Licensed to the Apache Software Foundation (ASF) under one
 * or more contributor license agreements.  See the NOTICE file
 * distributed with this work for additional information
 * regarding copyright ownership.  The ASF licenses this file
 * to you under the Apache License, Version 2.0 (the
 * "License"); you may not use this file except in compliance
 * with the License.  You may obtain a copy of the License at
 *
 *   http://www.apache.org/licenses/LICENSE-2.0
 *
 * Unless required by applicable law or agreed to in writing,
 * software distributed under the License is distributed on an
 * "AS IS" BASIS, WITHOUT WARRANTIES OR CONDITIONS OF ANY
 * KIND, either express or implied.  See the License for the
 * specific language governing permissions and limitations
 * under the License.
 */
package org.apache.samza.zk;

import java.util.ArrayList;
import java.util.List;
import junit.framework.Assert;
import org.I0Itec.zkclient.ZkConnection;
import org.apache.samza.testUtils.EmbeddedZookeeper;
import org.junit.After;
import org.junit.AfterClass;
import org.junit.Before;
import org.junit.BeforeClass;
import org.junit.Test;


public class TestZkBarrierForVersionUpgrade {
  private static EmbeddedZookeeper zkServer = null;
  private static final ZkKeyBuilder KEY_BUILDER = new ZkKeyBuilder("test");
  private String testZkConnectionString = null;
  private ZkUtils testZkUtils = null;
  private static final int SESSION_TIMEOUT_MS = 20000;
  private static final int CONNECTION_TIMEOUT_MS = 10000;

  @BeforeClass
  public static void setup() throws InterruptedException {
    zkServer = new EmbeddedZookeeper();
    zkServer.setup();
  }

  @Before
  public void testSetup() {
    testZkConnectionString = "localhost:" + zkServer.getPort();
    try {
      testZkUtils = getZkUtilsWithNewClient();
    } catch (Exception e) {
      Assert.fail("Client connection setup failed. Aborting tests..");
    }
  }

  @After
  public void testTeardown() {
    testZkUtils.deleteRoot();
    testZkUtils.close();
    testZkUtils = null;
  }

  @AfterClass
  public static void teardown() {
    zkServer.teardown();
  }

  @Test
  public void testZkBarrierForVersionUpgrade() {
    ScheduleAfterDebounceTime debounceTimer = new ScheduleAfterDebounceTime();
    ZkBarrierForVersionUpgrade barrier = new ZkBarrierForVersionUpgrade(testZkUtils, debounceTimer);
    String ver = "1";
    List<String> processors = new ArrayList<String>();
    processors.add("p1");
    processors.add("p2");

    class Status {
      boolean p1 = false;
      boolean p2 = false;
    }
    final Status s = new Status();

    barrier.start(ver, processors);

    barrier.waitForBarrier(ver, "p1", new Runnable() {
      @Override
      public void run() {
        s.p1 = true;
      }
    });

    barrier.waitForBarrier(ver, "p2", new Runnable() {
      @Override
      public void run() {
        s.p2 = true;
      }
    });

    Assert.assertTrue(TestZkUtils.testWithDelayBackOff(() -> s.p1 && s.p2, 2, 100));
  }

  @Test
  public void testNegativeZkBarrierForVersionUpgrade() {
    ScheduleAfterDebounceTime debounceTimer = new ScheduleAfterDebounceTime();
    ZkBarrierForVersionUpgrade barrier = new ZkBarrierForVersionUpgrade(testZkUtils, debounceTimer);
    String ver = "1";
    List<String> processors = new ArrayList<String>();
    processors.add("p1");
    processors.add("p2");
    processors.add("p3");

    class Status {
      boolean p1 = false;
      boolean p2 = false;
      boolean p3 = false;
    }
    final Status s = new Status();

    barrier.start(ver, processors);

    barrier.waitForBarrier(ver, "p1", new Runnable() {
      @Override
      public void run() {
        s.p1 = true;
      }
    });

    barrier.waitForBarrier(ver, "p2", new Runnable() {
      @Override
      public void run() {
        s.p2 = true;
      }
    });

<<<<<<< HEAD
    Assert.assertFalse(TestZkUtils.testWithDelayBackOff(() -> s.p1 && s.p2 && s.p3, 2, 10000));

  }

=======
    Assert.assertFalse(TestZkUtils.testWithDelayBackOff(() -> s.p1 && s.p2 && s.p3, 2, 100));
  }
  
>>>>>>> 5d67be06
  private ZkUtils getZkUtilsWithNewClient() {
    ZkConnection zkConnection = ZkUtils.createZkConnection(testZkConnectionString, SESSION_TIMEOUT_MS);
    return new ZkUtils(
        "1",
        KEY_BUILDER,
        ZkUtils.createZkClient(zkConnection, CONNECTION_TIMEOUT_MS),
        CONNECTION_TIMEOUT_MS);
  }
}<|MERGE_RESOLUTION|>--- conflicted
+++ resolved
@@ -133,16 +133,59 @@
       }
     });
 
-<<<<<<< HEAD
-    Assert.assertFalse(TestZkUtils.testWithDelayBackOff(() -> s.p1 && s.p2 && s.p3, 2, 10000));
-
+    Assert.assertFalse(TestZkUtils.testWithDelayBackOff(() -> s.p1 && s.p2 && s.p3, 2, 100));
   }
 
-=======
-    Assert.assertFalse(TestZkUtils.testWithDelayBackOff(() -> s.p1 && s.p2 && s.p3, 2, 100));
+  @Test
+  public void testZkBarrierForVersionUpgradeWithTimeOut() {
+    ScheduleAfterDebounceTime debounceTimer = new ScheduleAfterDebounceTime();
+    ZkBarrierForVersionUpgrade barrier = new ZkBarrierForVersionUpgrade(testZkUtils, debounceTimer) {
+      @Override
+      protected long getBarrierTimeOutMs() {
+        return 200;
+      }
+    };
+    String ver = "1";
+    List<String> processors = new ArrayList<String>();
+    processors.add("p1");
+    processors.add("p2");
+    processors.add("p3");
+
+    class Status {
+      boolean p1 = false;
+      boolean p2 = false;
+      boolean p3 = false;
+    }
+    final Status s = new Status();
+
+    barrier.start(ver, processors);
+
+    barrier.waitForBarrier(ver, "p1", new Runnable() {
+      @Override
+      public void run() {
+        s.p1 = true;
+      }
+    });
+
+    barrier.waitForBarrier(ver, "p2", new Runnable() {
+      @Override
+      public void run() {
+        s.p2 = true;
+      }
+    });
+
+    // this node will join "too late"
+    barrier.waitForBarrier(ver, "p3", new Runnable() {
+      @Override
+      public void run() {
+        TestZkUtils.sleepMs(300);
+        s.p3 = true;
+      }
+    });
+    Assert.assertFalse(TestZkUtils.testWithDelayBackOff(() -> s.p1 && s.p2 && s.p3, 2, 400));
   }
-  
->>>>>>> 5d67be06
+
+
   private ZkUtils getZkUtilsWithNewClient() {
     ZkConnection zkConnection = ZkUtils.createZkConnection(testZkConnectionString, SESSION_TIMEOUT_MS);
     return new ZkUtils(
