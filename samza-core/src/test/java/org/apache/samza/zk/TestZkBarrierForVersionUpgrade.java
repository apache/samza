--- conflicted
+++ resolved
@@ -78,19 +78,14 @@
 
   @Test
   public void testZkBarrierForVersionUpgrade() {
-<<<<<<< HEAD
     String barrierId = "b1";
-    BarrierForVersionUpgrade barrier = coordinationService.getBarrier(barrierId);
 
-=======
-    ScheduleAfterDebounceTime debounceTimer = new ScheduleAfterDebounceTime();
->>>>>>> ae67326a
     String ver = "1";
     List<String> processors = new ArrayList<String>();
     processors.add("p1");
     processors.add("p2");
 
-    ZkBarrierForVersionUpgrade barrier = new ZkBarrierForVersionUpgrade(testZkUtils, debounceTimer, ver, processors);
+    BarrierForVersionUpgrade barrier = coordinationService.getBarrier(barrierId, ver, processors);
 
     class Status {
       boolean p1 = false;
@@ -119,19 +114,15 @@
 
   @Test
   public void testNegativeZkBarrierForVersionUpgrade() {
-<<<<<<< HEAD
+
     String barrierId = "b1";
-    BarrierForVersionUpgrade barrier = coordinationService.getBarrier(barrierId);
-=======
-    ScheduleAfterDebounceTime debounceTimer = new ScheduleAfterDebounceTime();
->>>>>>> ae67326a
     String ver = "1";
     List<String> processors = new ArrayList<String>();
     processors.add("p1");
     processors.add("p2");
     processors.add("p3");
 
-    ZkBarrierForVersionUpgrade barrier = new ZkBarrierForVersionUpgrade(testZkUtils, debounceTimer, ver, processors);
+    BarrierForVersionUpgrade barrier = coordinationService.getBarrier(barrierId, ver, processors);
 
     class Status {
       boolean p1 = false;
@@ -161,25 +152,14 @@
 
   @Test
   public void testZkBarrierForVersionUpgradeWithTimeOut() {
-<<<<<<< HEAD
     String barrierId = "b1";
-    BarrierForVersionUpgrade barrier = coordinationService.getBarrier(barrierId);
-=======
-    ScheduleAfterDebounceTime debounceTimer = new ScheduleAfterDebounceTime();
-
->>>>>>> ae67326a
     String ver = "1";
     List<String> processors = new ArrayList<String>();
     processors.add("p1");
     processors.add("p2");
     processors.add("p3");
 
-    ZkBarrierForVersionUpgrade barrier = new ZkBarrierForVersionUpgrade(testZkUtils, debounceTimer, ver, processors) {
-      @Override
-      protected long getBarrierTimeOutMs() {
-        return 200;
-      }
-    };
+    BarrierForVersionUpgrade barrier = coordinationService.getBarrier(barrierId, ver, processors);
 
     class Status {
       boolean p1 = false;
