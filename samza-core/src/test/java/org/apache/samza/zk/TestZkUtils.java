--- conflicted
+++ resolved
@@ -118,11 +118,7 @@
     zkUtils.registerProcessorAndGetId(new ProcessorData("host1", "1"));
     List<String> l = zkUtils.getSortedActiveProcessorsIDs();
     Assert.assertEquals(1, l.size());
-<<<<<<< HEAD
-    new ZkUtils(KEY_BUILDER, zkClient, SESSION_TIMEOUT_MS, null).registerProcessorAndGetId(new ProcessorData("host2", "2"));
-=======
     new ZkUtils(KEY_BUILDER, zkClient, SESSION_TIMEOUT_MS, new NoOpMetricsRegistry()).registerProcessorAndGetId(new ProcessorData("host2", "2"));
->>>>>>> 45931fd5
     l = zkUtils.getSortedActiveProcessorsIDs();
     Assert.assertEquals(2, l.size());
 
