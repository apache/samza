--- conflicted
+++ resolved
@@ -18,15 +18,9 @@
  */
 package org.apache.samza.zk;
 
-<<<<<<< HEAD
 import java.util.HashMap;
 import java.util.Map;
-import java.util.concurrent.TimeoutException;
 import java.util.function.BooleanSupplier;
-import java.util.function.Predicate;
-=======
-import java.util.function.BooleanSupplier;
->>>>>>> f1bc1d0b
 import org.I0Itec.zkclient.IZkDataListener;
 import org.I0Itec.zkclient.ZkClient;
 import org.I0Itec.zkclient.ZkConnection;
@@ -36,14 +30,12 @@
 import org.apache.samza.job.model.ContainerModel;
 import org.apache.samza.job.model.JobModel;
 import org.apache.samza.testUtils.EmbeddedZookeeper;
-import org.apache.samza.util.TestUtil;
 import org.junit.After;
 import org.junit.AfterClass;
 import org.junit.Assert;
 import org.junit.Before;
 import org.junit.BeforeClass;
 import org.junit.Test;
-import org.mockito.Mock;
 
 
 public class TestZkUtils {
@@ -75,7 +67,6 @@
       // Do nothing
     }
 
-
     zkUtils = new ZkUtils(
         KEY_BUILDER,
         zkClient,
@@ -111,14 +102,20 @@
   public void testGetActiveProcessors() {
     Assert.assertEquals(0, zkUtils.getSortedActiveProcessors().size());
     zkUtils.registerProcessorAndGetId("processorData");
-<<<<<<< HEAD
-
     Assert.assertEquals(1, zkUtils.getSortedActiveProcessors().size());
-
   }
 
   @Test
   public void testSubscribeToChange() {
+
+    ZkKeyBuilder keyBuilder = new ZkKeyBuilder("test");
+    String root = keyBuilder.getRootPath();
+    zkClient.deleteRecursive(root);
+    Assert.assertEquals(1, zkUtils.getSortedActiveProcessors().size());
+  }
+
+  @Test
+  public void testSubscribeToJobModelVersionChange() {
 
     ZkKeyBuilder keyBuilder = new ZkKeyBuilder("test");
     String root = keyBuilder.getRootPath();
@@ -134,30 +131,6 @@
       }
     }
 
-=======
-
-    Assert.assertEquals(1, zkUtils.getSortedActiveProcessors().size());
-
-  }
-
-  @Test
-  public void testSubscribeToJobModelVersionChange() {
-
-    ZkKeyBuilder keyBuilder = new ZkKeyBuilder("test");
-    String root = keyBuilder.getRootPath();
-    zkClient.deleteRecursive(root);
-
-    class Result {
-      String res = "";
-      public String getRes() {
-        return res;
-      }
-      public void updateRes(String newRes) {
-        res = newRes;
-      }
-    }
-
->>>>>>> f1bc1d0b
     Assert.assertFalse(zkUtils.exists(root));
 
     // create the paths
@@ -173,11 +146,7 @@
       @Override
       public void handleDataChange(String dataPath, Object data)
           throws Exception {
-<<<<<<< HEAD
         res.updateRes((String)data);
-=======
-        res.updateRes((String) data);
->>>>>>> f1bc1d0b
       }
 
       @Override
@@ -201,7 +170,6 @@
     Assert.assertTrue(testWithDelayBackOff(() -> "newProcessor".equals(res.getRes()), 2, 1000));
   }
 
-<<<<<<< HEAD
   @Test
   public void testPublishNewJobModel() {
     ZkKeyBuilder keyBuilder = new ZkKeyBuilder("test");
@@ -243,18 +211,11 @@
       if(cond.getAsBoolean())
         return true;
       try { Thread.sleep(delay); } catch (InterruptedException e) { return false ;}
-=======
-  public static boolean testWithDelayBackOff(BooleanSupplier cond, long startDelayMs, long maxDelayMs) {
-    long delay = startDelayMs;
-    while (delay < maxDelayMs) {
-      if (cond.getAsBoolean())
-        return true;
       try {
         Thread.sleep(delay);
       } catch (InterruptedException e) {
         return false;
       }
->>>>>>> f1bc1d0b
       delay *= 2;
     }
     return false;
