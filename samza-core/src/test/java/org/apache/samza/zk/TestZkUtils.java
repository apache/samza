--- conflicted
+++ resolved
@@ -20,13 +20,7 @@
 
 import java.util.HashMap;
 import java.util.Map;
-<<<<<<< HEAD
-import java.util.concurrent.TimeoutException;
 import java.util.function.BooleanSupplier;
-import java.util.function.Predicate;
-=======
-import java.util.function.BooleanSupplier;
->>>>>>> 6506b487
 import org.I0Itec.zkclient.IZkDataListener;
 import org.I0Itec.zkclient.ZkClient;
 import org.I0Itec.zkclient.ZkConnection;
@@ -36,14 +30,12 @@
 import org.apache.samza.job.model.ContainerModel;
 import org.apache.samza.job.model.JobModel;
 import org.apache.samza.testUtils.EmbeddedZookeeper;
-import org.apache.samza.util.TestUtil;
 import org.junit.After;
 import org.junit.AfterClass;
 import org.junit.Assert;
 import org.junit.Before;
 import org.junit.BeforeClass;
 import org.junit.Test;
-import org.mockito.Mock;
 
 
 
@@ -76,10 +68,6 @@
       // Do nothing
     }
 
-<<<<<<< HEAD
-
-=======
->>>>>>> 6506b487
     zkUtils = new ZkUtils(
         KEY_BUILDER,
         zkClient,
@@ -89,7 +77,6 @@
 
   }
 
-
   @After
   public void testTeardown() {
     zkUtils.close();
@@ -115,20 +102,7 @@
   public void testGetActiveProcessors() {
     Assert.assertEquals(0, zkUtils.getSortedActiveProcessors().size());
     zkUtils.registerProcessorAndGetId("processorData");
-<<<<<<< HEAD
-
-    Assert.assertEquals(1, zkUtils.getSortedActiveProcessors().size());
-
-  }
-
-  @Test
-  public void testSubscribeToChange() {
-
-    ZkKeyBuilder keyBuilder = new ZkKeyBuilder("test");
-    String root = keyBuilder.getRootPath();
-    zkClient.deleteRecursive(root);
-
-=======
+
     Assert.assertEquals(1, zkUtils.getSortedActiveProcessors().size());
   }
 
@@ -148,7 +122,6 @@
     String root = keyBuilder.getRootPath();
     zkClient.deleteRecursive(root);
 
->>>>>>> 6506b487
     class Result {
       String res = "";
       public String getRes() {
@@ -158,7 +131,6 @@
         res = newRes;
       }
     }
-<<<<<<< HEAD
 
     Assert.assertFalse(zkUtils.exists(root));
 
@@ -234,97 +206,17 @@
     Assert.assertEquals(jobModel, zkUtils.getJobModel(version));
   }
 
-=======
-
-    Assert.assertFalse(zkUtils.exists(root));
-
-    // create the paths
-    zkUtils.makeSurePersistentPathsExists(
-        new String[]{root, keyBuilder.getJobModelVersionPath(), keyBuilder.getProcessorsPath()});
-    Assert.assertTrue(zkUtils.exists(root));
-    Assert.assertTrue(zkUtils.exists(keyBuilder.getJobModelVersionPath()));
-    Assert.assertTrue(zkUtils.exists(keyBuilder.getProcessorsPath()));
-
-    final Result res = new Result();
-    // define the callback
-    IZkDataListener dataListener = new IZkDataListener() {
-      @Override
-      public void handleDataChange(String dataPath, Object data)
-          throws Exception {
-        res.updateRes((String)data);
-      }
-
-      @Override
-      public void handleDataDeleted(String dataPath)
-          throws Exception {
-        Assert.fail("Data wasn't deleted;");
-      }
-    };
-    // subscribe
-    zkClient.subscribeDataChanges(keyBuilder.getJobModelVersionPath(), dataListener);
-    zkClient.subscribeDataChanges(keyBuilder.getProcessorsPath(), dataListener);
-    // update
-    zkClient.writeData(keyBuilder.getJobModelVersionPath(), "newVersion");
-
-    // verify
-    Assert.assertTrue(testWithDelayBackOff(() -> "newVersion".equals(res.getRes()), 2, 1000));
-
-    // update again
-    zkClient.writeData(keyBuilder.getProcessorsPath(), "newProcessor");
-
-    Assert.assertTrue(testWithDelayBackOff(() -> "newProcessor".equals(res.getRes()), 2, 1000));
-  }
-
-  @Test
-  public void testPublishNewJobModel() {
-    ZkKeyBuilder keyBuilder = new ZkKeyBuilder("test");
-    String root = keyBuilder.getRootPath();
-    zkClient.deleteRecursive(root);
-    String version = "1";
-    String oldVersion = "0";
-
-    zkUtils.makeSurePersistentPathsExists(
-        new String[]{root, keyBuilder.getJobModelPathPrefix(), keyBuilder.getJobModelVersionPath()});
-
-    zkUtils.publishNewJobModelVersion(oldVersion, version);
-    Assert.assertEquals(version, zkUtils.getJobModelVersion());
-
-    String newerVersion = Long.toString(Long.valueOf(version) + 1);
-    zkUtils.publishNewJobModelVersion(version, newerVersion);
-    Assert.assertEquals(newerVersion, zkUtils.getJobModelVersion());
-
-    try {
-      zkUtils.publishNewJobModelVersion(oldVersion, "10"); //invalid new version
-      Assert.fail("publish invalid version should've failed");
-    } catch (SamzaException e) {
-      // expected
-    }
-
-    // create job model
-    Map<String, String> configMap = new HashMap<>();
-    Map<Integer, ContainerModel> containers = new HashMap<>();
-    MapConfig config = new MapConfig(configMap);
-    JobModel jobModel = new JobModel(config, containers);
-
-    zkUtils.publishNewJobModel(version, jobModel);
-    Assert.assertEquals(jobModel, zkUtils.getJobModel(version));
-  }
-
->>>>>>> 6506b487
-  public boolean testWithDelayBackOff(BooleanSupplier cond, long startDelayMs, long maxDelayMs) {
+  public static boolean testWithDelayBackOff(BooleanSupplier cond, long startDelayMs, long maxDelayMs) {
     long delay = startDelayMs;
     while(delay < maxDelayMs) {
       if(cond.getAsBoolean())
         return true;
       try { Thread.sleep(delay); } catch (InterruptedException e) { return false ;}
-<<<<<<< HEAD
-=======
       try {
         Thread.sleep(delay);
       } catch (InterruptedException e) {
         return false;
       }
->>>>>>> 6506b487
       delay *= 2;
     }
     return false;
