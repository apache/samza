--- conflicted
+++ resolved
@@ -20,12 +20,6 @@
 
 import java.util.HashMap;
 import java.util.Map;
-<<<<<<< HEAD
-import org.junit.Assert;
-
-
-=======
->>>>>>> d104013e
 import java.util.function.BooleanSupplier;
 import org.I0Itec.zkclient.IZkDataListener;
 import org.I0Itec.zkclient.ZkClient;
@@ -38,6 +32,7 @@
 import org.apache.samza.testUtils.EmbeddedZookeeper;
 import org.junit.After;
 import org.junit.AfterClass;
+import org.junit.Assert;
 import org.junit.Before;
 import org.junit.BeforeClass;
 import org.junit.Test;
@@ -177,17 +172,6 @@
     zkUtils.makeSurePersistentPathsExists(
         new String[]{root, keyBuilder.getJobModelPathPrefix(), keyBuilder.getJobModelVersionPath()});
 
-<<<<<<< HEAD
-    zkUtils.publishNewJobModelVersion(oldVersion, version);
-    Assert.assertEquals(version, zkUtils.getJobModelVersion());
-
-    String newerVersion = Long.toString(Long.valueOf(version) + 1);
-    zkUtils.publishNewJobModelVersion(version, newerVersion);
-    Assert.assertEquals(newerVersion, zkUtils.getJobModelVersion());
-
-    try {
-      zkUtils.publishNewJobModelVersion(oldVersion, "10"); //invalid new version
-=======
     zkUtils.publishJobModelVersion(oldVersion, version);
     Assert.assertEquals(version, zkUtils.getJobModelVersion());
 
@@ -197,7 +181,6 @@
 
     try {
       zkUtils.publishJobModelVersion(oldVersion, "10"); //invalid new version
->>>>>>> d104013e
       Assert.fail("publish invalid version should've failed");
     } catch (SamzaException e) {
       // expected
@@ -209,11 +192,7 @@
     MapConfig config = new MapConfig(configMap);
     JobModel jobModel = new JobModel(config, containers);
 
-<<<<<<< HEAD
-    zkUtils.publishNewJobModel(version, jobModel);
-=======
     zkUtils.publishJobModel(version, jobModel);
->>>>>>> d104013e
     Assert.assertEquals(jobModel, zkUtils.getJobModel(version));
   }
 
