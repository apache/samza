/*
 * Licensed to the Apache Software Foundation (ASF) under one
 * or more contributor license agreements.  See the NOTICE file
 * distributed with this work for additional information
 * regarding copyright ownership.  The ASF licenses this file
 * to you under the Apache License, Version 2.0 (the
 * "License"); you may not use this file except in compliance
 * with the License.  You may obtain a copy of the License at
 *
 *   http://www.apache.org/licenses/LICENSE-2.0
 *
 * Unless required by applicable law or agreed to in writing,
 * software distributed under the License is distributed on an
 * "AS IS" BASIS, WITHOUT WARRANTIES OR CONDITIONS OF ANY
 * KIND, either express or implied.  See the License for the
 * specific language governing permissions and limitations
 * under the License.
 */
package org.apache.samza.zk;

import java.util.HashMap;
import java.util.List;
import java.util.Map;
import java.util.function.BooleanSupplier;
import org.I0Itec.zkclient.IZkDataListener;
import org.I0Itec.zkclient.ZkClient;
import org.I0Itec.zkclient.ZkConnection;
import org.I0Itec.zkclient.exception.ZkNodeExistsException;
import org.apache.samza.SamzaException;
import org.apache.samza.config.MapConfig;
import org.apache.samza.job.model.ContainerModel;
import org.apache.samza.job.model.JobModel;
import org.apache.samza.testUtils.EmbeddedZookeeper;
import org.junit.After;
import org.junit.AfterClass;
import org.junit.Assert;
import org.junit.Before;
import org.junit.BeforeClass;
import org.junit.Test;

public class TestZkUtils {
  private static EmbeddedZookeeper zkServer = null;
  private static final ZkKeyBuilder KEY_BUILDER = new ZkKeyBuilder("test");
  private ZkClient zkClient = null;
  private static final int SESSION_TIMEOUT_MS = 20000;
  private static final int CONNECTION_TIMEOUT_MS = 10000;
  private ZkUtils zkUtils;

  @BeforeClass
  public static void setup() throws InterruptedException {
    zkServer = new EmbeddedZookeeper();
    zkServer.setup();
  }

  @Before
  public void testSetup() {
    try {
      zkClient = new ZkClient(
          new ZkConnection("127.0.0.1:" + zkServer.getPort(), SESSION_TIMEOUT_MS),
          CONNECTION_TIMEOUT_MS);
    } catch (Exception e) {
      Assert.fail("Client connection setup failed. Aborting tests..");
    }
    try {
      zkClient.createPersistent(KEY_BUILDER.getProcessorsPath(), true);
    } catch (ZkNodeExistsException e) {
      // Do nothing
    }

    zkUtils = new ZkUtils(
        KEY_BUILDER,
        zkClient,
        SESSION_TIMEOUT_MS);

    zkUtils.connect();
  }

  @After
  public void testTeardown() {
    zkUtils.close();
    zkClient.close();
  }

  @AfterClass
  public static void teardown() {
    zkServer.teardown();
  }
<<<<<<< HEAD


  @Test
  public void testInitZkPath() {

    String zkConnect = "127.0.0.1:" + zkServer.getPort() + "/samza1";
    ZkCoordinationServiceFactory.createZkNameSpace(zkConnect, zkClient);

    Assert.assertTrue(zkClient.exists("/samza1"));

    zkConnect = "127.0.0.1:" + zkServer.getPort() + "/samza1/samza2";
    ZkCoordinationServiceFactory.createZkNameSpace(zkConnect, zkClient);

    Assert.assertTrue(zkClient.exists("/samza1/samza2"));


    zkConnect = "127.0.0.1:" + zkServer.getPort(); // empty path.
    ZkCoordinationServiceFactory.createZkNameSpace(zkConnect, zkClient);

    Assert.assertTrue(zkClient.exists("/"));
  }

=======
  
>>>>>>> 21060c0b
  @Test
  public void testRegisterProcessorId() {
    String assignedPath = zkUtils.registerProcessorAndGetId(new ProcessorData("host", "1"));
    Assert.assertTrue(assignedPath.startsWith(KEY_BUILDER.getProcessorsPath()));

    // Calling registerProcessorId again should return the same ephemeralPath as long as the session is valid
    Assert.assertTrue(zkUtils.registerProcessorAndGetId(new ProcessorData("host", "1")).equals(assignedPath));

  }

  @Test
  public void testGetActiveProcessors() {
    Assert.assertEquals(0, zkUtils.getSortedActiveProcessorsZnodes().size());
    zkUtils.registerProcessorAndGetId(new ProcessorData("processorData", "1"));
    Assert.assertEquals(1, zkUtils.getSortedActiveProcessorsZnodes().size());
  }

  @Test
  public void testGetProcessorsIDs() {
    Assert.assertEquals(0, zkUtils.getSortedActiveProcessorsIDs().size());
    zkUtils.registerProcessorAndGetId(new ProcessorData("host1", "1"));
    List<String> l = zkUtils.getSortedActiveProcessorsIDs();
    Assert.assertEquals(1, l.size());
    new ZkUtils(KEY_BUILDER, zkClient, SESSION_TIMEOUT_MS).registerProcessorAndGetId(new ProcessorData("host2", "2"));
    l = zkUtils.getSortedActiveProcessorsIDs();
    Assert.assertEquals(2, l.size());

    Assert.assertEquals(" ID1 didn't match", "1", l.get(0));
    Assert.assertEquals(" ID2 didn't match", "2", l.get(1));
  }
  
  @Test
  public void testSubscribeToJobModelVersionChange() {

    ZkKeyBuilder keyBuilder = new ZkKeyBuilder("test");
    String root = keyBuilder.getRootPath();
    zkClient.deleteRecursive(root);

    class Result {
      String res = "";
      public String getRes() {
        return res;
      }
      public void updateRes(String newRes) {
        res = newRes;
      }
    }

    Assert.assertFalse(zkUtils.exists(root));

    // create the paths
    zkUtils.makeSurePersistentPathsExists(
        new String[]{root, keyBuilder.getJobModelVersionPath(), keyBuilder.getProcessorsPath()});
    Assert.assertTrue(zkUtils.exists(root));
    Assert.assertTrue(zkUtils.exists(keyBuilder.getJobModelVersionPath()));
    Assert.assertTrue(zkUtils.exists(keyBuilder.getProcessorsPath()));

    final Result res = new Result();
    // define the callback
    IZkDataListener dataListener = new IZkDataListener() {
      @Override
      public void handleDataChange(String dataPath, Object data)
          throws Exception {
        res.updateRes((String) data);
      }

      @Override
      public void handleDataDeleted(String dataPath)
          throws Exception {
        Assert.fail("Data wasn't deleted;");
      }
    };
    // subscribe
    zkClient.subscribeDataChanges(keyBuilder.getJobModelVersionPath(), dataListener);
    zkClient.subscribeDataChanges(keyBuilder.getProcessorsPath(), dataListener);
    // update
    zkClient.writeData(keyBuilder.getJobModelVersionPath(), "newVersion");

    // verify
    Assert.assertTrue(testWithDelayBackOff(() -> "newVersion".equals(res.getRes()), 2, 1000));

    // update again
    zkClient.writeData(keyBuilder.getProcessorsPath(), "newProcessor");

    Assert.assertTrue(testWithDelayBackOff(() -> "newProcessor".equals(res.getRes()), 2, 1000));
  }

  @Test
  public void testPublishNewJobModel() {
    ZkKeyBuilder keyBuilder = new ZkKeyBuilder("test");
    String root = keyBuilder.getRootPath();
    zkClient.deleteRecursive(root);
    String version = "1";
    String oldVersion = "0";

    zkUtils.makeSurePersistentPathsExists(
        new String[]{root, keyBuilder.getJobModelPathPrefix(), keyBuilder.getJobModelVersionPath()});

    zkUtils.publishJobModelVersion(oldVersion, version);
    Assert.assertEquals(version, zkUtils.getJobModelVersion());

    String newerVersion = Long.toString(Long.valueOf(version) + 1);
    zkUtils.publishJobModelVersion(version, newerVersion);
    Assert.assertEquals(newerVersion, zkUtils.getJobModelVersion());

    try {
      zkUtils.publishJobModelVersion(oldVersion, "10"); //invalid new version
      Assert.fail("publish invalid version should've failed");
    } catch (SamzaException e) {
      // expected
    }

    // create job model
    Map<String, String> configMap = new HashMap<>();
    Map<String, ContainerModel> containers = new HashMap<>();
    MapConfig config = new MapConfig(configMap);
    JobModel jobModel = new JobModel(config, containers);

    zkUtils.publishJobModel(version, jobModel);
    Assert.assertEquals(jobModel, zkUtils.getJobModel(version));
  }

  public static boolean testWithDelayBackOff(BooleanSupplier cond, long startDelayMs, long maxDelayMs) {
    long delay = startDelayMs;
    while (delay < maxDelayMs) {
      if (cond.getAsBoolean())
        return true;
      try {
        Thread.sleep(delay);
      } catch (InterruptedException e) {
        return false;
      }
      delay *= 2;
    }
    return false;
  }

  public static void sleepMs(long delay) {
    try {
      Thread.sleep(delay);
    } catch (InterruptedException e) {
      Assert.fail("Sleep was interrupted");
    }
  }
}<|MERGE_RESOLUTION|>--- conflicted
+++ resolved
@@ -85,32 +85,7 @@
   public static void teardown() {
     zkServer.teardown();
   }
-<<<<<<< HEAD
-
-
-  @Test
-  public void testInitZkPath() {
-
-    String zkConnect = "127.0.0.1:" + zkServer.getPort() + "/samza1";
-    ZkCoordinationServiceFactory.createZkNameSpace(zkConnect, zkClient);
-
-    Assert.assertTrue(zkClient.exists("/samza1"));
-
-    zkConnect = "127.0.0.1:" + zkServer.getPort() + "/samza1/samza2";
-    ZkCoordinationServiceFactory.createZkNameSpace(zkConnect, zkClient);
-
-    Assert.assertTrue(zkClient.exists("/samza1/samza2"));
-
-
-    zkConnect = "127.0.0.1:" + zkServer.getPort(); // empty path.
-    ZkCoordinationServiceFactory.createZkNameSpace(zkConnect, zkClient);
-
-    Assert.assertTrue(zkClient.exists("/"));
-  }
-
-=======
-  
->>>>>>> 21060c0b
+
   @Test
   public void testRegisterProcessorId() {
     String assignedPath = zkUtils.registerProcessorAndGetId(new ProcessorData("host", "1"));
