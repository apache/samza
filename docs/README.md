--- conflicted
+++ resolved
@@ -62,11 +62,7 @@
 
 ## Release-new-version Website Checklist
 
-<<<<<<< HEAD
-Assume we want to release x.x.x , need to work on two branches: x.x.x and master.
-=======
 Assume we want to release x.x.x and the next release is y.y.y in master, need to work on two branches: x.x.x and master.
->>>>>>> fc303e55
 
 Following can be done when updating the gradle.properties file
 
@@ -84,11 +80,7 @@
 
     * update the download page to use x.x.x release
 
-<<<<<<< HEAD
-    * update the version number in "tar -xvf ./target/hello-samza-x.x.x-dist.tar.gz -C deploy/samza" in docs/startup/hello-samza/versioned/index.md
-=======
     * update the version number in "tar -xvf ./target/hello-samza-y.y.y-dist.tar.gz -C deploy/samza" in docs/startup/hello-samza/versioned/index.md
->>>>>>> fc303e55
 
 After apache mirrors pick up the new release,
 
