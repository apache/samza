/*
 * Licensed to the Apache Software Foundation (ASF) under one
 * or more contributor license agreements.  See the NOTICE file
 * distributed with this work for additional information
 * regarding copyright ownership.  The ASF licenses this file
 * to you under the Apache License, Version 2.0 (the
 * "License"); you may not use this file except in compliance
 * with the License.  You may obtain a copy of the License at
 *
 *   http://www.apache.org/licenses/LICENSE-2.0
 *
 * Unless required by applicable law or agreed to in writing,
 * software distributed under the License is distributed on an
 * "AS IS" BASIS, WITHOUT WARRANTIES OR CONDITIONS OF ANY
 * KIND, either express or implied.  See the License for the
 * specific language governing permissions and limitations
 * under the License.
 */

/********************************************************************
 *
 * REFERENCE
 *
 *******************************************************************/

 /*

 font-family: 'Barlow', sans-serif;

 logo color red: #eb1c23
 logo color grey: #4f4f4f
 apache logo feather purple: #7a2c68

 */

/********************************************************************
 *
 * GLOBAL
 *
 *******************************************************************/

body {
  font-family: 'Barlow', sans-serif;
  font-size: 22px;
  color: #444;
  padding: 0px;
  margin: 0px;
}

a {
  color: inherit;
  text-decoration: none;
  position: relative;
  color: #eb1c23;
}

a:hover {
  text-decoration: none;
}

hr {
  border: none;
  border-top: 3px solid #eee;
  margin: 60px auto;
}

hr::before {
  height: 0px;
  border-top: 3px solid #F1F1F1;
  content: '';
  display: block;
  margin-top: 2px;
}

.content a::after,
.section a::after,
a.side-navigation__group-title::after {
  display: block;
  content: "";
  position: absolute;
  left: 0;
  right: 0;
  bottom: -5px;
  border-bottom: solid 2px #693b6a;
  transform: scaleX(0);
  transition: transform 250ms ease-in-out;
}

.content a:hover::after,
.section a:hover::after,
.content a.active::after,
.section a.active::after,
a.side-navigation__group-title:hover::after {
  transform: scaleX(1);
}

.content {
  max-width: 1200px;
  margin: auto;
  padding: 20px;
  line-height: 25px;
}

.content p {
  font-size: 18px;
  line-height: 25px;
}

.side-by-side {
  display: flex;
}

.side-by-side > * {
  width: 50%;
  box-sizing: border-box;
}

.button {
  background: #eb1c23;
  padding: 20px 40px;
  color: #fff;
  font-weight: bold;
  text-transform: uppercase;
  font-size: 18px;
  margin: 20px auto;
  display: inline-block;
  border-radius:15px;
  transition: background .3s ease 0s;
}

.button::after, .section .button::after {
  border: none;
}

.button + .button {
  margin-left: 35px;
}

.button:hover {
  background: #7a2c68;
}

/********************************************************************
 *
 * NAVIGATION - MAIN
 *
 *******************************************************************/

.main-navigation {
  background: #fff;
  box-shadow: 0px -30px 49px 0px rgba(0,0,0,0.4);
  z-index: 40;
  padding: 0 15px;
}

.home .main-navigation {
  position: fixed;
  top: 0;
  left: 0;
  right: 0;
}

.main-navigation__toggle {
  position: absolute;
  right: 10px;
  top: 0;
  font-size: 30px;
  transform: translate(-50%, 25%);
  transition: color .3s ease 0s;
  cursor: pointer;
  color: #eb1c23;
}

.main-navigation__toggle--opened {
  display: none;
}

.main-navigation__toggle:hover {
  color: #7a2c68;
}

@media only screen and (min-width: 768px) {
  .main-navigation__toggle {
    display: none;
  }
}

.main-navigation__inner {
  max-width: 1200px;
  margin: auto;
  display: flex;
  justify-content: space-between;
  align-items: left;
  flex-direction: column;
}

@media only screen and (min-width: 768px) {
  .main-navigation__inner {
    flex-direction: row;
    align-items: center;
  }
}

.main-navigation__items {
  display: flex;
  justify-content: flex-end;
  align-items: left;
  flex-direction: column;
  padding-bottom: 30px;
  display: none;
}

@media only screen and (min-width: 768px) {
  .main-navigation__items {
    align-items: center;
    flex-direction: row;
    padding-bottom: 0px;
    display: flex;
    flex-grow: 1;
    flex-basis: 0;
  }
}

.main-navigation__item {
  color: #693b6a;
  display: block;
  padding: 5px;
  text-transform: uppercase;
  font-size: 15px;
  margin: 15px 20px 15px;
  position: relative;
  cursor: pointer;
}

.main-navigation__item::after {
  display: block;
  content: "";
  position: absolute;
  left: 0;
  right: 0;
  bottom: -2px;
  border-bottom: solid 2px #eb1c23;
  transform: scaleX(0);
  transition: transform 250ms ease-in-out;
}

.main-navigation__item:hover::after {
  transform: scaleX(1);
}

.main-navigation__logo-img {
  height: 25px;
  width: auto;
  padding: 20px 0 15px;
}

/********************************************************************
 *
 * QUICK LINKS
 *
 *******************************************************************/

.quick-links {
  max-width: 1200px;
  margin: auto;
  display: flex;
  justify-content: left;
  margin-bottom: 20px;
}

.quick-link {
  width: 40px;
  cursor: pointer;
  color: rgba(0,0,0,.4);
  transition: color .3s ease 0s;
}

.quick-link:hover {
  color: #693b6a;
}
.quick-link i {
  font-size: 30px;
}

/********************************************************************
 *
 * FOOTER
 *
 *******************************************************************/

footer {
  padding: 70px 20px 100px;
  color: #777;
}

footer p {
  font-size: 15px;
}

.footer-inner {
  max-width: 1200px;
  margin: auto;
  padding: 0 20px;
}

.footer__heading {
  text-transform: uppercase;
  padding-bottom: 5px;
  position: relative;
  margin-bottom: 30px;
}

.footer__heading::after {
  content: '';
  position: absolute;
  left: 0;
  width: 150px;
  bottom: -5px;
  border-bottom: 2px solid #999;
}

.footer__items {

}

.footer__item {
  display: block;
  font-size: 15px;
  margin-left: 30px;
}

.footer__item:hover {
  color: #7a2c68;
}

.footer__item::before {
  content: '»';
  position: absolute;
  left: -30px;
}

footer .side-by-side {
  flex-direction: column;
}

@media only screen and (min-width: 768px) {
  footer .side-by-side {
    flex-direction: row;
  }
}

footer .side-by-side > * {
  width: 100%;
  box-sizing: border-box;
  margin-bottom: 20px;
}

@media only screen and (min-width: 768px) {
  footer .side-by-side > * {
    width: 30%;
    margin: 0px;
  }
}

/********************************************************************
 *
 * SECTION - HOME PAGE
 *
 *******************************************************************/

.section {
  background: #efefef;
  align-items: center;
  font-size: 30px;
  padding: 20px 20px;
  position: relative;
  background-image: linear-gradient(to bottom, #ffffff, #fbfbfb, #f6f6f6, #f2f2f2, #eeeeee);
}

.section--highlight {
  color: #fff;
  background: #111;
}

.section--bottom-flare::after {
  content: '';
  position: absolute;
  bottom: 0px;
  left: 50%;
  transform: translate(-50%, 50%);
  border-left: 30px solid transparent;
  border-right: 30px solid transparent;
  border-top: 40px solid #eee;
  width: 1px;
  height: 1px;
  z-index: 20;
}

.section--highlight.section--bottom-flare::after {
  border-top-color: #111;
}

.section--what-is-samza {
  padding: 0px 20px 100px;
}

.section--hero {
  padding: 100px 20px;
  z-index: 10;
}

.section--highlight.section--features {
  padding-bottom: 100px;
}

.section__title {
  padding: 10px;
  padding-top: 100px;
  text-align: left;
  font-size: 40px;
  margin: auto;
  max-width: 1200px;
  font-weight: normal;
}

.section__title--right {
  text-align: right;
}

.section__title--center {
  text-align: center;
}

.section__title--sub {
  padding-top: 10px;
  font-size: 25px;
  margin-bottom: 30px;
}

.section__items {
  color: #999;
  display: flex;
  justify-content: center;
  max-width: 1200px;
  margin: auto;
  margin-top: 50px;
  flex-wrap: wrap;
}

@media only screen and (min-width: 768px) {
  .section__items {
    justify-content: space-between;
  }
}

.section__item {
  padding: 20px;
  /* width: 100; */
  margin: 10px;
  margin-bottom: 40px;
  box-sizing: border-box;
  text-align: center;
}

@media only screen and (min-width: 768px) {
  .section__item {
    width: 30%;
  }
}

.section--highlight .section__item {
  color: #fff;
}

.section--highlight .section__item-title {
  color: #fff;
}

.section__item-title {
  text-transform: uppercase;
  font-weight: bold;
  margin-bottom: 20px;
  font-size: 20px;
  color: #444;
}

.section__item-icon {
  color: #fff;
  font-size: 55px;
  border-radius: 100%;
  width: 55px;
  height: 55px;
  padding: 10px;
  display: flex;
  justify-content: center;
  align-items: center;
  margin: auto;
  margin-bottom: 20px;
  background: linear-gradient(45deg, #ff4747 0%,#eb1c23 50%,#7a2c68 51%,#333333 100%); /* W3C, IE10+, FF16+, Chrome26+, Opera12+, Safari7+ */
}

.section__item-features {
  text-align: left;
}

.section__item-feature {
  font-size: 16.5px;
  position: relative;
  margin-left: 30px;
}

.section__item-feature::before {
  position: absolute;
}

.section__item-logo {
  display: inline-block;
}

.section__item-logo-bg {
  width: 128px;
  height: 128px;
  transition: all .3s ease 0s;
  opacity: .8;
  background-color: #fff;
  background-size: contain;
  background-repeat: no-repeat;
  background-position: center;
}

.section__item-logo-bg:hover {
  opacity: 1;
  background-blend-mode: unset;
}

/********************************************************************
 *
 * SECTION - HOME PAGE - BRANDS
 *
 *******************************************************************/
.section--brands .section__items {
  justify-content: center;
  margin-bottom: 100px;
  font-size: 0;
}

.section--brands .section__item {
  width: 128px;
  margin: 0;
  padding: 0;
}

.section.section--brands .section__item-logo::after {
  border: none;
}

/********************************************************************
 *
 * WEIRD MESH NODE CSS THING
 *
 *******************************************************************/

#canvas {
	position: absolute;
	display: block;
	top: 0;
	left: 0;
  right: 0;
  bottom: 0;
  pointer-events: none;
  z-index: -1;
}


/********************************************************************
 *
 * PAGE & SIDE NAVIGATION
 *
 *******************************************************************/

.page .container {
  max-width: 1200px;
  margin: auto;
  margin-top: 30px;
  display: flex;
  position: relative;
}

.page .container .container__toggle {
  position: absolute;
  left: 300px;
  top: 100px;
  height: 40px;
  width: 40px;
  display: flex;
  justify-content: center;
  align-items: center;
  color: #fff;
  border-radius: 100%;
  background: #eb1c23;
  z-index: 20;
  transform: translateX(-50%);
  transition: all .3s ease 0s;
}

@media only screen and (min-width: 768px) {
  .page .container .container__toggle {
    display: none;
  }
}

.page .container.container--opened .container__toggle {
  width: 70px;
  height: 70px;
  left: 5px;
  font-size: 30px;
}

.page .container .container__toggle-icon--opened {
  display: none;
}

.page .container.container--opened .container__toggle-icon {
  display: none;
}

.page .container.container--opened .container__toggle-icon--opened {
  display: block;
}

.page .side-navigation {
  box-sizing: border-box;
  width: 300px;
  padding: 20px;
  padding-right: 30px;
  border-right: 3px solid #eee;
  transition: width, transform .3s ease 0s;
}



.page .section {
  box-sizing: border-box;
  padding: 20px;
  padding-top: 0px;
  background: #fff;
  width: calc(100% - 300px);
  transition: width, transform .3s ease 0s;
  overflow-x: hidden;
  font-size: 22px;
}

@media only screen and (min-width:768px) {
  .page .section {
    font-size: 30px;
  }
}

@media only screen and (max-width: 768px) {

  .page .container.container--opened .container__toggle {
    width: 70px;
    height: 70px;
    left: 5px;
    font-size: 30px;
  }

  .page .container .container__toggle-icon--opened {
    display: none;
  }

  .page .container.container--opened .container__toggle-icon {
    display: none;
  }

  .page .container.container--opened .container__toggle-icon--opened {
    display: block;
  }

  .page .container.container--opened .side-navigation {
    transform: translateX(-330px);
    width: 0;
  }

  .page .container.container--opened .section {
    width: 100%;
    transform: translateX(-20px);
  }
}


.page .section .content {
  max-width: unset;
  margin: 0;
  padding-top: 0px;
  min-width: 500px;
}

.page .container.container--opened .content {
  min-width: unset;
}

.page .section .content > h2:first-child {
  margin-top: 15px;
}

.side-navigation hr {
  margin: 5px auto;
  margin-bottom: 5px;
  border-top-width: 1px;
  margin-bottom: 10px;
}

.side-navigation hr::before {
  border: none;
}

.side-navigation__group {
  margin-bottom: 20px;
}

.side-navigation__group--has-nested {
  cursor: pointer;
}

.side-navigation__group--has-nested > .side-navigation__group-title {
  display: flex;
  flex-direction: row-reverse;
  justify-content: space-between;
}

.side-navigation__group--has-nested > .side-navigation__group-title .side-navigation__group-title-icon {
}

.side-navigation__group--has-nested > .side-navigation__group-items {
  display: none;
}

.side-navigation__group--has-nested .side-navigation__group-items {
  border-left: 2px solid #eee;
  padding-left: 10px;
}

.side-navigation__group-has-submenus {
  /* background: #f4f4f4; */
  padding: 15px;
  padding-top: 0px;
  margin-left: 20px;
  border-radius: 2px;
  margin-top: 30px;
}

.side-navigation__group--has-nested-visible > .side-navigation__group-title {
  font-weight: bold;
  position: relative;
}
.side-navigation__group--has-nested-visible > .side-navigation__group-items {
  display: block;
  margin-left: 10px;
}

.side-navigation__group-title {
  margin-bottom: 15px;
  text-transform: uppercase;
  display: block;
  font-size: 18px;
}

a.side-navigation__group-title::after {
  bottom: -6px;
  border-bottom-color: #999;
  right: unset;
  width: 100px;
}

.side-navigation__group-item {
  font-size: 15px;
  display: block;
  margin-bottom: 10px;
  transition: color .3s ease 0s;
}

.side-navigation__group-items h4 {
  font-size: 13px;
  text-transform: uppercase;
  font-weight: bold;
  margin-top: 10px;
}

.side-navigation__group-item.active {
  color: #7a2c68;
  /* text-decoration: underline; */
  font-weight: bold;
}

.side-navigation__group-item:hover {
  color: #7a2c68;
}

.page footer {
  margin-top: 40px;
  background: #eee;
}

/****
 *
 * Markdown stuff
 *
 ****/

.page > .container {
  min-height: calc(100vh - 437px);
}

.page h1, .page h2, .page h3, .page h4, .page h5, .page h6 {
  font-weight: normal;
  line-height: 1em;
}

.page ul, .page ol {
  font-size: 15px;
}

.page li {
  padding-left: 10px;
}

table {
  border-collapse: collapse;
  margin: 1em 0;
<<<<<<< HEAD
  font-size: 15px;
  border-collapse: collapse;
}

table, td, th{
    border:1px solid #000000;
=======
  font-size : 12px;
  font-family : "Myriad Web",Verdana,Helvetica,Arial,sans-serif;
>>>>>>> 1e5de45a
}

table th, table td {
  text-align: left;
  vertical-align: top;
  padding: 5px;
  border-bottom: 1px solid #ccc;
  border-top: 1px solid #ccc;
  border-left: 1px solid #ccc;
  border-right: 1px solid #ccc;
}

pre {
  padding: 20px;
  font-size: 15px;
}

p code {
  background: #e5e5e5;
  background: #ffffc9;
  padding: 0px 2px;
  margin: 0 5px;
  font-size: .9em;
}

figure, .page .content div.highlight {
  margin: 0;
  display: block;
  box-sizing: border-box;
  overflow: auto;
  /* max-width: 100%; */
}

.page .content img {
  max-width: 100%;
}

.table {
  border-collapse: collapse;
}

.table td, .table th {
  padding: 20px;
}

.table.table-condensed td,
.table.table-condensed th {
  padding: 10px;
}

.table.table-striped tbody tr:nth-child(odd) {
  background-color: #eee;
}

.table.table-bordered tbody td {
  border: none;
  border-top: 1px solid #888;
  border-right: 1px solid #888;
}
.table.table-bordered tbody td:first-child {
  border-left: 1px solid #888;
}

.table.table-bordered tbody tr:last-child {
  border-bottom: 1px solid #888;
}

.table.table-bordered tbody tr:first-child {
  border-top: 1px solid #888;
}


/****
 *
 * Releases List on Docs
 *
 ****/

.releases-list-divider {
  margin: 10px auto 40px;
}

.releases-list-container {
  display: flex;
  flex-direction: column;
}

@media only screen and (min-width: 768px) {
  .releases-list-container {
    flex-direction: row;
  }
}

.releases-list-container span {
  font-size: 15px;
  text-transform: uppercase;
  font-weight: bold;
  color: #777;
  padding-bottom: 10px;
}

@media only screen and (min-width: 768px) {
  .releases-list-container span {
    padding-right: 10px;
    padding-bottom: 0px;
    border-right: 2px solid #eee;
  }
}

.releases-list {
  margin: 0;
  padding: 0;
  list-style-type: none;
}

@media only screen and (min-width: 768px) {
  .releases-list {
    padding-left: 10px;
  }
}

.releases-list li {
  display: inline-block;
  margin-right: 10px;
  text-transform: uppercase;
  padding-left: 0px;
}

.releases-list li.hide {
  display: none;
}

.releases-list li a {
  color: #999;
}

/****
 *
 * Breadcrumbs List, same as releases
 *
 ****/

.breadcrumbs-list-divider {
  margin: 10px auto 40px;
}

.breadcrumbs-list-container {
  display: flex;
  flex-direction: column;
}

@media only screen and (min-width: 768px) {
  .breadcrumbs-list-container {
    flex-direction: row;
  }
}

.breadcrumbs-list-container span {
  font-size: 15px;
  text-transform: uppercase;
  font-weight: bold;
  color: #777;
  padding-bottom: 10px;
}

.breadcrumbs-list-container span a {
  color: inherit;
}

@media only screen and (min-width: 768px) {
  .breadcrumbs-list-container span {
    padding-right: 10px;
    padding-bottom: 0px;
    border-right: 2px solid #eee;
  }
}

.breadcrumbs-list {
  margin: 0;
  padding: 0;
  list-style-type: none;
  flex-grow: 1;
}

@media only screen and (min-width: 768px) {
  .breadcrumbs-list {
    padding-left: 10px;
  }
}

.breadcrumbs-list li {
  display: inline-block;
  margin-right: 10px;
  text-transform: uppercase;
  padding-left: 0px;
}

.breadcrumbs-list li.divider {
  width: 0px;
  font-size: 0px;
  height: 20px;
  border-left: 2px solid #eee;
  vertical-align: middle;
}

.breadcrumbs-list li.hide {
  display: none;
}

.breadcrumbs-list li a {
  color: #999;
}

/****
 *
 * CASE STUDIES
 *
 ****/

ul.case-studies {
  padding: 0;
  margin: 0;
  margin-top: 30px;
}

.case-studies li {
  list-style-type: none;
  display: flex;
  padding-left: 0;
  margin-bottom: 50px;
}

.case-studies li > a {
  padding: 20px;
  padding-left: 0px;
}

.case-studies li > a:after {
  border: none;
}

.case-studies li .study-description {
  margin: 40px 0 10px;
  margin-left: -90px;
}

@media only screen and (min-width:768px) {
  .case-studies li .study-description {
    margin: 20px 0;
  }
}

.case-studies li .study-detail {
  padding: 20px;
  width: 100%;
  margin-right: -20px;
}

.case-studies li:nth-child(odd) .study-detail {
}

.case-studies li .study-detail > a {
  text-transform: uppercase;
  font-size: 17px;
  color: #999;
  transition: color .3s ease 0s;
}

@media only screen and (min-width:768px) {
  .case-studies li .study-detail > a {
    font-size: 22px;
  }
}

.case-studies li .study-detail > a:after {
  border: none;
}
.case-studies li .study-detail > a:hover {
  color: #7a2c68;
}

.case-studies li a span {
  display: block;
  width: 50px;
  height: 50px;
  transition: all .3s ease 0s;
  opacity: .8;
  background-color: #fff;
  background-size: contain;
  background-repeat: no-repeat;
  background-position: center;
  background-blend-mode: luminosity;
}

@media only screen and (min-width: 768px) {
  .case-studies li a span {
    width: 128px;
    height: 128px;
  }
}

.case-studies li a:hover span {
  opacity: 1;
  background-blend-mode: unset;
}

.case-studies li p {

}

.case-studies li div a.btn {
  padding: 15px 40px;
  background: #eb1c23;
  color: #fff;
  font-weight: bold;
  font-size: 15px;
  display: block;
  text-align: center;
  margin: 20px 0;
  margin-left: -90px;
  transition: background .3s ease 0s;
  width: 100%;
}

@media only screen and (min-width:768px) {
  .case-studies li div a.btn {
    margin: 20px 0;
    text-align: left;
    display: inline-block;
    width: auto;
  }
}

.case-studies li div a.btn:hover {
  background: #7a2c68;
  color: #fff;
}

.case-studies li div a.btn::after {
  border: none;
}

/****
 *
 * CASE STUDY
 *
 ****/

.case-study-hero {
  display: flex;
  align-items: center;
  min-height: 300px;
  background-size: 110px;
  flex-direction: column;
  justify-content: center;
  margin: 0px;
  position: relative;
  padding: 50px 10px;
}

.case-study-hero > * {
  padding: 20px;
  /* box-shadow: 0 0 50px -21px #333; */
  margin: 0;
  max-width: 80%;
  margin-bottom: 10px;
  /* box-shadow: 5px 5px #9C4E8A, 10px 10px #7a2c68, 15px 15px #999, 20px 20px #eee */
}

.case-study-hero img {
  width: 50vw;
  height: 50vw;
  max-width: 256px;
  max-height: 256px;
  border-radius:100%;
  border: 3px solid #fff;
  box-sizing: border-box;
}

.page.page--case-study .section--hero {
  width: unset;
  overflow: unset;
  background-image: linear-gradient(to bottom, #ffffff, #fbfbfb, #f6f6f6, #f2f2f2, #eeeeee);
}

.page.page--case-study h3 {
  text-transform: uppercase;
}

.case-studies-list {
  display: flex;
  flex-wrap: wrap;
  margin-top: 40px;
  justify-content: center;
}

@media only screen and (min-width: 768px) {
  .case-studies-list {
    justify-content: start;
  }
}


.case-studies-list_item a {

}

.case-studies-list__item-logo-bg {
  width: 30vw;
  height: 30vw;
  max-width: 128px;
  max-height: 128px;
  transition: all .3s ease 0s;
  opacity: .8;
  background-color: #fff;
  background-size: contain;
  background-repeat: no-repeat;
  background-position: center;
  background-blend-mode: luminosity;
}

.case-studies-list__item-logo-bg:hover {
  opacity: 1;
  background-blend-mode: unset;
}

/****
 *
 * POWERED BY
 *
 ****/

 ul.powered-by {
  padding: 0;
  margin: 0;
  margin-top: 30px;
}

.powered-by li {
  list-style-type: none;
  display: flex;
  padding-left: 0;
}

.powered-by li > span {
  padding: 20px;
  padding-left: 0px;
}

.powered-by li div {
  padding: 20px;
}

.powered-by li:nth-child(odd) div {
}

.powered-by li div > a {
  text-transform: uppercase;
  font-size: 22px;
  color: #999;
  transition: color .3s ease 0s;
}

.powered-by li div > a:after {
  border: none;
}
.powered-by li div > a:hover {
  color: #7a2c68;
}

.powered-by li span span {
  display: block;
  width: 50px;
  height: 50px;
  transition: all .3s ease 0s;
  opacity: .8;
  background-color: #fff;
  background-size: contain;
  background-repeat: no-repeat;
  background-position: center;
  background-blend-mode: luminosity;
}

@media only screen and (min-width: 768px) {
  .powered-by li span span {
    width: 128px;
    height: 128px;
  }
}

.powered-by li span:hover span {
  opacity: 1;
  background-blend-mode: unset;
}

.powered-by li p {

}

.powered-by li div a.btn {
  padding: 15px 40px;
  background: #eb1c23;
  color: #fff;
  font-weight: bold;
  font-size: 15px;
  display: inline-block;
  margin: 20px 0;
  transition: background .3s ease 0s;
}

.powered-by li div a.btn:hover {
  background: #7a2c68;
}

.powered-by li div a.btn::after {
  border: none;
}

/**
 *
 * News
 *
 **/

.news__cards {
  display: flex;
}

.news__card {
  display: block;
  flex-grow: 1;
  font-weight: normal;
  padding: 40px;
  box-sizing: 20px;
  margin: 50px 0px;
  position: relative;
  padding-left: 90px;
}

@media only screen and (min-width: 768px) {
  .news_card {
    padding-left: 120px;
  }
}

.news__card:hover {
  background: #eee;
}

.news_cards .news__card::after {
  border: none;
}

.news__card-title {
  margin-top: 50px;
  margin-left: -67px;
  margin-right: -10px;
}

@media only screen and (min-width: 768px) {
  .news__card-title {
    margin: 10px 0;
  }
}

.news__card-date {
  font-size: 20px;
  margin-top: 10px;
  margin-bottom: 20px;
  padding-bottom: 10px;
  border-bottom: 1px solid #ddd;
  text-transform: uppercase;
  color: #444;
}

.news__card-description {
  font-size: 18px;
  color: #555;
  margin: 10px 0;
}

.news__card-description {
  margin-left: -67px;
  margin-right: -10px;
}

@media only screen and (min-width: 768px) {
  .news__card-description {
    margin: 10px 0;
  }
}

.news__card-button {
  padding: 15px 40px;
  background: #eb1c23;
  color: #fff;
  font-weight: bold;
  font-size: 15px;
  display: block;
  width: 100%;
  transition: background .3s ease 0s;
  margin-left: -67px;
  margin-right: -10px;
  text-align: center;
}

@media only screen and (min-width: 768px) {
  .news__card-button {
    display: inline-block;
    width: auto;
    margin: 20px 0;
    text-align: left;
  }
}


.news__card-button:hover {
  background: #7a2c68;
}

.news__card-button::after {
  border: none;
}


.news__card-icon {
  position: absolute;
  left: 20px;
  top: 50px;
  color: #fff;
  font-size: 20px;
  border-radius: 100%;
  width: 35px;
  height: 35px;
  padding: 10px;
  display: flex;
  justify-content: center;
  align-items: center;
  margin: auto;
  margin-bottom: 20px;
  background: linear-gradient(45deg, #ff4747 0%,#eb1c23 50%,#7a2c68 51%,#333333 100%); /* W3C, IE10+, FF16+, Chrome26+, Opera12+, Safari7+ */
}

@media only screen and (min-width: 768px) {
  .news_card-icon {
    width: 55px;
    height: 55px;
    font-size: 30px;
  }
}

.news-end {
  display: flex;
}

.news-end-action {
  background: #7a2c68;
  padding: 20px;
  color: #fff;
  font-size: 15px;
  flex-grow: 1;
  display: block;
  transition: background .3s ease 0s;
  box-sizing: border-box;
}

@media only screen and (min-width:768px) {
  .news-end-action {
    padding: 40px;
  }
}

.news-previous {
  text-align: right;
}

.news-next {
  background: #9C4E8A;
}

.news-end-action:hover {
  background: #eb1c23;
}

.news-end .news-end-action:after {
  border: none;
}

.news-end-action-title {
  display: flex;
  justify-content: space-between;
  align-items: center;
  flex-direction: column;
  box-sizing: border-box;
  text-align: right;
}

.news-next .news-end-action-title {
  flex-direction: column-reverse;
  text-align: left;
  /* align-items: flex-end; */
}

@media only screen and (min-width:768px) {
  .news-end .news-end-action-title {
    flex-direction: row;
    align-items: center;
    font-size: 20px;
  }
}

.news-end-action-title i {
  margin: 10px;
  font-size: 40px;
}


/**
 *
 * Talks
 *
 **/
.talks {
  margin-top: 50px;
}

.talk {
  margin-bottom: 30px;
  position: relative;
  padding: 20px;
  padding-left: 55px;
  transition: background .3s ease 0s;
  filter: opacity(.8) grayscale(1);
}

@media only screen and (min-width: 768px) {
  .talk {
    padding-left: 90px;
  }
}

.talk.hide {
  display: none;
}

.talk--upcoming {
  filter: none;
}

.talk--upcoming + .talk:not(.talk--upcoming) {
  margin-top: 100px;
}

.talk--upcoming + .talk:not(.talk--upcoming)::before {
  content: 'Past Events';
  border-bottom: 4px solid #eee;
  width: 100%;
  display: block;
  position: absolute;
  left: 0px;
  top: -70px;
  padding-bottom: 20px;
}

.talk-upcoming-tag {
  color: #eb1c23;
  padding: 5px 21px;
  text-transform: uppercase;
  display: flex;
  justify-content: space-between;
  align-items: center;
  font-weight: bold;
  border: 2px solid #eee;
  font-size: 12px;
  margin-bottom: 20px;
  margin-left: 25px;
}

@media only screen and (min-width: 900px) {
  .talk-upcoming-tag {
    border: none;
    font-size: 15px;
  }
}


.talk-upcoming-tag i {
  margin-right: 20px;
  font-size: 20px;
}

.talk-upcoming-section {
  display: none;

}

@media only screen and (min-width: 900px) {
  .talk-upcoming-section {
    position: absolute;
    top: 15px;
    right: 15px;
  }
}

.talk--upcoming .talk-upcoming-section {
  display: block;
}


.talk:hover {
  background: #efefef;
  filter: none;
}

.talk * {
  box-sizing: border-box;
}

.talk-icon {
  position: absolute;
  left: 20px;
  top: 30px;
  color: #fff;
  font-size: 20px;
  border-radius: 100%;
  width: 35px;
  height: 35px;
  padding: 10px;
  display: flex;
  justify-content: center;
  align-items: center;
  margin: auto;
  margin-bottom: 20px;
  background: linear-gradient(45deg, #ff4747 0%,#eb1c23 50%,#7a2c68 51%,#333333 100%); /* W3C, IE10+, FF16+, Chrome26+, Opera12+, Safari7+ */
}


@media only screen and (min-width: 768px) {
  .talk-icon {
    width: 75px;
    height: 75px;
    font-size: 30px;
  }
}

.talk-info {
}

.talk-date {
  padding: 10px;
  padding-left: 0;
  margin-left: 25px;
  text-transform: uppercase;
  margin-bottom: 20px;
  font-size: 20px;
  border-bottom: 1px solid #ddd;
}

.talk-event {
  padding: 10px;
  margin-left: -50px;
  margin-right: -30px;
}

@media only screen and (min-width: 768px) {
  .talk-event {
    margin-left: 20px;
    margin-right: 0px;
  }
}

.talk-event-link {

}

.talk-event-name {
  margin-bottom: 10px;
}

.talk-event-image {
  height: 300px;
  width: 100%;
  background-color: #ddd;
  background-size: cover;
  background-position: center;
  background-repeat: no-repeat;
}

.talk-event-host {
  font-size: 15px;
  color: #999;
  text-transform: uppercase;
  margin-bottom: 10px;
  margin-top: 40px;
}

.talk-event-by {
  font-size: 15px;
  color: #999;
  text-transform: uppercase;
  margin-bottom: 10px;
}

.talk-video {
  display: block;
  height: 300px;
  width: 100%;
  background-color: #ddd;
  background-size: cover;
  background-position: center;
  background-repeat: no-repeat;
  position: relative;
}

.talk-video-icon {
  position: absolute;
  top: 50%;
  left: 50%;
  transform: translate(-50%, -50%);
  color: rgba(0,0,0,.4);
  font-size: 100px;
  transition: color .3s ease 0s;
}

.talk-video:hover .talk-video-icon {
  color: #eb1c23;
}

.talks .talk-video::after {
  border: none;
}

.talk--upcoming .talk-action {
  background: #eb1c23;
}

.talk-action {
  padding: 15px 40px;
  background: #eb1c23;
  color: #fff;
  font-weight: bold;
  font-size: 15px;
  display: block;
  text-align: center;
  margin: 20px 0;
  width: 100%;
  transition: background .3s ease 0s;
}

@media only screen and (min-width: 768px) {
  .talk-action {
    width: auto;
    text-align: left;
    display: inline-block;
  }
}

.talk-action:hover {
  background: #7a2c68;
}

.talk-actions .talk-action::after {
  border: none;
}

.talk-actions {
  margin-left: -35px;
}

@media only screen and (min-width: 768px) {
  .talk-actions {
    margin-left: 30px;
    margin-right: 0px;
  }
}

.talk-description {
  margin-left: -35px;
}

@media only screen and (min-width: 768px) {
  .talk-description {
    margin-left: 30px;
    margin-right: 0px;
  }
}

/**
 *
 * Meetups
 *
 **/

.meetups {
  margin-top: 50px;
}

.meetup {
  margin-bottom: 30px;
  position: relative;
  padding: 20px;
  padding-left: 55px;
  transition: background .3s ease 0s;
  filter: opacity(.8) grayscale(1);
}

@media only screen and (min-width: 768px) {
  .meetup {
    padding-left: 90px;
  }
}

.meet.hide {
  display: none;
}

.meetup.hide {
  display: none;
}

.meet--upcoming, .meetup--upcoming {
  filter: none;
}

.meetup--upcoming + .meetup:not(.meetup--upcoming) {
  margin-top: 100px;
}

.meetup--upcoming + .meetup:not(.meetup--upcoming)::before {
  content: 'Past Events';
  border-bottom: 4px solid #eee;
  width: 100%;
  display: block;
  position: absolute;
  left: 0px;
  top: -70px;
  padding-bottom: 20px;
}

.meet-upcoming-tag {
  color: #eb1c23;
  padding: 5px 21px;
  text-transform: uppercase;
  display: flex;
  justify-content: space-between;
  align-items: center;
  font-weight: bold;
  border: 2px solid #eee;
  font-size: 12px;
  margin-bottom: 20px;
}


.meet-upcoming-tag i {
  margin-right: 20px;
  font-size: 20px;
}

.meet-upcoming-section {
  display: none;

}

.meet--upcoming .meet-upcoming-section {
  display: block;
}

.meetup:hover {
  filter: none;
}

.meet:hover {
  filter: none;
  background-image: linear-gradient(to bottom, #ffffff, #fbfbfb, #f6f6f6, #f2f2f2, #ddd);
}

.meetup * {
  box-sizing: border-box;
}

.meetup-icon {
  position: absolute;
  left: 20px;
  top: 30px;
  color: #fff;
  font-size: 20px;
  border-radius: 100%;
  width: 35px;
  height: 35px;
  padding: 10px;
  display: flex;
  justify-content: center;
  align-items: center;
  margin: auto;
  margin-bottom: 20px;
  background: linear-gradient(45deg, #ff4747 0%,#eb1c23 50%,#7a2c68 51%,#333333 100%); /* W3C, IE10+, FF16+, Chrome26+, Opera12+, Safari7+ */
}


@media only screen and (min-width: 768px) {
  .meetup-icon {
    width: 75px;
    height: 75px;
    font-size: 30px;
  }
}

.meetup-info {
}

.meetup-date-group {
  padding: 10px;
  padding-left: 0;
  margin-left: 25px;
  text-transform: uppercase;
  margin-bottom: 20px;
  font-size: 20px;
}

@media only screen and (min-width: 768px) {
  .meetup-date-group {
    font-size: 25px;
    padding-top: 30px;
  }
}

.meet {
  padding: 10px;
  margin-left: 20px;
  margin-bottom: 40px;
  padding: 10px 20px;
  margin-left: -80px;
  margin-right: -40px;
  background-image: linear-gradient(to bottom, #ffffff, #fbfbfb, #f6f6f6, #f2f2f2, #eeeeee);
}

@media only screen and (min-width: 768px) {
  .meet {
    padding: 20px 40px;
    margin-left: 30px;
    margin-right: 0px;
  }
}

.meet-link {

}

.meet-name {
  margin-bottom: 10px;
}

.meet-image {
  height: 300px;
  width: 100%;
  background-color: #ddd;
  background-size: cover;
  background-position: center;
  background-repeat: no-repeat;
}

.meet-host {
  font-size: 15px;
  color: #999;
  text-transform: uppercase;
  margin-bottom: 10px;
}

.meet-date {
  font-size: 15px;
  color: #999;
  text-transform: uppercase;
  margin-bottom: 10px;
  margin-top: 40px;
}

.meet-presenter {
  font-size: 15px;
  color: #999;
  text-transform: uppercase;
  margin-bottom: 10px;
}

.meet-presenter span > span::before {
  content: '& '
}

.meet-presenter span > span:first-child::before {
  content: ''
}

.meet-video {
  display: block;
  height: 300px;
  width: 100%;
  background-color: #ddd;
  background-size: cover;
  background-position: center;
  background-repeat: no-repeat;
  position: relative;
}

.meet-video-icon {
  position: absolute;
  top: 50%;
  left: 50%;
  transform: translate(-50%, -50%);
  color: rgba(0,0,0,.4);
  font-size: 100px;
  transition: color .3s ease 0s;
}

.meet-video:hover .meet-video-icon {
  color: #eb1c23;
}

.meetups .meet-video::after {
  border: none;
}

.meet--upcoming .meet-action {
  background: #eb1c23;
}

.meet-action {
  padding: 15px 40px;
  background: #eb1c23;
  color: #fff;
  font-weight: bold;
  font-size: 15px;
  display: block;
  text-align: center;
  margin: 20px 0;
  width: 100%;
  transition: background .3s ease 0s;
}

@media only screen and (min-width: 768px) {
  .meet-action {
    width: auto;
    text-align: left;
    display: inline-block;
  }
}

.meet-action:hover {
  background: #7a2c68;
}

.meet-actions .meet-action::after {
  border: none;
}

.meet-actions {
}

.meet-description {
  margin-top: 30px;
  font-size: 20px;
}



/**
 *
 * Pagination
 *
 **/

.pagination {

}

.pagination.hide {
  display: none;
}

.pagination-inner {
  display: flex;
}

.paginate-action {
  cursor: pointer;
  flex-grow: 1;
  padding: 40px;
  background: #7a2c68;
  color: #fff;
  display: flex;
  justify-content: space-between;
  align-items: center;
  transition: background .3s ease 0;
  font-size: 25px;
}

.paginate-action.hide {
  display: none;
}

.paginate-action i {
  font-size: 50px;
}

.paginate-action:hover {
  background: #eb1c23;
}

.paginate-previous {

}

.paginate-next {
  background: #9C4E8A;
}

/****
 *
 * Committers
 *
 ****/

.committers {
  padding: 0;
  margin: 0;
  list-style-type: none;
  display: flex;
  flex-direction: column;
}

@media only screen and (min-width: 768px) {
  .committers {
    flex-wrap: wrap;
    justify-content: space-between;
    flex-direction: row;
  }
}

.committers-hr {
  margin-bottom: 20px;
}

.committer {
  /* background: #eee; */
  padding: 20px;
  margin: 20px 0;
  display: flex;
  border-radius: 4px;
}

@media only screen and (min-width: 768px) {
  .committer {
    width: 40%;
  }
}

.committer * {
  box-sizing: border-box;
}

.committer:hover {
  background: #eee;
}

.committer:hover .committer-image span {
  background-blend-mode: unset;
}

.committer-name {
  font-size: 25px;
  margin-bottom: 10px;
}

@media only screen and (min-width: 768px) {
  .committer-name {
    font-size: 30px;
  }
}

.committer-icon {
  font-size: 30px;
  margin-right: 10px;
}

.committer-link {
  color: #999;
  transition: color .3s ease 0s;
}

.committer-link:hover {
  color: #7a2c68;
}

.committer .committer-link:after {
  border: none;
}

.committer-roles {
  display: flex;
  flex-direction: column;
  margin-bottom: 10px;
}

.committer-roles span::before {
  content: '» '
}

.committer-image {
  margin-right: 30px;
  box-sizing: content-box;
  display: block;
}

.committer-image span {
  width: 32px;
  height: 32px;
  background-color: #fff;
  background-size: cover;
  background-repeat: no-repeat;
  background-position: center;
  background-blend-mode: luminosity;
  display: block;
  transition: background .3s ease 0s;
  border-radius: 100%;
}

@media only screen and (min-width: 768px) {
  .committer-image span {
    width: 64px;
    height: 64px;
  }
}

.committer-image a {
  border: 3px solid #eee;
  transition: border .3s ease 0s;
  display: block;
  border-radius: 100%;
}

.committer-image a::after {
  border: none;
}

.committer-image a:hover {
  border: 3px solid #fff;
}
<|MERGE_RESOLUTION|>--- conflicted
+++ resolved
@@ -828,17 +828,13 @@
 table {
   border-collapse: collapse;
   margin: 1em 0;
-<<<<<<< HEAD
   font-size: 15px;
-  border-collapse: collapse;
 }
 
 table, td, th{
-    border:1px solid #000000;
-=======
+  border:1px solid #000000;
   font-size : 12px;
   font-family : "Myriad Web",Verdana,Helvetica,Arial,sans-serif;
->>>>>>> 1e5de45a
 }
 
 table th, table td {
