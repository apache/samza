--- conflicted
+++ resolved
@@ -29,12 +29,6 @@
       </a>
     </div>
     <div class="main-navigation__items" data-menu-opened>
-<<<<<<< HEAD
-      <a class="main-navigation__item" href="/case-studies/">Case Studies</a>
-      <a class="main-navigation__item" href="/startup/quick-start/{{site.version}}">Get Started</a>
-      <a class="main-navigation__item" href="/learn/documentation/{{site.version}}/introduction/background.html">Docs</a>
-      <a class="main-navigation__item" href="/startup/download/">Download</a>
-=======
       <a class="main-navigation__item" href="/">Home</a>
       <a class="main-navigation__item" href="/learn/documentation/{{site.version}}/core-concepts/core-concepts.html">Docs</a>
       <a class="main-navigation__item" href="/powered-by/">Powered By</a>
@@ -52,7 +46,6 @@
           <a class="main-navigation__item" href="/meetups/">Talks and Meetups</a>
         </div>
       </div>
->>>>>>> aaef1ab1
     </div>
   </div>
 </div>