--- conflicted
+++ resolved
@@ -745,8 +745,6 @@
     return null;
   }
 
-<<<<<<< HEAD
-=======
   /**
    * Handles container started call back for a yarn container.
    * updates the YarnAppState's pendingProcessors and runningProcessors
@@ -776,5 +774,4 @@
   ConcurrentHashMap<SamzaResource, Container> getAllocatedResources() {
     return allocatedResources;
   }
->>>>>>> 708a6dec
 }