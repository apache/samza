--- conflicted
+++ resolved
@@ -33,10 +33,6 @@
 import org.apache.samza.SamzaException;
 import org.apache.samza.application.LegacyTaskApplication;
 import org.apache.samza.application.SamzaApplication;
-<<<<<<< HEAD
-=======
-import org.apache.samza.application.StreamApplication;
->>>>>>> 66d6c5d0
 import org.apache.samza.config.Config;
 import org.apache.samza.config.JobConfig;
 import org.apache.samza.config.JobCoordinatorConfig;
@@ -59,11 +55,8 @@
 import org.apache.samza.system.SystemStreamMetadata;
 import org.apache.samza.system.SystemStreamPartition;
 import org.apache.samza.system.inmemory.InMemorySystemFactory;
-<<<<<<< HEAD
-=======
 import org.apache.samza.task.AsyncStreamTask;
 import org.apache.samza.task.StreamTask;
->>>>>>> 66d6c5d0
 import org.apache.samza.test.framework.system.InMemoryInputDescriptor;
 import org.apache.samza.test.framework.system.InMemoryOutputDescriptor;
 import org.apache.samza.test.framework.system.InMemorySystemDescriptor;
@@ -88,10 +81,6 @@
   public static final String JOB_NAME = "samza-test";
 
   private Map<String, String> configs;
-<<<<<<< HEAD
-  private Class taskClass;
-=======
->>>>>>> 66d6c5d0
   private SamzaApplication app;
   /*
    * inMemoryScope is a unique global key per TestRunner, this key when configured with {@link InMemorySystemDescriptor}
@@ -111,9 +100,6 @@
 
   /**
    * Constructs a new {@link TestRunner} from following components
-<<<<<<< HEAD
-   * @param app a {@link SamzaApplication}
-=======
    * @param taskClass represent a class containing Samza job logic extending either {@link StreamTask} or {@link AsyncStreamTask}
    */
   private TestRunner(Class taskClass) {
@@ -125,8 +111,7 @@
 
   /**
    * Constructs a new {@link TestRunner} from following components
-   * @param app samza job implementing {@link StreamApplication}
->>>>>>> 66d6c5d0
+   * @param app samza job implementing {@link SamzaApplication}
    */
   private TestRunner(SamzaApplication app) {
     this();
@@ -135,13 +120,15 @@
   }
 
   /**
-   * Creates an instance of {@link TestRunner} for Legacy Samza Api
-   * @param taskApp a {@link LegacyTaskApplication}
-   * @return this {@link TestRunner}
-   */
-  public static TestRunner of(LegacyTaskApplication taskApp) {
-    Preconditions.checkNotNull(taskApp);
-    return new TestRunner(taskApp);
+   * Creates an instance of {@link TestRunner} for Low Level Samza Api
+   * @param taskClass samza job extending either {@link StreamTask} or {@link AsyncStreamTask}
+   * @return this {@link TestRunner}
+   */
+  public static TestRunner of(Class taskClass) {
+    Preconditions.checkNotNull(taskClass);
+    Preconditions.checkState(
+        StreamTask.class.isAssignableFrom(taskClass) || AsyncStreamTask.class.isAssignableFrom(taskClass));
+    return new TestRunner(taskClass);
   }
 
   /**
