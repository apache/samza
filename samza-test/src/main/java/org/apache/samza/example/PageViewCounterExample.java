/*
 * Licensed to the Apache Software Foundation (ASF) under one
 * or more contributor license agreements.  See the NOTICE file
 * distributed with this work for additional information
 * regarding copyright ownership.  The ASF licenses this file
 * to you under the Apache License, Version 2.0 (the
 * "License"); you may not use this file except in compliance
 * with the License.  You may obtain a copy of the License at
 *
 *   http://www.apache.org/licenses/LICENSE-2.0
 *
 * Unless required by applicable law or agreed to in writing,
 * software distributed under the License is distributed on an
 * "AS IS" BASIS, WITHOUT WARRANTIES OR CONDITIONS OF ANY
 * KIND, either express or implied.  See the License for the
 * specific language governing permissions and limitations
 * under the License.
 */
package org.apache.samza.example;

import java.time.Duration;
import org.apache.samza.application.StreamAppDescriptor;
import org.apache.samza.application.StreamApplication;
import org.apache.samza.config.Config;
import org.apache.samza.operators.KV;
import org.apache.samza.operators.MessageStream;
import org.apache.samza.operators.OutputStream;
import org.apache.samza.operators.functions.FoldLeftFunction;
import org.apache.samza.operators.functions.SupplierFunction;
import org.apache.samza.operators.triggers.Triggers;
import org.apache.samza.operators.windows.AccumulationMode;
import org.apache.samza.operators.windows.WindowPane;
import org.apache.samza.operators.windows.Windows;
import org.apache.samza.runtime.ApplicationRunner;
import org.apache.samza.runtime.ApplicationRunners;
import org.apache.samza.serializers.JsonSerdeV2;
import org.apache.samza.serializers.KVSerde;
import org.apache.samza.serializers.StringSerde;
import org.apache.samza.system.kafka.KafkaInputDescriptor;
import org.apache.samza.system.kafka.KafkaOutputDescriptor;
import org.apache.samza.system.kafka.KafkaSystemDescriptor;
import org.apache.samza.util.CommandLine;


/**
 * Example code to implement window-based counter
 */
public class PageViewCounterExample implements StreamApplication {

  // local execution mode
  public static void main(String[] args) {
    CommandLine cmdLine = new CommandLine();
    Config config = cmdLine.loadConfig(cmdLine.parser().parse(args));
    PageViewCounterExample app = new PageViewCounterExample();
    ApplicationRunner runner = ApplicationRunners.getApplicationRunner(app, config);

    runner.run();
    runner.waitForFinish();
  }

  @Override
<<<<<<< HEAD
  public void describe(StreamAppDescriptor appDesc) {
    MessageStream<PageViewEvent> pageViewEvents = null;
    pageViewEvents = appDesc.getInputStream("pageViewEventStream", new JsonSerdeV2<>(PageViewEvent.class));
    OutputStream<KV<String, PageViewCount>> pageViewEventPerMemberStream =
        appDesc.getOutputStream("pageViewEventPerMemberStream",
=======
  public void init(StreamGraph graph, Config config) {
    KafkaSystemDescriptor trackingSystem = new KafkaSystemDescriptor("tracking");

    KafkaInputDescriptor<PageViewEvent> inputStreamDescriptor =
        trackingSystem.getInputDescriptor("pageViewEvent", new JsonSerdeV2<>(PageViewEvent.class));

    KafkaOutputDescriptor<KV<String, PageViewCount>> outputStreamDescriptor =
        trackingSystem.getOutputDescriptor("pageViewEventPerMember",
>>>>>>> 46685406
            KVSerde.of(new StringSerde(), new JsonSerdeV2<>(PageViewCount.class)));

    MessageStream<PageViewEvent> pageViewEvents = graph.getInputStream(inputStreamDescriptor);
    OutputStream<KV<String, PageViewCount>> pageViewEventPerMemberStream = graph.getOutputStream(outputStreamDescriptor);

    SupplierFunction<Integer> initialValue = () -> 0;
    FoldLeftFunction<PageViewEvent, Integer> foldLeftFn = (m, c) -> c + 1;
    pageViewEvents
        .window(Windows.keyedTumblingWindow(m -> m.memberId, Duration.ofSeconds(10), initialValue, foldLeftFn, null, null)
            .setEarlyTrigger(Triggers.repeat(Triggers.count(5)))
            .setAccumulationMode(AccumulationMode.DISCARDING), "tumblingWindow")
        .map(windowPane -> KV.of(windowPane.getKey().getKey(), new PageViewCount(windowPane)))
        .sendTo(pageViewEventPerMemberStream);
  }

  class PageViewEvent {
    String pageId;
    String memberId;
    long timestamp;

    PageViewEvent(String pageId, String memberId, long timestamp) {
      this.pageId = pageId;
      this.memberId = memberId;
      this.timestamp = timestamp;
    }
  }

  static class PageViewCount {
    String memberId;
    long timestamp;
    int count;

    PageViewCount(WindowPane<String, Integer> m) {
      this.memberId = m.getKey().getKey();
      this.timestamp = Long.valueOf(m.getKey().getPaneId());
      this.count = m.getMessage();
    }
  }
}<|MERGE_RESOLUTION|>--- conflicted
+++ resolved
@@ -59,14 +59,7 @@
   }
 
   @Override
-<<<<<<< HEAD
   public void describe(StreamAppDescriptor appDesc) {
-    MessageStream<PageViewEvent> pageViewEvents = null;
-    pageViewEvents = appDesc.getInputStream("pageViewEventStream", new JsonSerdeV2<>(PageViewEvent.class));
-    OutputStream<KV<String, PageViewCount>> pageViewEventPerMemberStream =
-        appDesc.getOutputStream("pageViewEventPerMemberStream",
-=======
-  public void init(StreamGraph graph, Config config) {
     KafkaSystemDescriptor trackingSystem = new KafkaSystemDescriptor("tracking");
 
     KafkaInputDescriptor<PageViewEvent> inputStreamDescriptor =
@@ -74,11 +67,10 @@
 
     KafkaOutputDescriptor<KV<String, PageViewCount>> outputStreamDescriptor =
         trackingSystem.getOutputDescriptor("pageViewEventPerMember",
->>>>>>> 46685406
             KVSerde.of(new StringSerde(), new JsonSerdeV2<>(PageViewCount.class)));
 
-    MessageStream<PageViewEvent> pageViewEvents = graph.getInputStream(inputStreamDescriptor);
-    OutputStream<KV<String, PageViewCount>> pageViewEventPerMemberStream = graph.getOutputStream(outputStreamDescriptor);
+    MessageStream<PageViewEvent> pageViewEvents = appDesc.getInputStream(inputStreamDescriptor);
+    OutputStream<KV<String, PageViewCount>> pageViewEventPerMemberStream = appDesc.getOutputStream(outputStreamDescriptor);
 
     SupplierFunction<Integer> initialValue = () -> 0;
     FoldLeftFunction<PageViewEvent, Integer> foldLeftFn = (m, c) -> c + 1;
