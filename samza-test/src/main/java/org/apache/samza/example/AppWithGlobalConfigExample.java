--- conflicted
+++ resolved
@@ -56,13 +56,7 @@
   }
 
   @Override
-<<<<<<< HEAD
   public void describe(StreamAppDescriptor appDesc) {
-
-    appDesc.getInputStream("myPageViewEevent", KVSerde.of(new StringSerde("UTF-8"), new JsonSerdeV2<>(PageViewEvent.class)))
-        .map(KV::getValue)
-=======
-  public void init(StreamGraph graph, Config config) {
     KafkaSystemDescriptor trackingSystem = new KafkaSystemDescriptor("tracking");
 
     KafkaInputDescriptor<PageViewEvent> inputStreamDescriptor =
@@ -72,17 +66,13 @@
         trackingSystem.getOutputDescriptor("pageViewEventPerMember",
             KVSerde.of(new StringSerde(), new JsonSerdeV2<>(PageViewCount.class)));
 
-    graph.getInputStream(inputStreamDescriptor)
->>>>>>> 46685406
-        .window(Windows.<PageViewEvent, String, Integer>keyedTumblingWindow(m -> m.memberId, Duration.ofSeconds(10), () -> 0, (m, c) -> c + 1, null, null)
+    appDesc.getInputStream(inputStreamDescriptor)
+        .window(Windows.<PageViewEvent, String, Integer>keyedTumblingWindow(m -> m.memberId, Duration.ofSeconds(10), () -> 0, (m, c) -> c + 1,
+            null, null)
             .setEarlyTrigger(Triggers.repeat(Triggers.count(5)))
             .setAccumulationMode(AccumulationMode.DISCARDING), "window1")
         .map(m -> KV.of(m.getKey().getKey(), new PageViewCount(m)))
-<<<<<<< HEAD
-        .sendTo(appDesc.getOutputStream("pageViewEventPerMemberStream", KVSerde.of(new StringSerde("UTF-8"), new JsonSerdeV2<>(PageViewCount.class))));
-=======
-        .sendTo(graph.getOutputStream(outputStreamDescriptor));
->>>>>>> 46685406
+        .sendTo(appDesc.getOutputStream(outputStreamDescriptor));
   }
 
   class PageViewEvent {
