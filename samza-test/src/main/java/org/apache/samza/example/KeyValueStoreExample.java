/*
 * Licensed to the Apache Software Foundation (ASF) under one
 * or more contributor license agreements.  See the NOTICE file
 * distributed with this work for additional information
 * regarding copyright ownership.  The ASF licenses this file
 * to you under the Apache License, Version 2.0 (the
 * "License"); you may not use this file except in compliance
 * with the License.  You may obtain a copy of the License at
 *
 *   http://www.apache.org/licenses/LICENSE-2.0
 *
 * Unless required by applicable law or agreed to in writing,
 * software distributed under the License is distributed on an
 * "AS IS" BASIS, WITHOUT WARRANTIES OR CONDITIONS OF ANY
 * KIND, either express or implied.  See the License for the
 * specific language governing permissions and limitations
 * under the License.
 */
package org.apache.samza.example;

<<<<<<< HEAD
=======

>>>>>>> 46685406
import java.util.ArrayList;
import java.util.Collection;
import java.util.List;
import java.util.concurrent.TimeUnit;
import org.apache.samza.application.StreamApplication;
import org.apache.samza.application.StreamAppDescriptor;
import org.apache.samza.config.Config;
import org.apache.samza.operators.KV;
import org.apache.samza.operators.MessageStream;
import org.apache.samza.operators.OutputStream;
import org.apache.samza.operators.functions.FlatMapFunction;
import org.apache.samza.runtime.ApplicationRunner;
import org.apache.samza.runtime.ApplicationRunners;
import org.apache.samza.serializers.JsonSerdeV2;
import org.apache.samza.serializers.KVSerde;
import org.apache.samza.serializers.StringSerde;
import org.apache.samza.storage.kv.KeyValueStore;
import org.apache.samza.system.kafka.KafkaInputDescriptor;
import org.apache.samza.system.kafka.KafkaOutputDescriptor;
import org.apache.samza.system.kafka.KafkaSystemDescriptor;
import org.apache.samza.task.TaskContext;
import org.apache.samza.util.CommandLine;


/**
 * Example code using {@link KeyValueStore} to implement event-time window
 */
public class KeyValueStoreExample implements StreamApplication {

  // local execution mode
  public static void main(String[] args) throws Exception {
    CommandLine cmdLine = new CommandLine();
    Config config = cmdLine.loadConfig(cmdLine.parser().parse(args));
    ApplicationRunner runner = ApplicationRunners.getApplicationRunner(new KeyValueStoreExample(), config);

    runner.run();
    runner.waitForFinish();
  }

  @Override
<<<<<<< HEAD
  public void describe(StreamAppDescriptor appDesc) {
    MessageStream<PageViewEvent> pageViewEvents =
        appDesc.getInputStream("pageViewEventStream", new JsonSerdeV2<>(PageViewEvent.class));
    OutputStream<KV<String, StatsOutput>> pageViewEventPerMember =
        appDesc.getOutputStream("pageViewEventPerMember",
=======
  public void init(StreamGraph graph, Config config) {
    KafkaSystemDescriptor trackingSystem = new KafkaSystemDescriptor("tracking");

    KafkaInputDescriptor<PageViewEvent> inputStreamDescriptor =
        trackingSystem.getInputDescriptor("pageViewEvent", new JsonSerdeV2<>(PageViewEvent.class));

    KafkaOutputDescriptor<KV<String, StatsOutput>> outputStreamDescriptor =
        trackingSystem.getOutputDescriptor("pageViewEventPerMember",
>>>>>>> 46685406
            KVSerde.of(new StringSerde(), new JsonSerdeV2<>(StatsOutput.class)));

    graph.setDefaultSystem(trackingSystem);
    MessageStream<PageViewEvent> pageViewEvents = graph.getInputStream(inputStreamDescriptor);
    OutputStream<KV<String, StatsOutput>> pageViewEventPerMember = graph.getOutputStream(outputStreamDescriptor);

    pageViewEvents
        .partitionBy(pve -> pve.memberId, pve -> pve,
            KVSerde.of(new StringSerde(), new JsonSerdeV2<>(PageViewEvent.class)), "partitionBy")
        .map(KV::getValue)
        .flatMap(new MyStatsCounter())
        .map(stats -> KV.of(stats.memberId, stats))
        .sendTo(pageViewEventPerMember);
  }

  static class MyStatsCounter implements FlatMapFunction<PageViewEvent, StatsOutput> {
    private final int timeoutMs = 10 * 60 * 1000;

    KeyValueStore<String, StatsWindowState> statsStore;

    class StatsWindowState {
      int lastCount = 0;
      long timeAtLastOutput = 0;
      int newCount = 0;
    }

    @Override
    public Collection<StatsOutput> apply(PageViewEvent message) {
      List<StatsOutput> outputStats = new ArrayList<>();
      long wndTimestamp = (long) Math.floor(TimeUnit.MILLISECONDS.toMinutes(message.timestamp) / 5) * 5;
      String wndKey = String.format("%s-%d", message.memberId, wndTimestamp);
      StatsWindowState curState = this.statsStore.get(wndKey);
      if (curState == null) {
        curState = new StatsWindowState();
      }
      curState.newCount++;
      long curTimeMs = System.currentTimeMillis();
      if (curState.newCount > 0 && curState.timeAtLastOutput + timeoutMs < curTimeMs) {
        curState.timeAtLastOutput = curTimeMs;
        curState.lastCount += curState.newCount;
        curState.newCount = 0;
        outputStats.add(new StatsOutput(message.memberId, wndTimestamp, curState.lastCount));
      }
      // update counter w/o generating output
      this.statsStore.put(wndKey, curState);
      return outputStats;
    }

    @Override
    public void init(Config config, TaskContext context) {
      this.statsStore = (KeyValueStore<String, StatsWindowState>) context.getStore("my-stats-wnd-store");
    }
  }

  class PageViewEvent {
    String pageId;
    String memberId;
    long timestamp;

    PageViewEvent(String pageId, String memberId, long timestamp) {
      this.pageId = pageId;
      this.memberId = memberId;
      this.timestamp = timestamp;
    }
  }

  static class StatsOutput {
    private String memberId;
    private long timestamp;
    private Integer count;

    StatsOutput(String key, long timestamp, Integer count) {
      this.memberId = key;
      this.timestamp = timestamp;
      this.count = count;
    }
  }
}<|MERGE_RESOLUTION|>--- conflicted
+++ resolved
@@ -18,10 +18,6 @@
  */
 package org.apache.samza.example;
 
-<<<<<<< HEAD
-=======
-
->>>>>>> 46685406
 import java.util.ArrayList;
 import java.util.Collection;
 import java.util.List;
@@ -62,14 +58,7 @@
   }
 
   @Override
-<<<<<<< HEAD
   public void describe(StreamAppDescriptor appDesc) {
-    MessageStream<PageViewEvent> pageViewEvents =
-        appDesc.getInputStream("pageViewEventStream", new JsonSerdeV2<>(PageViewEvent.class));
-    OutputStream<KV<String, StatsOutput>> pageViewEventPerMember =
-        appDesc.getOutputStream("pageViewEventPerMember",
-=======
-  public void init(StreamGraph graph, Config config) {
     KafkaSystemDescriptor trackingSystem = new KafkaSystemDescriptor("tracking");
 
     KafkaInputDescriptor<PageViewEvent> inputStreamDescriptor =
@@ -77,12 +66,11 @@
 
     KafkaOutputDescriptor<KV<String, StatsOutput>> outputStreamDescriptor =
         trackingSystem.getOutputDescriptor("pageViewEventPerMember",
->>>>>>> 46685406
             KVSerde.of(new StringSerde(), new JsonSerdeV2<>(StatsOutput.class)));
 
-    graph.setDefaultSystem(trackingSystem);
-    MessageStream<PageViewEvent> pageViewEvents = graph.getInputStream(inputStreamDescriptor);
-    OutputStream<KV<String, StatsOutput>> pageViewEventPerMember = graph.getOutputStream(outputStreamDescriptor);
+    appDesc.setDefaultSystem(trackingSystem);
+    MessageStream<PageViewEvent> pageViewEvents = appDesc.getInputStream(inputStreamDescriptor);
+    OutputStream<KV<String, StatsOutput>> pageViewEventPerMember = appDesc.getOutputStream(outputStreamDescriptor);
 
     pageViewEvents
         .partitionBy(pve -> pve.memberId, pve -> pve,
