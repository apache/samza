/*
* Licensed to the Apache Software Foundation (ASF) under one
* or more contributor license agreements.  See the NOTICE file
* distributed with this work for additional information
* regarding copyright ownership.  The ASF licenses this file
* to you under the Apache License, Version 2.0 (the
* "License"); you may not use this file except in compliance
* with the License.  You may obtain a copy of the License at
*
*   http://www.apache.org/licenses/LICENSE-2.0
*
* Unless required by applicable law or agreed to in writing,
* software distributed under the License is distributed on an
* "AS IS" BASIS, WITHOUT WARRANTIES OR CONDITIONS OF ANY
* KIND, either express or implied.  See the License for the
* specific language governing permissions and limitations
* under the License.
*/

package org.apache.samza.test.samzasql;

import java.util.ArrayList;
import java.util.Arrays;
import java.util.Collections;
import java.util.HashMap;
import java.util.HashSet;
import java.util.List;
import java.util.Map;
import java.util.Objects;
import java.util.Set;
import java.util.stream.Collectors;
import java.util.stream.IntStream;
import org.apache.avro.generic.GenericRecord;
import org.apache.calcite.plan.RelOptUtil;
import org.apache.samza.config.Config;
import org.apache.samza.config.MapConfig;
import org.apache.samza.sql.planner.SamzaSqlValidator;
import org.apache.samza.sql.planner.SamzaSqlValidatorException;
import org.apache.samza.sql.runner.SamzaSqlApplicationConfig;
import org.apache.samza.sql.system.TestAvroSystemFactory;
import org.apache.samza.sql.util.JsonUtil;
import org.apache.samza.sql.util.MyTestUdf;
import org.apache.samza.sql.util.SampleRelConverterFactory;
import org.apache.samza.sql.util.SamzaSqlTestConfig;
import org.apache.samza.system.OutgoingMessageEnvelope;
import org.junit.Assert;
import org.junit.Ignore;
import org.junit.Test;
import org.slf4j.Logger;
import org.slf4j.LoggerFactory;


public class TestSamzaSqlEndToEnd extends SamzaSqlIntegrationTestHarness {
  private static final Logger LOG = LoggerFactory.getLogger(TestSamzaSqlEndToEnd.class);

  @Test
  public void testEndToEnd() throws SamzaSqlValidatorException {
    int numMessages = 20;

    TestAvroSystemFactory.messages.clear();
    Map<String, String> staticConfigs = SamzaSqlTestConfig.fetchStaticConfigsWithFactories(numMessages);
    String sql = "Insert into testavro.simpleOutputTopic select * from testavro.SIMPLE1";
    List<String> sqlStmts = Arrays.asList(sql);
    staticConfigs.put(SamzaSqlApplicationConfig.CFG_SQL_STMTS_JSON, JsonUtil.toJson(sqlStmts));

    Config config = new MapConfig(staticConfigs);
    new SamzaSqlValidator(config).validate(sqlStmts);

    runApplication(config);

    List<Integer> outMessages = TestAvroSystemFactory.messages.stream()
        .map(x -> Integer.valueOf(((GenericRecord) x.getMessage()).get("id").toString()))
        .sorted()
        .collect(Collectors.toList());
    Assert.assertEquals(numMessages, outMessages.size());
    Assert.assertTrue(IntStream.range(0, numMessages).boxed().collect(Collectors.toList()).equals(outMessages));
  }

  @Test
  public void testEndToEndWithSystemMessages() throws SamzaSqlValidatorException {
    int numMessages = 20;

    TestAvroSystemFactory.messages.clear();
    Map<String, String> staticConfigs = SamzaSqlTestConfig.fetchStaticConfigsWithFactories(numMessages);
    String avroSamzaToRelMsgConverterDomain =
        String.format(SamzaSqlApplicationConfig.CFG_FMT_SAMZA_REL_CONVERTER_DOMAIN, "avro");
    staticConfigs.put(avroSamzaToRelMsgConverterDomain + SamzaSqlApplicationConfig.CFG_FACTORY,
        SampleRelConverterFactory.class.getName());
    String sql = "Insert into testavro.simpleOutputTopic select * from testavro.SIMPLE1";
    List<String> sqlStmts = Arrays.asList(sql);
    staticConfigs.put(SamzaSqlApplicationConfig.CFG_SQL_STMTS_JSON, JsonUtil.toJson(sqlStmts));

    Config config = new MapConfig(staticConfigs);
    new SamzaSqlValidator(config).validate(sqlStmts);

    runApplication(config);

    List<Integer> outMessages = TestAvroSystemFactory.messages.stream()
        .map(x -> Integer.valueOf(((GenericRecord) x.getMessage()).get("id").toString()))
        .sorted()
        .collect(Collectors.toList());
    Assert.assertEquals(numMessages, outMessages.size());
  }

  @Ignore
  @Test
  public void testEndToEndDisableSystemMessages() throws SamzaSqlValidatorException {
    int numMessages = 20;

    TestAvroSystemFactory.messages.clear();
    Map<String, String> staticConfigs = SamzaSqlTestConfig.fetchStaticConfigsWithFactories(numMessages);
    String avroSamzaToRelMsgConverterDomain =
        String.format(SamzaSqlApplicationConfig.CFG_FMT_SAMZA_REL_CONVERTER_DOMAIN, "avro");
    staticConfigs.put(avroSamzaToRelMsgConverterDomain + SamzaSqlApplicationConfig.CFG_FACTORY,
        SampleRelConverterFactory.class.getName());
    String sql = "Insert into testavro.simpleOutputTopic select * from testavro.SIMPLE1";
    List<String> sqlStmts = Arrays.asList(sql);
    staticConfigs.put(SamzaSqlApplicationConfig.CFG_SQL_STMTS_JSON, JsonUtil.toJson(sqlStmts));
    staticConfigs.put(SamzaSqlApplicationConfig.CFG_SQL_PROCESS_SYSTEM_EVENTS, "false");

    Config config = new MapConfig(staticConfigs);
    new SamzaSqlValidator(config).validate(sqlStmts);

    runApplication(config);

    List<Integer> outMessages = TestAvroSystemFactory.messages.stream()
        .map(x -> Integer.valueOf(((GenericRecord) x.getMessage()).get("id").toString()))
        .sorted()
        .collect(Collectors.toList());
    Assert.assertEquals((numMessages + 1) / 2, outMessages.size());
  }

  @Test
  public void testEndToEndWithNullRecords() throws SamzaSqlValidatorException {
    int numMessages = 20;

    TestAvroSystemFactory.messages.clear();
    Map<String, String> staticConfigs =
        SamzaSqlTestConfig.fetchStaticConfigsWithFactories(Collections.emptyMap(), numMessages, false, true);
    String sql = "Insert into testavro.simpleOutputTopic select * from testavro.SIMPLE1";
    List<String> sqlStmts = Arrays.asList(sql);
    staticConfigs.put(SamzaSqlApplicationConfig.CFG_SQL_STMTS_JSON, JsonUtil.toJson(sqlStmts));

    Config config = new MapConfig(staticConfigs);
    new SamzaSqlValidator(config).validate(sqlStmts);

    runApplication(config);

    List<Integer> outMessages = TestAvroSystemFactory.messages.stream()
        .map(x -> x.getMessage() == null || ((GenericRecord) x.getMessage()).get("id") == null ? null
            : Integer.valueOf(((GenericRecord) x.getMessage()).get("id").toString()))
        .filter(Objects::nonNull)
        .sorted()
        .collect(Collectors.toList());
    Assert.assertEquals(numMessages - ((numMessages - 1) / TestAvroSystemFactory.NULL_RECORD_FREQUENCY + 1),
        outMessages.size());
    Assert.assertEquals(IntStream.range(0, numMessages)
        .boxed()
        .filter(x -> x % TestAvroSystemFactory.NULL_RECORD_FREQUENCY != 0)
        .collect(Collectors.toList()), outMessages);
  }

  @Test
  public void testEndToEndWithDifferentSystemSameStream() throws SamzaSqlValidatorException {
    int numMessages = 20;

    TestAvroSystemFactory.messages.clear();
    Map<String, String> staticConfigs = SamzaSqlTestConfig.fetchStaticConfigsWithFactories(numMessages);
    String sql = "Insert into testavro2.SIMPLE1 select * from testavro.SIMPLE1";
    List<String> sqlStmts = Arrays.asList(sql);
    staticConfigs.put(SamzaSqlApplicationConfig.CFG_SQL_STMTS_JSON, JsonUtil.toJson(sqlStmts));

    Config config = new MapConfig(staticConfigs);
    new SamzaSqlValidator(config).validate(sqlStmts);

    runApplication(config);

    List<Integer> outMessages = TestAvroSystemFactory.messages.stream()
        .map(x -> Integer.valueOf(((GenericRecord) x.getMessage()).get("id").toString()))
        .sorted()
        .collect(Collectors.toList());
    Assert.assertEquals(numMessages, outMessages.size());
    Assert.assertTrue(IntStream.range(0, numMessages).boxed().collect(Collectors.toList()).equals(outMessages));
  }

  @Test
  public void testEndToEndMultiSqlStmts() throws SamzaSqlValidatorException {
    int numMessages = 20;
    TestAvroSystemFactory.messages.clear();
    Map<String, String> staticConfigs = SamzaSqlTestConfig.fetchStaticConfigsWithFactories(numMessages);
    String sql1 = "Insert into testavro.simpleOutputTopic select * from testavro.SIMPLE1";
    String sql2 = "Insert into testavro.SIMPLE3 select * from testavro.SIMPLE2";
    List<String> sqlStmts = Arrays.asList(sql1, sql2);
    staticConfigs.put(SamzaSqlApplicationConfig.CFG_SQL_STMTS_JSON, JsonUtil.toJson(sqlStmts));

    Config config = new MapConfig(staticConfigs);
    new SamzaSqlValidator(config).validate(sqlStmts);

    runApplication(config);

    List<Integer> outMessages = TestAvroSystemFactory.messages.stream()
        .map(x -> Integer.valueOf(((GenericRecord) x.getMessage()).get("id").toString()))
        .sorted()
        .collect(Collectors.toList());
    Assert.assertEquals(numMessages * 2, outMessages.size());
    Set<Integer> outMessagesSet = new HashSet<>(outMessages);
    Assert.assertEquals(numMessages, outMessagesSet.size());
    Assert.assertTrue(IntStream.range(0, numMessages).boxed().collect(Collectors.toList()).equals(new ArrayList<>(outMessagesSet)));
  }

  @Test
  public void testEndToEndMultiSqlStmtsWithSameSystemStreamAsInputAndOutput() throws SamzaSqlValidatorException {
    int numMessages = 20;
    TestAvroSystemFactory.messages.clear();
    Map<String, String> staticConfigs = SamzaSqlTestConfig.fetchStaticConfigsWithFactories(numMessages);
    String sql1 = "Insert into testavro.SIMPLE1 select * from testavro.SIMPLE2";
    String sql2 = "Insert into testavro.simpleOutputTopic select * from testavro.SIMPLE1";
    List<String> sqlStmts = Arrays.asList(sql1, sql2);

    staticConfigs.put(SamzaSqlApplicationConfig.CFG_SQL_STMTS_JSON, JsonUtil.toJson(sqlStmts));

    Config config = new MapConfig(staticConfigs);
    new SamzaSqlValidator(config).validate(sqlStmts);

    runApplication(config);

    List<Integer> outMessages = TestAvroSystemFactory.messages.stream()
        .map(x -> Integer.valueOf(((GenericRecord) x.getMessage()).get("id").toString()))
        .sorted()
        .collect(Collectors.toList());
    Assert.assertEquals(numMessages * 2, outMessages.size());
    Set<Integer> outMessagesSet = new HashSet<>(outMessages);
    Assert.assertEquals(numMessages, outMessagesSet.size());
    Assert.assertTrue(IntStream.range(0, numMessages).boxed().collect(Collectors.toList()).equals(new ArrayList<>(outMessagesSet)));
  }

  @Test
  public void testEndToEndFanIn() throws SamzaSqlValidatorException {
    int numMessages = 20;
    TestAvroSystemFactory.messages.clear();
    Map<String, String> staticConfigs = SamzaSqlTestConfig.fetchStaticConfigsWithFactories(numMessages);
    String sql1 = "Insert into testavro.simpleOutputTopic select * from testavro.SIMPLE2";
    String sql2 = "Insert into testavro.simpleOutputTopic select * from testavro.SIMPLE1";
    List<String> sqlStmts = Arrays.asList(sql1, sql2);
    staticConfigs.put(SamzaSqlApplicationConfig.CFG_SQL_STMTS_JSON, JsonUtil.toJson(sqlStmts));

    Config config = new MapConfig(staticConfigs);
    new SamzaSqlValidator(config).validate(sqlStmts);

    runApplication(config);

    List<Integer> outMessages = TestAvroSystemFactory.messages.stream()
        .map(x -> Integer.valueOf(((GenericRecord) x.getMessage()).get("id").toString()))
        .sorted()
        .collect(Collectors.toList());
    Assert.assertEquals(numMessages * 2, outMessages.size());
    Set<Integer> outMessagesSet = new HashSet<>(outMessages);
    Assert.assertEquals(numMessages, outMessagesSet.size());
    Assert.assertTrue(IntStream.range(0, numMessages).boxed().collect(Collectors.toList()).equals(new ArrayList<>(outMessagesSet)));
  }

  @Ignore
  @Test
  public void testEndToEndFanOut() throws SamzaSqlValidatorException {
    int numMessages = 20;
    TestAvroSystemFactory.messages.clear();
    Map<String, String> staticConfigs = SamzaSqlTestConfig.fetchStaticConfigsWithFactories(numMessages);
    String sql1 = "Insert into testavro.SIMPLE2 select * from testavro.SIMPLE1";
    String sql2 = "Insert into testavro.SIMPLE3 select * from testavro.SIMPLE1";
    List<String> sqlStmts = Arrays.asList(sql1, sql2);
    staticConfigs.put(SamzaSqlApplicationConfig.CFG_SQL_STMTS_JSON, JsonUtil.toJson(sqlStmts));

    Config config = new MapConfig(staticConfigs);
    new SamzaSqlValidator(config).validate(sqlStmts);

    runApplication(config);

    List<Integer> outMessages = TestAvroSystemFactory.messages.stream()
        .map(x -> Integer.valueOf(((GenericRecord) x.getMessage()).get("id").toString()))
        .sorted()
        .collect(Collectors.toList());
    Assert.assertEquals(numMessages * 2, outMessages.size());
    Set<Integer> outMessagesSet = new HashSet<>(outMessages);
    Assert.assertEquals(numMessages, outMessagesSet.size());
    Assert.assertTrue(IntStream.range(0, numMessages).boxed().collect(Collectors.toList()).equals(new ArrayList<>(outMessagesSet)));
  }

  @Test
  public void testEndToEndWithProjection() throws Exception {
    int numMessages = 20;

    TestAvroSystemFactory.messages.clear();
    Map<String, String> staticConfigs = SamzaSqlTestConfig.fetchStaticConfigsWithFactories(numMessages);
    String sql1 = "Insert into testavro.outputTopic(id, bool_value, long_value) "
        + " select id, NOT(id = 5) as bool_value, TIMESTAMPDIFF(HOUR, CURRENT_TIMESTAMP(), LOCALTIMESTAMP()) + MONTH(CURRENT_DATE()) as long_value from testavro.SIMPLE1";
    List<String> sqlStmts = Arrays.asList(sql1);
    staticConfigs.put(SamzaSqlApplicationConfig.CFG_SQL_STMTS_JSON, JsonUtil.toJson(sqlStmts));

    Config config = new MapConfig(staticConfigs);
    new SamzaSqlValidator(config).validate(sqlStmts);

    runApplication(config);

    List<Integer> outMessages = TestAvroSystemFactory.messages.stream()
        .map(x -> Integer.valueOf(((GenericRecord) x.getMessage()).get("id").toString()))
        .sorted()
        .collect(Collectors.toList());
    Assert.assertEquals(numMessages, outMessages.size());
    Assert.assertEquals(IntStream.range(0, numMessages).boxed().collect(Collectors.toList()), outMessages);
  }

  @Test
  public void testEndToEndWithBooleanCheck() throws Exception {
    int numMessages = 20;

    TestAvroSystemFactory.messages.clear();
    Map<String, String> staticConfigs = SamzaSqlTestConfig.fetchStaticConfigsWithFactories(numMessages);
    String sql1 = "Insert into testavro.outputTopic"
        + " select * from testavro.COMPLEX1 where bool_value IS TRUE";
    List<String> sqlStmts = Arrays.asList(sql1);
    staticConfigs.put(SamzaSqlApplicationConfig.CFG_SQL_STMTS_JSON, JsonUtil.toJson(sqlStmts));

    Config config = new MapConfig(staticConfigs);
    new SamzaSqlValidator(config).validate(sqlStmts);

    runApplication(config);

    List<OutgoingMessageEnvelope> outMessages = new ArrayList<>(TestAvroSystemFactory.messages);
    Assert.assertEquals(numMessages / 2, outMessages.size());
  }

  @Test
  public void testEndToEndCompoundBooleanCheck() throws SamzaSqlValidatorException {

    int numMessages = 20;

    TestAvroSystemFactory.messages.clear();
    Map<String, String> staticConfigs = SamzaSqlTestConfig.fetchStaticConfigsWithFactories(numMessages);
    String sql1 = "Insert into testavro.outputTopic"
        + " select * from testavro.COMPLEX1 where id >= 0 and bool_value IS TRUE";
    List<String> sqlStmts = Arrays.asList(sql1);
    staticConfigs.put(SamzaSqlApplicationConfig.CFG_SQL_STMTS_JSON, JsonUtil.toJson(sqlStmts));

    Config config = new MapConfig(staticConfigs);
    new SamzaSqlValidator(config).validate(sqlStmts);

    runApplication(config);

    List<OutgoingMessageEnvelope> outMessages = new ArrayList<>(TestAvroSystemFactory.messages);
    Assert.assertEquals(numMessages / 2, outMessages.size());
  }

  @Test
  public void testEndToEndCompoundBooleanCheckWorkaround() throws SamzaSqlValidatorException {

    int numMessages = 20;

    TestAvroSystemFactory.messages.clear();
    Map<String, String> staticConfigs = SamzaSqlTestConfig.fetchStaticConfigsWithFactories(numMessages);
    // BUG Compound boolean checks dont work in calcite, So workaround by casting it to String
    String sql1 = "Insert into testavro.outputTopic"
        + " select * from testavro.COMPLEX1 where id >= 0 and CAST(bool_value AS VARCHAR) =  'TRUE'";
    List<String> sqlStmts = Arrays.asList(sql1);
    staticConfigs.put(SamzaSqlApplicationConfig.CFG_SQL_STMTS_JSON, JsonUtil.toJson(sqlStmts));

    Config config = new MapConfig(staticConfigs);
    new SamzaSqlValidator(config).validate(sqlStmts);

    runApplication(config);

    List<OutgoingMessageEnvelope> outMessages = new ArrayList<>(TestAvroSystemFactory.messages);

    Assert.assertEquals(10, outMessages.size());
  }

  @Test
  public void testEndToEndWithProjectionWithCase() throws Exception {
    int numMessages = 20;

    TestAvroSystemFactory.messages.clear();
    Map<String, String> staticConfigs = SamzaSqlTestConfig.fetchStaticConfigsWithFactories(numMessages);
    String sql1 = "Insert into testavro.outputTopic(id, long_value) "
        + " select id, NOT(id = 5) as bool_value, CASE WHEN id IN (5, 6, 7) THEN CAST('foo' AS VARCHAR) WHEN id < 5 THEN CAST('bars' AS VARCHAR) ELSE NULL END as string_value from testavro.SIMPLE1";
    List<String> sqlStmts = Arrays.asList(sql1);
    staticConfigs.put(SamzaSqlApplicationConfig.CFG_SQL_STMTS_JSON, JsonUtil.toJson(sqlStmts));

    Config config = new MapConfig(staticConfigs);
    new SamzaSqlValidator(config).validate(sqlStmts);

    runApplication(config);

    List<Integer> outMessages = TestAvroSystemFactory.messages.stream()
        .map(x -> Integer.valueOf(((GenericRecord) x.getMessage()).get("id").toString()))
        .sorted()
        .collect(Collectors.toList());
    Assert.assertEquals(numMessages, outMessages.size());
    Assert.assertTrue(IntStream.range(0, numMessages).boxed().collect(Collectors.toList()).equals(outMessages));
  }

  @Test
  public void testEndToEndWithLike() throws Exception {
    int numMessages = 20;

    TestAvroSystemFactory.messages.clear();
    Map<String, String> staticConfigs = SamzaSqlTestConfig.fetchStaticConfigsWithFactories(numMessages);
    String sql1 = "Insert into testavro.outputTopic(id, bool_value, string_value) "
        + " select id, NOT(id = 5) as bool_value, name as string_value from testavro.SIMPLE1 where name like 'Name%'";
    List<String> sqlStmts = Arrays.asList(sql1);
    staticConfigs.put(SamzaSqlApplicationConfig.CFG_SQL_STMTS_JSON, JsonUtil.toJson(sqlStmts));

    Config config = new MapConfig(staticConfigs);
    new SamzaSqlValidator(config).validate(sqlStmts);

    runApplication(config);

    List<Integer> outMessages = TestAvroSystemFactory.messages.stream()
        .map(x -> Integer.valueOf(((GenericRecord) x.getMessage()).get("id").toString()))
        .sorted()
        .collect(Collectors.toList());
    Assert.assertEquals(numMessages, outMessages.size());
    Assert.assertTrue(IntStream.range(0, numMessages).boxed().collect(Collectors.toList()).equals(outMessages));
  }

  @Test
  public void testEndToEndFlatten() throws Exception {
    int numMessages = 20;
    TestAvroSystemFactory.messages.clear();
    Map<String, String> staticConfigs = SamzaSqlTestConfig.fetchStaticConfigsWithFactories(numMessages);

    LOG.info(" Class Path : " + RelOptUtil.class.getProtectionDomain().getCodeSource().getLocation().toURI().getPath());
    String sql1 =
        "Insert into testavro.outputTopic(string_value, id, bool_value, bytes_value, fixed_value, float_value0) "
            + " select Flatten(array_values) as string_value, id, NOT(id = 5) as bool_value, bytes_value, fixed_value, float_value0 "
            + " from testavro.COMPLEX1";
    List<String> sqlStmts = Collections.singletonList(sql1);
    staticConfigs.put(SamzaSqlApplicationConfig.CFG_SQL_STMTS_JSON, JsonUtil.toJson(sqlStmts));

    Config config = new MapConfig(staticConfigs);
    new SamzaSqlValidator(config).validate(sqlStmts);

    runApplication(config);

    List<OutgoingMessageEnvelope> outMessages = new ArrayList<>(TestAvroSystemFactory.messages);

    int expectedMessages = 0;
    // Flatten de-normalizes the data. So there is separate record for each entry in the array.
    for (int index = 1; index < numMessages; index++) {
      expectedMessages = expectedMessages + Math.max(1, index);
    }
    Assert.assertEquals(expectedMessages, outMessages.size());
  }


  @Test
  public void testEndToEndComplexRecord() throws SamzaSqlValidatorException {
    int numMessages = 10;
    TestAvroSystemFactory.messages.clear();
    Map<String, String> staticConfigs = SamzaSqlTestConfig.fetchStaticConfigsWithFactories(numMessages);

    String sql1 =
        "Insert into testavro.outputTopic"
            + " select bool_value, map_values['key0'] as string_value, union_value, array_values, map_values, id, bytes_value,"
            + " fixed_value, float_value0 from testavro.COMPLEX1";
    List<String> sqlStmts = Collections.singletonList(sql1);
    staticConfigs.put(SamzaSqlApplicationConfig.CFG_SQL_STMTS_JSON, JsonUtil.toJson(sqlStmts));

    Config config = new MapConfig(staticConfigs);
    new SamzaSqlValidator(config).validate(sqlStmts);

    runApplication(config);

    List<OutgoingMessageEnvelope> outMessages = new ArrayList<>(TestAvroSystemFactory.messages);

    Assert.assertEquals(numMessages, outMessages.size());
  }

  @Test
  public void testEndToEndWithFloatToStringConversion() throws Exception {
    int numMessages = 20;

    TestAvroSystemFactory.messages.clear();
    Map<String, String> staticConfigs = SamzaSqlTestConfig.fetchStaticConfigsWithFactories(numMessages);
    String sql1 = "Insert into testavro.outputTopic"
        + " select 'urn:li:member:' || cast(cast(float_value0 as int) as varchar) as string_value, id, float_value0, "
        + " double_value, true as bool_value from testavro.COMPLEX1";
    List<String> sqlStmts = Arrays.asList(sql1);
    staticConfigs.put(SamzaSqlApplicationConfig.CFG_SQL_STMTS_JSON, JsonUtil.toJson(sqlStmts));

    Config config = new MapConfig(staticConfigs);
    new SamzaSqlValidator(config).validate(sqlStmts);

    runApplication(config);

    List<Integer> outMessages = TestAvroSystemFactory.messages.stream()
        .map(x -> Integer.valueOf(((GenericRecord) x.getMessage()).get("string_value").toString().split(":")[3]))
        .sorted()
        .collect(Collectors.toList());
    Assert.assertEquals(numMessages, outMessages.size());
    Assert.assertEquals(IntStream.range(0, numMessages).boxed().collect(Collectors.toList()), outMessages);
  }

  @Ignore
  @Test
  public void testEndToEndNestedRecord() throws SamzaSqlValidatorException {
    int numMessages = 10;
    TestAvroSystemFactory.messages.clear();
    Map<String, String> staticConfigs = SamzaSqlTestConfig.fetchStaticConfigsWithFactories(numMessages);

    String sql1 =
        "Insert into testavro.outputTopic"
            + " select `phoneNumbers`[0].`kind`"
            + " from testavro.PROFILE as p";
    List<String> sqlStmts = Collections.singletonList(sql1);
    staticConfigs.put(SamzaSqlApplicationConfig.CFG_SQL_STMTS_JSON, JsonUtil.toJson(sqlStmts));

    Config config = new MapConfig(staticConfigs);
    new SamzaSqlValidator(config).validate(sqlStmts);

    runApplication(config);

    List<OutgoingMessageEnvelope> outMessages = new ArrayList<>(TestAvroSystemFactory.messages);

    Assert.assertEquals(numMessages, outMessages.size());
  }

  @Test
  public void testEndToEndFlattenWithUdf() throws Exception {
    int numMessages = 20;
    TestAvroSystemFactory.messages.clear();
    Map<String, String> staticConfigs = SamzaSqlTestConfig.fetchStaticConfigsWithFactories(numMessages);
    String sql1 =
        "Insert into testavro.outputTopic(id, bool_value) select Flatten(MyTestArray(id)) as id, NOT(id = 5) as bool_value"
            + " from testavro.SIMPLE1";
    List<String> sqlStmts = Collections.singletonList(sql1);
    staticConfigs.put(SamzaSqlApplicationConfig.CFG_SQL_STMTS_JSON, JsonUtil.toJson(sqlStmts));

    Config config = new MapConfig(staticConfigs);
    new SamzaSqlValidator(config).validate(sqlStmts);

    runApplication(config);

    List<OutgoingMessageEnvelope> outMessages = new ArrayList<>(TestAvroSystemFactory.messages);

    int expectedMessages = 0;
    // Flatten de-normalizes the data. So there is separate record for each entry in the array.
    for (int index = 1; index < numMessages; index++) {
      expectedMessages = expectedMessages + Math.max(1, index);
    }
    Assert.assertEquals(expectedMessages, outMessages.size());
  }

  @Test
  public void testEndToEndSubQuery() throws Exception {
    int numMessages = 20;
    TestAvroSystemFactory.messages.clear();
    Map<String, String> staticConfigs = SamzaSqlTestConfig.fetchStaticConfigsWithFactories(numMessages);
    String sql1 =
        "Insert into testavro.outputTopic(id, bool_value) select Flatten(a) as id, true as bool_value"
            + " from (select MyTestArray(id) a from testavro.SIMPLE1)";
    List<String> sqlStmts = Collections.singletonList(sql1);
    staticConfigs.put(SamzaSqlApplicationConfig.CFG_SQL_STMTS_JSON, JsonUtil.toJson(sqlStmts));

    Config config = new MapConfig(staticConfigs);
    new SamzaSqlValidator(config).validate(sqlStmts);

    runApplication(config);

    List<OutgoingMessageEnvelope> outMessages = new ArrayList<>(TestAvroSystemFactory.messages);

    int expectedMessages = 0;
    // Flatten de-normalizes the data. So there is separate record for each entry in the array.
    for (int index = 1; index < numMessages; index++) {
      expectedMessages = expectedMessages + Math.max(1, index);
    }
    Assert.assertEquals(expectedMessages, outMessages.size());
  }

  @Test
  public void testUdfUnTypedArgumentToTypedUdf() throws SamzaSqlValidatorException {
    int numMessages = 20;
    TestAvroSystemFactory.messages.clear();
    Map<String, String> staticConfigs = SamzaSqlTestConfig.fetchStaticConfigsWithFactories(numMessages);
    String sql1 = "Insert into testavro.outputTopic(id, bool_value, long_value) "
        + "select id, NOT(id = 5) as bool_value, MyTest(MyTestObj(id)) as long_value from testavro.SIMPLE1";
    List<String> sqlStmts = Collections.singletonList(sql1);
    staticConfigs.put(SamzaSqlApplicationConfig.CFG_SQL_STMTS_JSON, JsonUtil.toJson(sqlStmts));

    Config config = new MapConfig(staticConfigs);
    new SamzaSqlValidator(config).validate(sqlStmts);

    runApplication(config);

    LOG.info("output Messages " + TestAvroSystemFactory.messages);

    List<Integer> outMessages = TestAvroSystemFactory.messages.stream()
        .map(x -> Integer.valueOf(((GenericRecord) x.getMessage()).get("long_value").toString()))
        .sorted()
        .collect(Collectors.toList());
    Assert.assertEquals(outMessages.size(), numMessages);
  }

  @Test(expected = SamzaSqlValidatorException.class)
  public void testMismatchedUdfArgumentTypeShouldFailWithException() {
    int numMessages = 20;
    TestAvroSystemFactory.messages.clear();
    Map<String, String> staticConfigs = SamzaSqlTestConfig.fetchStaticConfigsWithFactories(numMessages);
    String sql1 = "Insert into testavro.outputTopic(long_value) "
            + "select MyTestObj(pageKey) as long_value from testavro.PAGEVIEW";
    List<String> sqlStmts = Collections.singletonList(sql1);
    staticConfigs.put(SamzaSqlApplicationConfig.CFG_SQL_STMTS_JSON, JsonUtil.toJson(sqlStmts));

    Config config = new MapConfig(staticConfigs);
    new SamzaSqlValidator(config).validate(sqlStmts);
  }

  @Test
  public void testEndToEndUdf() throws Exception {
    int numMessages = 20;
    TestAvroSystemFactory.messages.clear();
    Map<String, String> staticConfigs = SamzaSqlTestConfig.fetchStaticConfigsWithFactories(numMessages);
    String sql1 = "Insert into testavro.outputTopic(id, bool_value, long_value) "
        + "select id, NOT(id = 5) as bool_value, MYTest(id) as long_value from testavro.SIMPLE1;;";
    List<String> sqlStmts = Collections.singletonList(sql1);
    staticConfigs.put(SamzaSqlApplicationConfig.CFG_SQL_STMTS_JSON, JsonUtil.toJson(sqlStmts));

    Config config = new MapConfig(staticConfigs);
    new SamzaSqlValidator(config).validate(sqlStmts);

    runApplication(config);

    LOG.info("output Messages " + TestAvroSystemFactory.messages);

    List<Integer> outMessages = TestAvroSystemFactory.messages.stream()
        .map(x -> Integer.valueOf(((GenericRecord) x.getMessage()).get("long_value").toString()))
        .sorted()
        .collect(Collectors.toList());
    Assert.assertEquals(outMessages.size(), numMessages);
    MyTestUdf udf = new MyTestUdf();

    Assert.assertTrue(
        IntStream.range(0, numMessages).map(udf::execute).boxed().collect(Collectors.toList()).equals(outMessages));
  }

  @Test
  public void testEndToEndUdfWithDisabledArgCheck() throws Exception {
    int numMessages = 20;
    TestAvroSystemFactory.messages.clear();
    Map<String, String> staticConfigs = SamzaSqlTestConfig.fetchStaticConfigsWithFactories(numMessages);
    String sql1 = "Insert into testavro.PROFILE1(id, address) "
        + "select id, BuildOutputRecord('key', GetNestedField(address, 'zip')) as address from testavro.PROFILE";
    List<String> sqlStmts = Collections.singletonList(sql1);
    staticConfigs.put(SamzaSqlApplicationConfig.CFG_SQL_STMTS_JSON, JsonUtil.toJson(sqlStmts));
    runApplication(new MapConfig(staticConfigs));

    LOG.info("output Messages " + TestAvroSystemFactory.messages);

    List<Integer> outMessages = TestAvroSystemFactory.messages.stream()
        .map(x -> Integer.valueOf(((GenericRecord) x.getMessage()).get("id").toString()))
        .sorted()
        .collect(Collectors.toList());
    Assert.assertEquals(outMessages.size(), numMessages);
  }

  @Test
  public void testEndToEndUdfPolymorphism() throws Exception {
    int numMessages = 20;
    TestAvroSystemFactory.messages.clear();
    Map<String, String> staticConfigs = SamzaSqlTestConfig.fetchStaticConfigsWithFactories(numMessages);
    String sql1 = "Insert into testavro.outputTopic(id, bool_value, long_value) "
        + "select MyTestPoly(id) as long_value, NOT(id = 5) as bool_value, MyTestPoly(name) as id from testavro.SIMPLE1";
    List<String> sqlStmts = Collections.singletonList(sql1);
    staticConfigs.put(SamzaSqlApplicationConfig.CFG_SQL_STMTS_JSON, JsonUtil.toJson(sqlStmts));

    Config config = new MapConfig(staticConfigs);
    new SamzaSqlValidator(config).validate(sqlStmts);

    runApplication(config);

    LOG.info("output Messages " + TestAvroSystemFactory.messages);

    List<Integer> outMessages = TestAvroSystemFactory.messages.stream()
        .map(x -> Integer.valueOf(((GenericRecord) x.getMessage()).get("long_value").toString()))
        .sorted()
        .collect(Collectors.toList());
    Assert.assertEquals(outMessages.size(), numMessages);
    MyTestUdf udf = new MyTestUdf();

    Assert.assertTrue(
        IntStream.range(0, numMessages).map(udf::execute).boxed().collect(Collectors.toList()).equals(outMessages));
  }

  @Test
  public void testRegexMatchUdfInWhereClause() throws Exception {
    int numMessages = 20;
    TestAvroSystemFactory.messages.clear();
    Map<String, String> staticConfigs = SamzaSqlTestConfig.fetchStaticConfigsWithFactories(numMessages);
    String sql1 =
        "Insert into testavro.outputTopic(id, bool_value) "
            + "select id, NOT(id = 5) as bool_value "
            + "from testavro.SIMPLE1 "
            + "where RegexMatch('.*4', name)";
    List<String> sqlStmts = Collections.singletonList(sql1);
    staticConfigs.put(SamzaSqlApplicationConfig.CFG_SQL_STMTS_JSON, JsonUtil.toJson(sqlStmts));

    Config config = new MapConfig(staticConfigs);
    new SamzaSqlValidator(config).validate(sqlStmts);

    runApplication(config);

    LOG.info("output Messages " + TestAvroSystemFactory.messages);
    // There should be two messages that contain "4"
    Assert.assertEquals(TestAvroSystemFactory.messages.size(), 2);
  }

  @Test
  public void testEndToEndStreamTableInnerJoin() throws Exception {
    int numMessages = 20;

    TestAvroSystemFactory.messages.clear();
    Map<String, String> staticConfigs = SamzaSqlTestConfig.fetchStaticConfigsWithFactories(numMessages);
    String sql =
        "Insert into testavro.enrichedPageViewTopic "
            + "select pv.pageKey as __key__, pv.pageKey as pageKey, coalesce(null, 'N/A') as companyName,"
            + "       p.name as profileName, p.address as profileAddress "
            + "from testavro.PROFILE.`$table` as p "
            + "join testavro.PAGEVIEW as pv "
            + " on p.id = pv.profileId";

    List<String> sqlStmts = Arrays.asList(sql);
    staticConfigs.put(SamzaSqlApplicationConfig.CFG_SQL_STMTS_JSON, JsonUtil.toJson(sqlStmts));

    Config config = new MapConfig(staticConfigs);
    new SamzaSqlValidator(config).validate(sqlStmts);

    runApplication(config);

    List<String> outMessages = TestAvroSystemFactory.messages.stream()
        .map(x -> ((GenericRecord) x.getMessage()).get("pageKey").toString() + ","
            + (((GenericRecord) x.getMessage()).get("profileName") == null ? "null" :
            ((GenericRecord) x.getMessage()).get("profileName").toString()))
        .collect(Collectors.toList());
    Assert.assertEquals(numMessages, outMessages.size());
    List<String> expectedOutMessages = TestAvroSystemFactory.getPageKeyProfileNameJoin(numMessages);
    Assert.assertEquals(expectedOutMessages, outMessages);
  }

  @Test
  public void testEndToEndStreamTableInnerJoinWithPrimaryKey() throws Exception {
    int numMessages = 20;

    TestAvroSystemFactory.messages.clear();
    Map<String, String> staticConfigs = SamzaSqlTestConfig.fetchStaticConfigsWithFactories(numMessages);
    String sql =
        "Insert into testavro.enrichedPageViewTopic "
            + "select pv.pageKey as __key__, pv.pageKey as pageKey, coalesce(null, 'N/A') as companyName,"
            + "       p.name as profileName, p.address as profileAddress "
            + "from testavro.PROFILE.`$table` as p "
            + "join testavro.PAGEVIEW as pv "
            + " on p.__key__ = pv.profileId";

    List<String> sqlStmts = Arrays.asList(sql);
    staticConfigs.put(SamzaSqlApplicationConfig.CFG_SQL_STMTS_JSON, JsonUtil.toJson(sqlStmts));

    Config config = new MapConfig(staticConfigs);
    new SamzaSqlValidator(config).validate(sqlStmts);

    runApplication(config);

    List<String> outMessages = TestAvroSystemFactory.messages.stream()
        .map(x -> ((GenericRecord) x.getMessage()).get("pageKey").toString() + ","
            + (((GenericRecord) x.getMessage()).get("profileName") == null ? "null" :
            ((GenericRecord) x.getMessage()).get("profileName").toString()))
        .collect(Collectors.toList());
    Assert.assertEquals(numMessages, outMessages.size());
    List<String> expectedOutMessages = TestAvroSystemFactory.getPageKeyProfileNameJoin(numMessages);
    Assert.assertEquals(expectedOutMessages, outMessages);
  }

  @Ignore
  @Test
  public void testEndToEndStreamTableJoinWithSubQuery() throws Exception {
    int numMessages = 20;

    TestAvroSystemFactory.messages.clear();
    Map<String, String> staticConfigs = SamzaSqlTestConfig.fetchStaticConfigsWithFactories(numMessages);
    String sql =
        "Insert into testavro.enrichedPageViewTopic"
            + " select p.name as profileName, pv.pageKey as pageKey, p.address as profileAddress, coalesce(null, 'N/A') as companyName"
            + " from (SELECT * FROM (SELECT * from testavro.PAGEVIEW pv1 where pv1.profileId=0) as pv2) as pv"
            + " join testavro.PROFILE.`$table` as p"
            + " on p.id = pv.profileId";

    List<String> sqlStmts = Arrays.asList(sql);
    staticConfigs.put(SamzaSqlApplicationConfig.CFG_SQL_STMTS_JSON, JsonUtil.toJson(sqlStmts));

    Config config = new MapConfig(staticConfigs);
    new SamzaSqlValidator(config).validate(sqlStmts);

    runApplication(config);

    List<String> outMessages = TestAvroSystemFactory.messages.stream()
        .map(x -> ((GenericRecord) x.getMessage()).get("pageKey").toString() + ","
            + (((GenericRecord) x.getMessage()).get("profileName") == null ? "null" :
            ((GenericRecord) x.getMessage()).get("profileName").toString()))
        .collect(Collectors.toList());
    Assert.assertEquals(1, outMessages.size());
    List<String> expectedOutMessages = TestAvroSystemFactory.getPageKeyProfileNameJoin(1);
    Assert.assertEquals(expectedOutMessages, outMessages);
  }

  @Test
  public void testEndToEndStreamTableInnerJoinWithUdf() throws Exception {
    int numMessages = 20;

    TestAvroSystemFactory.messages.clear();
    Map<String, String> staticConfigs = SamzaSqlTestConfig.fetchStaticConfigsWithFactories(numMessages);
    String sql =
        "Insert into testavro.enrichedPageViewTopic "
            + "select pv.pageKey as __key__, pv.pageKey as pageKey, coalesce(null, 'N/A') as companyName,"
            + "       p.name as profileName, p.address as profileAddress "
            + "from testavro.PROFILE.`$table` as p "
            + "join testavro.PAGEVIEW as pv "
            + " on MyTest(p.id) = MyTest(pv.profileId)";

    List<String> sqlStmts = Arrays.asList(sql);
    staticConfigs.put(SamzaSqlApplicationConfig.CFG_SQL_STMTS_JSON, JsonUtil.toJson(sqlStmts));

    Config config = new MapConfig(staticConfigs);
    new SamzaSqlValidator(config).validate(sqlStmts);

    runApplication(config);

    List<String> outMessages = TestAvroSystemFactory.messages.stream()
        .map(x -> ((GenericRecord) x.getMessage()).get("pageKey").toString() + ","
            + (((GenericRecord) x.getMessage()).get("profileName") == null ? "null" :
            ((GenericRecord) x.getMessage()).get("profileName").toString()))
        .collect(Collectors.toList());
    Assert.assertEquals(numMessages, outMessages.size());
    List<String> expectedOutMessages = TestAvroSystemFactory.getPageKeyProfileNameJoin(numMessages);
    Assert.assertEquals(expectedOutMessages, outMessages);
  }

  @Test
  public void testEndToEndStreamTableInnerJoinWithNestedRecord() throws Exception {
    int numMessages = 20;

    TestAvroSystemFactory.messages.clear();
    Map<String, String> staticConfigs = SamzaSqlTestConfig.fetchStaticConfigsWithFactories(numMessages);
    String sql =
        "Insert into testavro.enrichedPageViewTopic "
            + "select pv.pageKey as __key__, pv.pageKey as pageKey, p.name as companyName, p.name as profileName,"
            + "       p.address as profileAddress "
            + "from testavro.PROFILE.`$table` as p "
            + "join testavro.PAGEVIEW as pv "
            + " on p.id = pv.profileId";

    List<String> sqlStmts = Arrays.asList(sql);
    staticConfigs.put(SamzaSqlApplicationConfig.CFG_SQL_STMTS_JSON, JsonUtil.toJson(sqlStmts));

    Config config = new MapConfig(staticConfigs);
    new SamzaSqlValidator(config).validate(sqlStmts);

    runApplication(config);

    List<String> outMessages = TestAvroSystemFactory.messages.stream()
        .map(x -> {
          GenericRecord profileAddr = (GenericRecord) ((GenericRecord) x.getMessage()).get("profileAddress");
          GenericRecord streetNum = (GenericRecord) (profileAddr.get("streetnum"));
          return ((GenericRecord) x.getMessage()).get("pageKey").toString() + ","
              + (((GenericRecord) x.getMessage()).get("profileName") == null ? "null" :
              ((GenericRecord) x.getMessage()).get("profileName").toString()) + ","
              + profileAddr.get("zip") + "," + streetNum.get("number");
        })
        .collect(Collectors.toList());
    Assert.assertEquals(numMessages, outMessages.size());
    List<String> expectedOutMessages = TestAvroSystemFactory.getPageKeyProfileNameAddressJoin(numMessages);
    Assert.assertEquals(outMessages, expectedOutMessages);
  }

  @Test
  public void testEndToEndStreamTableInnerJoinWithFilter() throws Exception {
    int numMessages = 20;

    TestAvroSystemFactory.messages.clear();
    Map<String, String> staticConfigs = SamzaSqlTestConfig.fetchStaticConfigsWithFactories(numMessages);
    String sql =
        "Insert into testavro.enrichedPageViewTopic "
            + "select pv.pageKey as __key__, pv.pageKey as pageKey, p.name as companyName, p.name as profileName,"
            + "       p.address as profileAddress "
            + "from testavro.PROFILE.`$table` as p "
            + "join testavro.PAGEVIEW as pv "
            + " on p.id = pv.profileId "
            + "where p.name = 'Mike'";

    List<String> sqlStmts = Arrays.asList(sql);
    staticConfigs.put(SamzaSqlApplicationConfig.CFG_SQL_STMTS_JSON, JsonUtil.toJson(sqlStmts));

    Config config = new MapConfig(staticConfigs);
    new SamzaSqlValidator(config).validate(sqlStmts);

    runApplication(config);

    List<String> outMessages = TestAvroSystemFactory.messages.stream()
        .map(x -> ((GenericRecord) x.getMessage()).get("pageKey").toString() + ","
            + (((GenericRecord) x.getMessage()).get("profileName") == null ? "null" :
            ((GenericRecord) x.getMessage()).get("profileName").toString()))
        .collect(Collectors.toList());
    Assert.assertEquals(4, outMessages.size());
    List<String> expectedOutMessages =
        TestAvroSystemFactory.getPageKeyProfileNameJoin(numMessages)
            .stream()
            .filter(msg -> msg.endsWith("Mike"))
            .collect(Collectors.toList());
    Assert.assertEquals(expectedOutMessages, outMessages);
  }

  @Test
  public void testEndToEndStreamTableInnerJoinWithNullForeignKeys() throws Exception {
    int numMessages = 20;

    TestAvroSystemFactory.messages.clear();
    Map<String, String> staticConfigs =
        SamzaSqlTestConfig.fetchStaticConfigsWithFactories(Collections.emptyMap(), numMessages, true);
    String sql =
        "Insert into testavro.enrichedPageViewTopic "
            + "select pv.pageKey as __key__, pv.pageKey as pageKey, p.name as companyName, p.name as profileName,"
            + "       p.address as profileAddress "
            + "from testavro.PAGEVIEW as pv "
            + "join testavro.PROFILE.`$table` as p "
            + " on pv.profileId = p.id";

    List<String> sqlStmts = Arrays.asList(sql);
    staticConfigs.put(SamzaSqlApplicationConfig.CFG_SQL_STMTS_JSON, JsonUtil.toJson(sqlStmts));

    Config config = new MapConfig(staticConfigs);
    new SamzaSqlValidator(config).validate(sqlStmts);

    runApplication(config);

    List<String> outMessages = TestAvroSystemFactory.messages.stream()
        .map(x -> ((GenericRecord) x.getMessage()).get("pageKey").toString() + ","
            + (((GenericRecord) x.getMessage()).get("profileName") == null ? "null" :
            ((GenericRecord) x.getMessage()).get("profileName").toString()))
        .collect(Collectors.toList());
    // Half the foreign keys are null.
    Assert.assertEquals(numMessages / 2, outMessages.size());
    List<String> expectedOutMessages = TestAvroSystemFactory.getPageKeyProfileNameJoinWithNullForeignKeys(numMessages);
    Assert.assertEquals(expectedOutMessages, outMessages);
  }

  @Test
  public void testEndToEndStreamTableLeftJoin() throws Exception {
    int numMessages = 20;

    TestAvroSystemFactory.messages.clear();
    Map<String, String> staticConfigs =
        SamzaSqlTestConfig.fetchStaticConfigsWithFactories(Collections.emptyMap(), numMessages, true);
    String sql =
        "Insert into testavro.enrichedPageViewTopic "
            + "select pv.pageKey as __key__, pv.pageKey as pageKey, p.name as companyName, p.name as profileName,"
            + "       p.address as profileAddress "
            + "from testavro.PAGEVIEW as pv "
            + "left join testavro.PROFILE.`$table` as p "
            + " on pv.profileId = p.id";

    List<String> sqlStmts = Arrays.asList(sql);
    staticConfigs.put(SamzaSqlApplicationConfig.CFG_SQL_STMTS_JSON, JsonUtil.toJson(sqlStmts));

    Config config = new MapConfig(staticConfigs);
    new SamzaSqlValidator(config).validate(sqlStmts);

    runApplication(config);

    List<String> outMessages = TestAvroSystemFactory.messages.stream()
        .map(x -> ((GenericRecord) x.getMessage()).get("pageKey").toString() + ","
            + (((GenericRecord) x.getMessage()).get("profileName") == null ? "null" :
            ((GenericRecord) x.getMessage()).get("profileName").toString()))
        .collect(Collectors.toList());
    Assert.assertEquals(numMessages, outMessages.size());
    List<String> expectedOutMessages =
        TestAvroSystemFactory.getPageKeyProfileNameOuterJoinWithNullForeignKeys(numMessages);
    Assert.assertEquals(expectedOutMessages, outMessages);
  }

  @Test
  public void testEndToEndStreamTableRightJoin() throws Exception {
    int numMessages = 20;

    TestAvroSystemFactory.messages.clear();
    Map<String, String> staticConfigs =
        SamzaSqlTestConfig.fetchStaticConfigsWithFactories(Collections.emptyMap(), numMessages, true);
    String sql =
        "Insert into testavro.enrichedPageViewTopic "
            + "select pv.pageKey as __key__, pv.pageKey as pageKey, p.name as companyName, p.name as profileName,"
            + "       p.address as profileAddress "
            + "from testavro.PROFILE.`$table` as p "
            + "right join testavro.PAGEVIEW as pv "
            + " on p.id = pv.profileId";

    List<String> sqlStmts = Arrays.asList(sql);
    staticConfigs.put(SamzaSqlApplicationConfig.CFG_SQL_STMTS_JSON, JsonUtil.toJson(sqlStmts));

    Config config = new MapConfig(staticConfigs);
    new SamzaSqlValidator(config).validate(sqlStmts);

    runApplication(config);

    List<String> outMessages = TestAvroSystemFactory.messages.stream()
        .map(x -> ((GenericRecord) x.getMessage()).get("pageKey").toString() + ","
            + (((GenericRecord) x.getMessage()).get("profileName") == null ? "null" :
            ((GenericRecord) x.getMessage()).get("profileName").toString()))
        .collect(Collectors.toList());
    Assert.assertEquals(numMessages, outMessages.size());
    List<String> expectedOutMessages =
        TestAvroSystemFactory.getPageKeyProfileNameOuterJoinWithNullForeignKeys(numMessages);
    Assert.assertEquals(expectedOutMessages, outMessages);
  }

  @Ignore
  @Test
  public void testEndToEndStreamTableTableJoin() throws Exception {
    int numMessages = 20;

    TestAvroSystemFactory.messages.clear();
    Map<String, String> staticConfigs = SamzaSqlTestConfig.fetchStaticConfigsWithFactories(numMessages);
    String sql =
        "Insert into testavro.enrichedPageViewTopic "
            + "select pv.pageKey as __key__, pv.pageKey as pageKey, c.name as companyName, p.name as profileName,"
            + "       p.address as profileAddress "
            + "from testavro.PAGEVIEW as pv "
            + "join testavro.PROFILE.`$table` as p "
            + " on MyTest(p.id) = MyTest(pv.profileId) "
            + " join testavro.COMPANY.`$table` as c "
            + " on MyTest(p.companyId) = MyTest(c.id)";

    List<String> sqlStmts = Arrays.asList(sql);
    staticConfigs.put(SamzaSqlApplicationConfig.CFG_SQL_STMTS_JSON, JsonUtil.toJson(sqlStmts));

    Config config = new MapConfig(staticConfigs);
    new SamzaSqlValidator(config).validate(sqlStmts);

    runApplication(config);

    List<String> outMessages = TestAvroSystemFactory.messages.stream()
        .map(x -> ((GenericRecord) x.getMessage()).get("pageKey").toString() + ","
            + ((GenericRecord) x.getMessage()).get("profileName").toString() + ","
            + ((GenericRecord) x.getMessage()).get("companyName").toString())
        .collect(Collectors.toList());
    Assert.assertEquals(numMessages, outMessages.size());
    List<String> expectedOutMessages = TestAvroSystemFactory.getPageKeyProfileCompanyNameJoin(numMessages);
    Assert.assertEquals(expectedOutMessages, outMessages);
  }

  @Test
  public void testEndToEndStreamTableNestedJoinWithPrimaryKeys() throws Exception {
    int numMessages = 20;

    TestAvroSystemFactory.messages.clear();
    Map<String, String> staticConfigs = SamzaSqlTestConfig.fetchStaticConfigsWithFactories(numMessages);
    String sql =
        "Insert into testavro.enrichedPageViewTopic "
            + "select pv.pageKey as __key__, pv.pageKey as pageKey, c.name as companyName, p.name as profileName,"
            + "       p.address as profileAddress "
            + "from testavro.PAGEVIEW as pv "
            + "join testavro.PROFILE.`$table` as p "
            + " on MyTest(p.__key__) = MyTest(pv.profileId) "
            + " join testavro.COMPANY.`$table` as c "
            + " on MyTest(p.companyId) = MyTest(c.__key__)";

    List<String> sqlStmts = Arrays.asList(sql);
    staticConfigs.put(SamzaSqlApplicationConfig.CFG_SQL_STMTS_JSON, JsonUtil.toJson(sqlStmts));

    Config config = new MapConfig(staticConfigs);
    new SamzaSqlValidator(config).validate(sqlStmts);

    runApplication(config);

    List<String> outMessages = TestAvroSystemFactory.messages.stream()
        .map(x -> ((GenericRecord) x.getMessage()).get("pageKey").toString() + ","
            + ((GenericRecord) x.getMessage()).get("profileName").toString() + ","
            + ((GenericRecord) x.getMessage()).get("companyName").toString())
        .collect(Collectors.toList());
    Assert.assertEquals(numMessages, outMessages.size());
    List<String> expectedOutMessages = TestAvroSystemFactory.getPageKeyProfileCompanyNameJoin(numMessages);
    Assert.assertEquals(expectedOutMessages, outMessages);
  }

  @Test
  public void testEndToEndStreamTableNestedJoinWithSubQuery() throws Exception {
    int numMessages = 20;

    TestAvroSystemFactory.messages.clear();
    Map<String, String> staticConfigs = SamzaSqlTestConfig.fetchStaticConfigsWithFactories(numMessages);
    String sql =
      "Insert into testavro.enrichedPageViewTopic "
            + "select t.pageKey as __key__, t.pageKey as pageKey, c.name as companyName, t.profileName as profileName,"
            + "       address as profileAddress "
            + "from (select p.companyId as companyId, p.name as profileName, p.address as address, pv.pageKey as pageKey"
            + "      from testavro.PAGEVIEW as pv "
            + "      join testavro.PROFILE.`$table` as p "
            + "      on MyTest(p.__key__) = MyTest(pv.profileId)) as t "
            + "join testavro.COMPANY.`$table` as c "
            + "on MyTest(t.companyId) = MyTest(c.__key__)";

    List<String> sqlStmts = Arrays.asList(sql);
    staticConfigs.put(SamzaSqlApplicationConfig.CFG_SQL_STMTS_JSON, JsonUtil.toJson(sqlStmts));

    Config config = new MapConfig(staticConfigs);
    new SamzaSqlValidator(config).validate(sqlStmts);

    runApplication(config);

    List<String> outMessages = TestAvroSystemFactory.messages.stream()
        .map(x -> ((GenericRecord) x.getMessage()).get("pageKey").toString() + ","
            + ((GenericRecord) x.getMessage()).get("profileName").toString() + ","
            + ((GenericRecord) x.getMessage()).get("companyName").toString())
        .collect(Collectors.toList());
    Assert.assertEquals(numMessages, outMessages.size());
    List<String> expectedOutMessages = TestAvroSystemFactory.getPageKeyProfileCompanyNameJoin(numMessages);
    Assert.assertEquals(expectedOutMessages, outMessages);
  }

  @Test
  public void testEndToEndStreamTableNestedJoinWithCompositeKey() throws Exception {
    int numMessages = 20;

    TestAvroSystemFactory.messages.clear();
    Map<String, String> staticConfigs = SamzaSqlTestConfig.fetchStaticConfigsWithFactories(numMessages);
    String sql =
        "Insert into testavro.enrichedPageViewTopic "
            + "select pv.pageKey as __key__, pv.pageKey as pageKey, c.name as companyName, p.name as profileName,"
            + "       p.address as profileAddress "
            + "from testavro.PAGEVIEW as pv "
            + "join testavro.PROFILE.`$table` as p "
            + " on p.id = pv.profileId "
            + " join testavro.COMPANY.`$table` as c "
            + " on p.companyId = c.id AND c.id = pv.profileId";

    List<String> sqlStmts = Arrays.asList(sql);
    staticConfigs.put(SamzaSqlApplicationConfig.CFG_SQL_STMTS_JSON, JsonUtil.toJson(sqlStmts));

    Config config = new MapConfig(staticConfigs);
    new SamzaSqlValidator(config).validate(sqlStmts);

    runApplication(config);

    List<String> outMessages = TestAvroSystemFactory.messages.stream()
        .map(x -> ((GenericRecord) x.getMessage()).get("pageKey").toString() + ","
            + ((GenericRecord) x.getMessage()).get("profileName").toString() + ","
            + ((GenericRecord) x.getMessage()).get("companyName").toString())
        .collect(Collectors.toList());
    Assert.assertEquals(TestAvroSystemFactory.COMPANIES.length, outMessages.size());
    List<String> expectedOutMessages =
        TestAvroSystemFactory.getPageKeyProfileCompanyNameJoin(TestAvroSystemFactory.COMPANIES.length);
    Assert.assertEquals(expectedOutMessages, outMessages);
  }

  // Disabling the test until SAMZA-1652 and SAMZA-1661 are fixed.
  @Ignore
  @Test
  public void testEndToEndGroupBy() throws Exception {
    int numMessages = 200;
    long windowDurationMs = 200;

    TestAvroSystemFactory.messages.clear();
    Map<String, String> staticConfigs =
        SamzaSqlTestConfig.fetchStaticConfigsWithFactories(Collections.emptyMap(), numMessages, false, false,
            windowDurationMs);
    String sql =
        "Insert into testavro.pageViewCountTopic"
            + " select 'SampleJob' as jobName, pv.pageKey, count(*) as `count`"
            + " from testavro.PAGEVIEW as pv"
            + " where pv.pageKey = 'job' or pv.pageKey = 'inbox'"
            + " group by (pv.pageKey)";

    List<String> sqlStmts = Arrays.asList(sql);
    staticConfigs.put(SamzaSqlApplicationConfig.CFG_SQL_STMTS_JSON, JsonUtil.toJson(sqlStmts));

    Config config = new MapConfig(staticConfigs);
    new SamzaSqlValidator(config).validate(sqlStmts);

    runApplication(config);

    // Let's capture the list of windows/counts per key.
    HashMap<String, List<String>> pageKeyCountListMap = new HashMap<>();
    TestAvroSystemFactory.messages.stream()
        .map(x -> {
          String pageKey = ((GenericRecord) x.getMessage()).get("pageKey").toString();
          String count = ((GenericRecord) x.getMessage()).get("count").toString();
          pageKeyCountListMap.computeIfAbsent(pageKey, k -> new ArrayList<>()).add(count);
          return pageKeyCountListMap;
        });

    HashMap<String, Integer> pageKeyCountMap = new HashMap<>();
    pageKeyCountListMap.forEach((key, list) -> {
<<<<<<< HEAD
        // Check that the number of windows per key is non-zero but less than the number of input messages per key.
        Assert.assertTrue(list.size() > 1 && list.size() < numMessages / TestAvroSystemFactory.PAGE_KEYS.length);
        // Collapse the count of messages per key
        pageKeyCountMap.put(key, list.stream().mapToInt(Integer::parseInt).sum());
      });
=======
      // Check that the number of windows per key is non-zero but less than the number of input messages per key.
      Assert.assertTrue(list.size() > 1 && list.size() < numMessages / TestAvroSystemFactory.pageKeys.length);
      // Collapse the count of messages per key
      pageKeyCountMap.put(key, list.stream().mapToInt(Integer::parseInt).sum());
    });
>>>>>>> 188b9bbb

    Set<String> pageKeys = new HashSet<>(Arrays.asList("job", "inbox"));
    HashMap<String, Integer> expectedPageKeyCountMap =
        TestAvroSystemFactory.getPageKeyGroupByResult(numMessages, pageKeys);

    Assert.assertEquals(expectedPageKeyCountMap, pageKeyCountMap);
  }
}<|MERGE_RESOLUTION|>--- conflicted
+++ resolved
@@ -1193,19 +1193,11 @@
 
     HashMap<String, Integer> pageKeyCountMap = new HashMap<>();
     pageKeyCountListMap.forEach((key, list) -> {
-<<<<<<< HEAD
-        // Check that the number of windows per key is non-zero but less than the number of input messages per key.
-        Assert.assertTrue(list.size() > 1 && list.size() < numMessages / TestAvroSystemFactory.PAGE_KEYS.length);
-        // Collapse the count of messages per key
-        pageKeyCountMap.put(key, list.stream().mapToInt(Integer::parseInt).sum());
-      });
-=======
       // Check that the number of windows per key is non-zero but less than the number of input messages per key.
-      Assert.assertTrue(list.size() > 1 && list.size() < numMessages / TestAvroSystemFactory.pageKeys.length);
+      Assert.assertTrue(list.size() > 1 && list.size() < numMessages / TestAvroSystemFactory.PAGE_KEYS.length);
       // Collapse the count of messages per key
       pageKeyCountMap.put(key, list.stream().mapToInt(Integer::parseInt).sum());
     });
->>>>>>> 188b9bbb
 
     Set<String> pageKeys = new HashSet<>(Arrays.asList("job", "inbox"));
     HashMap<String, Integer> expectedPageKeyCountMap =
