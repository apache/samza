--- conflicted
+++ resolved
@@ -41,13 +41,9 @@
   @Override
   public void describe(StreamAppDescriptor appDesc) {
     final JsonSerdeV2<PageView> serde = new JsonSerdeV2<>(PageView.class);
-<<<<<<< HEAD
-    final MessageStream<PageView> pageViews = appDesc.getInputStream(PAGE_VIEWS, serde);
-=======
     KafkaSystemDescriptor ksd = new KafkaSystemDescriptor("kafka");
     KafkaInputDescriptor<PageView> isd = ksd.getInputDescriptor(PAGE_VIEWS, serde);
-    final MessageStream<PageView> pageViews = graph.getInputStream(isd);
->>>>>>> 46685406
+    final MessageStream<PageView> pageViews = appDesc.getInputStream(isd);
     final MessageStream<PageView> output = pageViews.flatMap(new FlatmapTimerFn());
 
     MessageStreamAssert.that("Output from timer function should container all complete messages", output, serde)
