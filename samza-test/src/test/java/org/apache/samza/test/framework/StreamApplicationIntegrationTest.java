/*
 * Licensed to the Apache Software Foundation (ASF) under one
 * or more contributor license agreements.  See the NOTICE file
 * distributed with this work for additional information
 * regarding copyright ownership.  The ASF licenses this file
 * to you under the Apache License, Version 2.0 (the
 * "License"); you may not use this file except in compliance
 * with the License.  You may obtain a copy of the License at
 *
 *   http://www.apache.org/licenses/LICENSE-2.0
 *
 * Unless required by applicable law or agreed to in writing,
 * software distributed under the License is distributed on an
 * "AS IS" BASIS, WITHOUT WARRANTIES OR CONDITIONS OF ANY
 * KIND, either express or implied.  See the License for the
 * specific language governing permissions and limitations
 * under the License.
 */
package org.apache.samza.test.framework;

import java.time.Duration;
import java.util.ArrayList;
import java.util.HashMap;
import java.util.List;
import java.util.Map;
import java.util.Random;
import org.apache.samza.SamzaException;
import org.apache.samza.application.StreamApplication;
import org.apache.samza.operators.KV;
import org.apache.samza.operators.MessageStream;
import org.apache.samza.operators.functions.MapFunction;
import org.apache.samza.serializers.KVSerde;
import org.apache.samza.serializers.NoOpSerde;
import org.apache.samza.system.OutgoingMessageEnvelope;
import org.apache.samza.system.SystemStream;
import org.apache.samza.system.kafka.KafkaInputDescriptor;
import org.apache.samza.system.kafka.KafkaSystemDescriptor;
import org.apache.samza.test.controlmessages.TestData;
import org.apache.samza.test.framework.stream.CollectionStream;
import org.junit.Assert;
import org.junit.Test;

import static org.apache.samza.test.controlmessages.TestData.PageView;
<<<<<<< HEAD

public class StreamApplicationIntegrationTest {

  final StreamApplication pageViewFilter = streamAppDesc -> {
    streamAppDesc.<KV<String, TestData.PageView>>getInputStream("PageView").map(
        StreamApplicationIntegrationTest.Values.create()).filter(pv -> pv.getPageKey().equals("inbox"));
  };

  final StreamApplication pageViewParition = streamAppDesc -> {
    streamAppDesc.<KV<String, PageView>>getInputStream("PageView")
=======


public class StreamApplicationIntegrationTest {

  final StreamApplication pageViewFilter = (streamGraph, cfg) -> {
    KafkaSystemDescriptor ksd = new KafkaSystemDescriptor("test");
    KafkaInputDescriptor<KV<String, PageView>> isd =
        ksd.getInputDescriptor("PageView", KVSerde.of(new NoOpSerde<>(), new NoOpSerde<>()));
    MessageStream<KV<String, TestData.PageView>> inputStream = streamGraph.getInputStream(isd);
    inputStream.map(StreamApplicationIntegrationTest.Values.create()).filter(pv -> pv.getPageKey().equals("inbox"));
  };

  final StreamApplication pageViewRepartition = (streamGraph, cfg) -> {
    KafkaSystemDescriptor ksd = new KafkaSystemDescriptor("test");
    KafkaInputDescriptor<KV<String, PageView>> isd =
        ksd.getInputDescriptor("PageView", KVSerde.of(new NoOpSerde<>(), new NoOpSerde<>()));
    MessageStream<KV<String, TestData.PageView>> inputStream = streamGraph.getInputStream(isd);
    inputStream
>>>>>>> 46685406
        .map(Values.create())
        .partitionBy(PageView::getMemberId, pv -> pv, "p1")
        .sink((m, collector, coordinator) -> {
            collector.send(new OutgoingMessageEnvelope(new SystemStream("test", "Output"),
                m.getKey(), m.getKey(),
                m));
          });
  };

  private static final String[] PAGEKEYS = {"inbox", "home", "search", "pymk", "group", "job"};

  @Test
  public void testHighLevelApi() throws Exception {
    Random random = new Random();
    int count = 10;
    List<PageView> pageviews = new ArrayList<>(count);
    Map<Integer, List<PageView>> expectedOutput = new HashMap<>();
    for (int i = 0; i < count; i++) {
      String pagekey = PAGEKEYS[random.nextInt(PAGEKEYS.length - 1)];
      int memberId = i;
      PageView pv = new PageView(pagekey, memberId);
      pageviews.add(pv);
    }

    CollectionStream<PageView> input = CollectionStream.of("test", "PageView", pageviews);
    CollectionStream output = CollectionStream.empty("test", "Output", 10);

    TestRunner
        .of(pageViewRepartition)
        .addInputStream(input)
        .addOutputStream(output)
        .addOverrideConfig("job.default.system", "test")
        .run(Duration.ofMillis(1500));

    Assert.assertEquals(TestRunner.consumeStream(output, Duration.ofMillis(1000)).get(random.nextInt(count)).size(), 1);
  }

  public static final class Values {
    public static <K, V, M extends KV<K, V>> MapFunction<M, V> create() {
      return (M m) -> m.getValue();
    }
  }

  /**
   * Job should fail since it is missing config "job.default.system" for partitionBy Operator
   */
  @Test(expected = SamzaException.class)
  public void testSamzaJobStartMissingConfigFailureForStreamApplication() {

    CollectionStream<TestData.PageView> input = CollectionStream.of("test", "PageView", new ArrayList<>());
    CollectionStream output = CollectionStream.empty("test", "Output", 10);

    TestRunner
        .of(pageViewRepartition)
        .addInputStream(input)
        .addOutputStream(output)
        .run(Duration.ofMillis(1000));
  }

  /**
   * Null page key is passed in input data which should fail filter logic
   */
  @Test(expected = SamzaException.class)
  public void testSamzaJobFailureForStreamApplication() {
    Random random = new Random();
    int count = 10;
    List<TestData.PageView> pageviews = new ArrayList<>(count);
    for (int i = 0; i < count; i++) {
      String pagekey = PAGEKEYS[random.nextInt(PAGEKEYS.length - 1)];
      int memberId = i;
      pageviews.add(new TestData.PageView(null, memberId));
    }

    CollectionStream<TestData.PageView> input = CollectionStream.of("test", "PageView", pageviews);
    CollectionStream output = CollectionStream.empty("test", "Output", 1);

    TestRunner.of(pageViewFilter)
        .addInputStream(input)
        .addOutputStream(output)
        .addOverrideConfig("job.default.system", "test")
        .run(Duration.ofMillis(1000));
  }

}<|MERGE_RESOLUTION|>--- conflicted
+++ resolved
@@ -41,37 +41,23 @@
 import org.junit.Test;
 
 import static org.apache.samza.test.controlmessages.TestData.PageView;
-<<<<<<< HEAD
 
 public class StreamApplicationIntegrationTest {
 
   final StreamApplication pageViewFilter = streamAppDesc -> {
-    streamAppDesc.<KV<String, TestData.PageView>>getInputStream("PageView").map(
-        StreamApplicationIntegrationTest.Values.create()).filter(pv -> pv.getPageKey().equals("inbox"));
-  };
-
-  final StreamApplication pageViewParition = streamAppDesc -> {
-    streamAppDesc.<KV<String, PageView>>getInputStream("PageView")
-=======
-
-
-public class StreamApplicationIntegrationTest {
-
-  final StreamApplication pageViewFilter = (streamGraph, cfg) -> {
     KafkaSystemDescriptor ksd = new KafkaSystemDescriptor("test");
     KafkaInputDescriptor<KV<String, PageView>> isd =
         ksd.getInputDescriptor("PageView", KVSerde.of(new NoOpSerde<>(), new NoOpSerde<>()));
-    MessageStream<KV<String, TestData.PageView>> inputStream = streamGraph.getInputStream(isd);
+    MessageStream<KV<String, TestData.PageView>> inputStream = streamAppDesc.getInputStream(isd);
     inputStream.map(StreamApplicationIntegrationTest.Values.create()).filter(pv -> pv.getPageKey().equals("inbox"));
   };
 
-  final StreamApplication pageViewRepartition = (streamGraph, cfg) -> {
+  final StreamApplication pageViewRepartition = streamAppDesc -> {
     KafkaSystemDescriptor ksd = new KafkaSystemDescriptor("test");
     KafkaInputDescriptor<KV<String, PageView>> isd =
         ksd.getInputDescriptor("PageView", KVSerde.of(new NoOpSerde<>(), new NoOpSerde<>()));
-    MessageStream<KV<String, TestData.PageView>> inputStream = streamGraph.getInputStream(isd);
+    MessageStream<KV<String, TestData.PageView>> inputStream = streamAppDesc.getInputStream(isd);
     inputStream
->>>>>>> 46685406
         .map(Values.create())
         .partitionBy(PageView::getMemberId, pv -> pv, "p1")
         .sink((m, collector, coordinator) -> {
