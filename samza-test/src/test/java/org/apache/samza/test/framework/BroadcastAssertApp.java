/*
 * Licensed to the Apache Software Foundation (ASF) under one
 * or more contributor license agreements.  See the NOTICE file
 * distributed with this work for additional information
 * regarding copyright ownership.  The ASF licenses this file
 * to you under the Apache License, Version 2.0 (the
 * "License"); you may not use this file except in compliance
 * with the License.  You may obtain a copy of the License at
 *
 *   http://www.apache.org/licenses/LICENSE-2.0
 *
 * Unless required by applicable law or agreed to in writing,
 * software distributed under the License is distributed on an
 * "AS IS" BASIS, WITHOUT WARRANTIES OR CONDITIONS OF ANY
 * KIND, either express or implied.  See the License for the
 * specific language governing permissions and limitations
 * under the License.
 */

package org.apache.samza.test.framework;

import java.util.Arrays;
import org.apache.samza.application.StreamApplication;
import org.apache.samza.application.StreamAppDescriptor;
import org.apache.samza.config.Config;
import org.apache.samza.operators.MessageStream;
import org.apache.samza.serializers.JsonSerdeV2;
import org.apache.samza.system.kafka.KafkaInputDescriptor;
import org.apache.samza.system.kafka.KafkaSystemDescriptor;
import org.apache.samza.test.operator.data.PageView;

public class BroadcastAssertApp implements StreamApplication {
  public static final String SYSTEM = "kafka";
  public static final String INPUT_TOPIC_NAME_PROP = "inputTopicName";


  @Override
  public void describe(StreamAppDescriptor appDesc) {
    Config config = appDesc.getConfig();
    String inputTopic = config.get(INPUT_TOPIC_NAME_PROP);

    final JsonSerdeV2<PageView> serde = new JsonSerdeV2<>(PageView.class);
<<<<<<< HEAD
    final MessageStream<PageView> broadcastPageViews = appDesc
        .getInputStream(inputTopic, serde)
=======
    KafkaSystemDescriptor ksd = new KafkaSystemDescriptor(SYSTEM);
    KafkaInputDescriptor<PageView> isd = ksd.getInputDescriptor(inputTopic, serde);
    final MessageStream<PageView> broadcastPageViews = graph
        .getInputStream(isd)
>>>>>>> 46685406
        .broadcast(serde, "pv");

    /**
     * Each task will see all the pageview events
     */
    MessageStreamAssert.that("Each task contains all broadcast PageView events", broadcastPageViews, serde)
        .forEachTask()
        .containsInAnyOrder(
            Arrays.asList(
                new PageView("v1", "p1", "u1"),
                new PageView("v2", "p2", "u1"),
                new PageView("v3", "p1", "u2"),
                new PageView("v4", "p3", "u2")
            ));
  }
}<|MERGE_RESOLUTION|>--- conflicted
+++ resolved
@@ -40,15 +40,10 @@
     String inputTopic = config.get(INPUT_TOPIC_NAME_PROP);
 
     final JsonSerdeV2<PageView> serde = new JsonSerdeV2<>(PageView.class);
-<<<<<<< HEAD
-    final MessageStream<PageView> broadcastPageViews = appDesc
-        .getInputStream(inputTopic, serde)
-=======
     KafkaSystemDescriptor ksd = new KafkaSystemDescriptor(SYSTEM);
     KafkaInputDescriptor<PageView> isd = ksd.getInputDescriptor(inputTopic, serde);
-    final MessageStream<PageView> broadcastPageViews = graph
+    final MessageStream<PageView> broadcastPageViews = appDesc
         .getInputStream(isd)
->>>>>>> 46685406
         .broadcast(serde, "pv");
 
     /**
