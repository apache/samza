--- conflicted
+++ resolved
@@ -77,17 +77,11 @@
     Map<Integer, List<Integer>> output = new HashMap<>();
     List<Integer> partition = Arrays.asList(1, 2, 3, 4, 5);
     List<Integer> outputPartition = partition.stream().map(x -> x * 10).collect(Collectors.toList());
-<<<<<<< HEAD
     for (int i = 0; i < 5; i++) {
       List<KV> keyedPartition = new ArrayList<>();
       for (Integer val : partition) {
         keyedPartition.add(KV.of(i, val));
       }
-=======
-    for(int i=0; i<5; i++){
-      List<KV> keyedPartition = new ArrayList<>();
-      for(Integer val: partition){ keyedPartition.add(KV.of(i, val)); }
->>>>>>> e3c8e2a5
       input.put(i, keyedPartition);
       output.put(i, new ArrayList<Integer>(outputPartition));
     }
@@ -110,17 +104,11 @@
     Map<Integer, List<Integer>> output = new HashMap<>();
     List<Integer> partition = Arrays.asList(1, 2, 3, 4, 5);
     List<Integer> outputPartition = partition.stream().map(x -> x * 10).collect(Collectors.toList());
-<<<<<<< HEAD
     for (int i = 0; i < 5; i++) {
       List<KV> keyedPartition = new ArrayList<>();
       for (Integer val : partition) {
         keyedPartition.add(KV.of(i, val));
       }
-=======
-    for(int i=0; i<5; i++){
-      List<KV> keyedPartition = new ArrayList<>();
-      for(Integer val: partition){ keyedPartition.add(KV.of(i, val)); }
->>>>>>> e3c8e2a5
       input.put(i, keyedPartition);
       output.put(i, new ArrayList<Integer>(outputPartition));
     }
@@ -138,11 +126,6 @@
     StreamAssert.that(outputStream).containsInAnyOrder(output, Duration.ofMillis(1000));
   }
 
-<<<<<<< HEAD
-=======
-
-
->>>>>>> e3c8e2a5
   /**
    * Job should fail because it times out too soon
    */
