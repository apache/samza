/*
 * Licensed to the Apache Software Foundation (ASF) under one
 * or more contributor license agreements.  See the NOTICE file
 * distributed with this work for additional information
 * regarding copyright ownership.  The ASF licenses this file
 * to you under the Apache License, Version 2.0 (the
 * "License"); you may not use this file except in compliance
 * with the License.  You may obtain a copy of the License at
 *
 *   http://www.apache.org/licenses/LICENSE-2.0
 *
 * Unless required by applicable law or agreed to in writing,
 * software distributed under the License is distributed on an
 * "AS IS" BASIS, WITHOUT WARRANTIES OR CONDITIONS OF ANY
 * KIND, either express or implied.  See the License for the
 * specific language governing permissions and limitations
 * under the License.
 */

package org.apache.samza.test.processor;

import java.io.IOException;
import java.io.ObjectInputStream;
import java.io.Serializable;
import java.util.concurrent.CountDownLatch;
import org.apache.samza.application.StreamApplication;
import org.apache.samza.config.ApplicationConfig;
import org.apache.samza.config.JobConfig;
import org.apache.samza.operators.MessageStream;
import org.apache.samza.operators.OutputStream;
<<<<<<< HEAD
=======
import org.apache.samza.operators.StreamGraph;
import org.apache.samza.operators.descriptors.GenericInputDescriptor;
import org.apache.samza.operators.descriptors.GenericOutputDescriptor;
>>>>>>> 46685406
import org.apache.samza.operators.functions.MapFunction;
import org.apache.samza.serializers.NoOpSerde;
import org.apache.samza.serializers.StringSerde;
import org.apache.samza.system.kafka.KafkaInputDescriptor;
import org.apache.samza.system.kafka.KafkaOutputDescriptor;
import org.apache.samza.system.kafka.KafkaSystemDescriptor;


/**
 * Test class to create an {@link StreamApplication} instance
 */
<<<<<<< HEAD
public class TestStreamApplication implements Serializable {
=======
public class TestStreamApplication implements StreamApplication, Serializable {

  private final String systemName;
  private final String inputTopic;
  private final String outputTopic;
  private final String appName;
  private final String processorName;

  private TestStreamApplication(String systemName, String inputTopic, String outputTopic,
      String appName, String processorName) {
    this.systemName = systemName;
    this.inputTopic = inputTopic;
    this.outputTopic = outputTopic;
    this.appName = appName;
    this.processorName = processorName;
  }

  @Override
  public void init(StreamGraph graph, Config config) {
    KafkaSystemDescriptor ksd = new KafkaSystemDescriptor(systemName);
    KafkaInputDescriptor<String> isd = ksd.getInputDescriptor(inputTopic, new NoOpSerde<>());
    KafkaOutputDescriptor<String> osd = ksd.getOutputDescriptor(outputTopic, new StringSerde());
    MessageStream<String> inputStream = graph.getInputStream(isd);
    OutputStream<String> outputStream = graph.getOutputStream(osd);
    inputStream.map(new MapFunction<String, String>() {
      transient CountDownLatch latch1;
      transient CountDownLatch latch2;
      transient StreamApplicationCallback callback;

      @Override
      public String apply(String message) {
        TestKafkaEvent incomingMessage = TestKafkaEvent.fromString(message);
        if (callback != null) {
          callback.onMessage(incomingMessage);
        }
        if (latch1 != null) {
          latch1.countDown();
        }
        if (latch2 != null) {
          latch2.countDown();
        }
        return incomingMessage.toString();
      }

      private void readObject(ObjectInputStream in) throws IOException, ClassNotFoundException {
        in.defaultReadObject();
        SharedContextFactories.SharedContextFactory contextFactory =
            SharedContextFactories.getGlobalSharedContextFactory(appName).getProcessorSharedContextFactory(processorName);
        this.latch1 = (CountDownLatch) contextFactory.getSharedObject("processedMsgLatch");
        this.latch2 = (CountDownLatch) contextFactory.getSharedObject("kafkaMsgsConsumedLatch");
        this.callback = (StreamApplicationCallback) contextFactory.getSharedObject("callback");
      }
    }).sendTo(outputStream);
  }
>>>>>>> 46685406

  public interface StreamApplicationCallback {
    void onMessage(TestKafkaEvent m);
  }

  public static class TestKafkaEvent implements Serializable {

    // Actual content of the event.
    private String eventData;

    // Contains Integer value, which is greater than previous message id.
    private String eventId;

    TestKafkaEvent(String eventId, String eventData) {
      this.eventData = eventData;
      this.eventId = eventId;
    }

    String getEventId() {
      return eventId;
    }

    String getEventData() {
      return eventData;
    }

    @Override
    public String toString() {
      return eventId + "|" + eventData;
    }

    static TestKafkaEvent fromString(String message) {
      String[] messageComponents = message.split("|");
      return new TestKafkaEvent(messageComponents[0], messageComponents[1]);
    }
  }

  public static StreamApplication getInstance(
      String systemName,
      String inputTopic,
      String outputTopic,
      CountDownLatch processedMessageLatch,
      StreamApplicationCallback callback,
      CountDownLatch kafkaEventsConsumedLatch) {
    StreamApplication app = appDesc -> {
      String appName = new ApplicationConfig(appDesc.getConfig()).getAppName();
      String processorName = appDesc.getConfig().get(JobConfig.PROCESSOR_ID());
      registerLatches(processedMessageLatch, kafkaEventsConsumedLatch, callback, appName, processorName);

      MessageStream<String> inputStream = appDesc.getInputStream(inputTopic, new NoOpSerde<String>());
      OutputStream<String> outputStream = appDesc.getOutputStream(outputTopic, new StringSerde());
      inputStream.map(new MapFunction<String, String>() {
        transient CountDownLatch latch1;
        transient CountDownLatch latch2;
        transient StreamApplicationCallback callback;

        @Override
        public String apply(String message) {
          TestKafkaEvent incomingMessage = TestKafkaEvent.fromString(message);
          if (callback != null) {
            callback.onMessage(incomingMessage);
          }
          if (latch1 != null) {
            latch1.countDown();
          }
          if (latch2 != null) {
            latch2.countDown();
          }
          return incomingMessage.toString();
        }

        private void readObject(ObjectInputStream in) throws IOException, ClassNotFoundException {
          in.defaultReadObject();
          SharedContextFactories.SharedContextFactory contextFactory =
              SharedContextFactories.getGlobalSharedContextFactory(appName).getProcessorSharedContextFactory(processorName);
          this.latch1 = (CountDownLatch) contextFactory.getSharedObject("processedMsgLatch");
          this.latch2 = (CountDownLatch) contextFactory.getSharedObject("kafkaMsgsConsumedLatch");
          this.callback = (StreamApplicationCallback) contextFactory.getSharedObject("callback");
        }
      }).sendTo(outputStream);
    };

<<<<<<< HEAD
=======
    StreamApplication app = new TestStreamApplication(systemName, inputTopic, outputTopic, appName, processorName);
>>>>>>> 46685406
    return app;
  }

  private static void registerLatches(CountDownLatch processedMessageLatch, CountDownLatch kafkaEventsConsumedLatch,
      StreamApplicationCallback callback, String appName, String processorName) {
    SharedContextFactories.SharedContextFactory contextFactory = SharedContextFactories.getGlobalSharedContextFactory(appName).getProcessorSharedContextFactory(processorName);
    contextFactory.addSharedObject("processedMsgLatch", processedMessageLatch);
    contextFactory.addSharedObject("kafkaMsgsConsumedLatch", kafkaEventsConsumedLatch);
    contextFactory.addSharedObject("callback", callback);
  }
}<|MERGE_RESOLUTION|>--- conflicted
+++ resolved
@@ -23,17 +23,13 @@
 import java.io.ObjectInputStream;
 import java.io.Serializable;
 import java.util.concurrent.CountDownLatch;
+import org.apache.samza.application.StreamAppDescriptor;
 import org.apache.samza.application.StreamApplication;
 import org.apache.samza.config.ApplicationConfig;
+import org.apache.samza.config.Config;
 import org.apache.samza.config.JobConfig;
 import org.apache.samza.operators.MessageStream;
 import org.apache.samza.operators.OutputStream;
-<<<<<<< HEAD
-=======
-import org.apache.samza.operators.StreamGraph;
-import org.apache.samza.operators.descriptors.GenericInputDescriptor;
-import org.apache.samza.operators.descriptors.GenericOutputDescriptor;
->>>>>>> 46685406
 import org.apache.samza.operators.functions.MapFunction;
 import org.apache.samza.serializers.NoOpSerde;
 import org.apache.samza.serializers.StringSerde;
@@ -45,9 +41,6 @@
 /**
  * Test class to create an {@link StreamApplication} instance
  */
-<<<<<<< HEAD
-public class TestStreamApplication implements Serializable {
-=======
 public class TestStreamApplication implements StreamApplication, Serializable {
 
   private final String systemName;
@@ -66,12 +59,12 @@
   }
 
   @Override
-  public void init(StreamGraph graph, Config config) {
+  public void describe(StreamAppDescriptor streamAppDesc) {
     KafkaSystemDescriptor ksd = new KafkaSystemDescriptor(systemName);
     KafkaInputDescriptor<String> isd = ksd.getInputDescriptor(inputTopic, new NoOpSerde<>());
     KafkaOutputDescriptor<String> osd = ksd.getOutputDescriptor(outputTopic, new StringSerde());
-    MessageStream<String> inputStream = graph.getInputStream(isd);
-    OutputStream<String> outputStream = graph.getOutputStream(osd);
+    MessageStream<String> inputStream = streamAppDesc.getInputStream(isd);
+    OutputStream<String> outputStream = streamAppDesc.getOutputStream(osd);
     inputStream.map(new MapFunction<String, String>() {
       transient CountDownLatch latch1;
       transient CountDownLatch latch2;
@@ -102,7 +95,6 @@
       }
     }).sendTo(outputStream);
   }
->>>>>>> 46685406
 
   public interface StreamApplicationCallback {
     void onMessage(TestKafkaEvent m);
@@ -146,49 +138,13 @@
       String outputTopic,
       CountDownLatch processedMessageLatch,
       StreamApplicationCallback callback,
-      CountDownLatch kafkaEventsConsumedLatch) {
-    StreamApplication app = appDesc -> {
-      String appName = new ApplicationConfig(appDesc.getConfig()).getAppName();
-      String processorName = appDesc.getConfig().get(JobConfig.PROCESSOR_ID());
-      registerLatches(processedMessageLatch, kafkaEventsConsumedLatch, callback, appName, processorName);
+      CountDownLatch kafkaEventsConsumedLatch,
+      Config config) {
+    String appName = new ApplicationConfig(config).getGlobalAppId();
+    String processorName = config.get(JobConfig.PROCESSOR_ID());
+    registerLatches(processedMessageLatch, kafkaEventsConsumedLatch, callback, appName, processorName);
 
-      MessageStream<String> inputStream = appDesc.getInputStream(inputTopic, new NoOpSerde<String>());
-      OutputStream<String> outputStream = appDesc.getOutputStream(outputTopic, new StringSerde());
-      inputStream.map(new MapFunction<String, String>() {
-        transient CountDownLatch latch1;
-        transient CountDownLatch latch2;
-        transient StreamApplicationCallback callback;
-
-        @Override
-        public String apply(String message) {
-          TestKafkaEvent incomingMessage = TestKafkaEvent.fromString(message);
-          if (callback != null) {
-            callback.onMessage(incomingMessage);
-          }
-          if (latch1 != null) {
-            latch1.countDown();
-          }
-          if (latch2 != null) {
-            latch2.countDown();
-          }
-          return incomingMessage.toString();
-        }
-
-        private void readObject(ObjectInputStream in) throws IOException, ClassNotFoundException {
-          in.defaultReadObject();
-          SharedContextFactories.SharedContextFactory contextFactory =
-              SharedContextFactories.getGlobalSharedContextFactory(appName).getProcessorSharedContextFactory(processorName);
-          this.latch1 = (CountDownLatch) contextFactory.getSharedObject("processedMsgLatch");
-          this.latch2 = (CountDownLatch) contextFactory.getSharedObject("kafkaMsgsConsumedLatch");
-          this.callback = (StreamApplicationCallback) contextFactory.getSharedObject("callback");
-        }
-      }).sendTo(outputStream);
-    };
-
-<<<<<<< HEAD
-=======
     StreamApplication app = new TestStreamApplication(systemName, inputTopic, outputTopic, appName, processorName);
->>>>>>> 46685406
     return app;
   }
 
