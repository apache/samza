/*
 * Licensed to the Apache Software Foundation (ASF) under one
 * or more contributor license agreements.  See the NOTICE file
 * distributed with this work for additional information
 * regarding copyright ownership.  The ASF licenses this file
 * to you under the Apache License, Version 2.0 (the
 * "License"); you may not use this file except in compliance
 * with the License.  You may obtain a copy of the License at
 *
 *   http://www.apache.org/licenses/LICENSE-2.0
 *
 * Unless required by applicable law or agreed to in writing,
 * software distributed under the License is distributed on an
 * "AS IS" BASIS, WITHOUT WARRANTIES OR CONDITIONS OF ANY
 * KIND, either express or implied.  See the License for the
 * specific language governing permissions and limitations
 * under the License.
 */

package org.apache.samza.test.processor;

<<<<<<< HEAD
import com.google.common.collect.ImmutableList;
import com.google.common.collect.ImmutableMap;
import com.google.common.collect.Maps;
import com.google.common.collect.Sets;
import kafka.admin.AdminUtils;
import kafka.server.KafkaServer;
import kafka.utils.TestUtils;
import org.I0Itec.zkclient.ZkClient;
import org.apache.kafka.clients.producer.KafkaProducer;
import org.apache.kafka.clients.producer.ProducerConfig;
import org.apache.kafka.clients.producer.ProducerRecord;
import org.apache.samza.SamzaException;
import org.apache.samza.application.StreamApplication;
=======
//import com.google.common.collect.ImmutableList;
//import com.google.common.collect.ImmutableMap;
//import com.google.common.collect.Maps;
//import com.google.common.collect.Sets;
//import java.io.Serializable;
//import java.util.ArrayList;
//import java.util.Arrays;
//import java.util.List;
//import java.util.Map;
//import java.util.Properties;
//import java.util.UUID;
//import java.util.concurrent.CountDownLatch;
//import java.util.concurrent.atomic.AtomicBoolean;
//import kafka.admin.AdminUtils;
//import kafka.server.KafkaServer;
//import kafka.utils.TestUtils;
//import org.I0Itec.zkclient.ZkClient;
//import org.apache.kafka.clients.producer.KafkaProducer;
//import org.apache.kafka.clients.producer.ProducerConfig;
//import org.apache.kafka.clients.producer.ProducerRecord;
//import org.apache.samza.SamzaException;
//import org.apache.samza.application.StreamApplication;
>>>>>>> dde1ab14
import org.apache.samza.config.ApplicationConfig;
//import org.apache.samza.config.Config;
//import org.apache.samza.config.JobConfig;
//import org.apache.samza.config.JobCoordinatorConfig;
//import org.apache.samza.config.MapConfig;
//import org.apache.samza.config.TaskConfig;
//import org.apache.samza.config.TaskConfigJava;
//import org.apache.samza.config.ZkConfig;
//import org.apache.samza.job.ApplicationStatus;
//import org.apache.samza.job.model.JobModel;
//import org.apache.samza.operators.MessageStream;
//import org.apache.samza.operators.OutputStream;
//import org.apache.samza.operators.StreamGraph;
import org.apache.samza.runtime.LocalApplicationRunner;
import org.apache.samza.serializers.NoOpSerde;
import org.apache.samza.serializers.StringSerde;
import org.apache.samza.test.StandaloneIntegrationTestHarness;
<<<<<<< HEAD
import org.apache.samza.test.StandaloneTestUtils;
import org.apache.samza.util.NoOpMetricsRegistry;
import org.apache.samza.zk.ZkJobCoordinatorFactory;
import org.apache.samza.zk.ZkKeyBuilder;
=======
//import org.apache.samza.test.StandaloneTestUtils;
//import org.apache.samza.util.NoOpMetricsRegistry;
//import org.apache.samza.zk.ZkKeyBuilder;
>>>>>>> dde1ab14
import org.apache.samza.zk.ZkUtils;
import org.junit.Rule;
//import org.junit.Test;
import org.junit.rules.ExpectedException;
import org.junit.rules.Timeout;
import org.slf4j.Logger;
import org.slf4j.LoggerFactory;
//import scala.collection.JavaConverters;

<<<<<<< HEAD
import java.io.Serializable;
import java.util.ArrayList;
import java.util.Arrays;
import java.util.List;
import java.util.Map;
import java.util.Properties;
import java.util.UUID;
import java.util.concurrent.CountDownLatch;
import java.util.concurrent.atomic.AtomicBoolean;

import static org.junit.Assert.assertEquals;
import static org.junit.Assert.assertTrue;
=======
//import static org.junit.Assert.*;
>>>>>>> dde1ab14

/**
 * Integration tests for {@link LocalApplicationRunner}.
 *
 * Brings up embedded ZooKeeper, Kafka broker and launches multiple {@link org.apache.samza.application.StreamApplication} through
 * {@link LocalApplicationRunner} to verify the guarantees made in stand alone execution environment.
 */
public class TestZkLocalApplicationRunner extends StandaloneIntegrationTestHarness {

  private static final Logger LOGGER = LoggerFactory.getLogger(TestZkLocalApplicationRunner.class);

  private static final int NUM_KAFKA_EVENTS = 300;
  private static final int ZK_CONNECTION_TIMEOUT_MS = 100;
  private static final String TEST_SYSTEM = "TestSystemName";
  private static final String TEST_SSP_GROUPER_FACTORY = "org.apache.samza.container.grouper.stream.GroupByPartitionFactory";
  private static final String TEST_TASK_GROUPER_FACTORY = "org.apache.samza.container.grouper.task.GroupByContainerIdsFactory";
  private static final String TEST_JOB_COORDINATOR_FACTORY = "org.apache.samza.zk.ZkJobCoordinatorFactory";
  private static final String TEST_SYSTEM_FACTORY = "org.apache.samza.system.kafka.KafkaSystemFactory";
  private static final String TASK_SHUTDOWN_MS = "3000";
  private static final String JOB_DEBOUNCE_TIME_MS = "1000";
  private static final String[] PROCESSOR_IDS = new String[] {"0000000000", "0000000001", "0000000002"};

  private String inputKafkaTopic;
  private String outputKafkaTopic;
  private ZkUtils zkUtils;
  private ApplicationConfig applicationConfig1;
  private ApplicationConfig applicationConfig2;
  private ApplicationConfig applicationConfig3;
  private LocalApplicationRunner applicationRunner1;
  private LocalApplicationRunner applicationRunner2;
  private LocalApplicationRunner applicationRunner3;
  private String testStreamAppName;
  private String testStreamAppId;

  @Rule
  public Timeout testTimeOutInMillis = new Timeout(120000);

  @Rule
  public final ExpectedException expectedException = ExpectedException.none();

<<<<<<< HEAD
  @Override
  public void setUp() {
    super.setUp();
    String uniqueTestId = UUID.randomUUID().toString();
    testStreamAppName = String.format("test-app-name-%s", uniqueTestId);
    testStreamAppId = String.format("test-app-id-%s", uniqueTestId);
    inputKafkaTopic = String.format("test-input-topic-%s", uniqueTestId);
    outputKafkaTopic = String.format("test-output-topic-%s", uniqueTestId);

    // Set up stream application config map with the given testStreamAppName, testStreamAppId and test kafka system
    // TODO: processorId should typically come up from a processorID generator as processor.id will be deprecated in 0.14.0+
    Map<String, String> configMap =
        buildStreamApplicationConfigMap(TEST_SYSTEM, inputKafkaTopic, testStreamAppName, testStreamAppId);
    configMap.put(JobConfig.PROCESSOR_ID(), PROCESSOR_IDS[0]);
    applicationConfig1 = new ApplicationConfig(new MapConfig(configMap));
    configMap.put(JobConfig.PROCESSOR_ID(), PROCESSOR_IDS[1]);
    applicationConfig2 = new ApplicationConfig(new MapConfig(configMap));
    configMap.put(JobConfig.PROCESSOR_ID(), PROCESSOR_IDS[2]);
    applicationConfig3 = new ApplicationConfig(new MapConfig(configMap));

    ZkClient zkClient = new ZkClient(zkConnect());
    ZkKeyBuilder zkKeyBuilder = new ZkKeyBuilder(ZkJobCoordinatorFactory.getJobCoordinationZkPath(applicationConfig1));
    zkUtils = new ZkUtils(zkKeyBuilder, zkClient, ZK_CONNECTION_TIMEOUT_MS, new NoOpMetricsRegistry());
    zkUtils.connect();

    // Create local application runners.
    applicationRunner1 = new LocalApplicationRunner(applicationConfig1);
    applicationRunner2 = new LocalApplicationRunner(applicationConfig2);
    applicationRunner3 = new LocalApplicationRunner(applicationConfig3);

    for (String kafkaTopic : ImmutableList.of(inputKafkaTopic, outputKafkaTopic)) {
      LOGGER.info("Creating kafka topic: {}.", kafkaTopic);
      TestUtils.createTopic(zkUtils(), kafkaTopic, 5, 1, servers(), new Properties());
    }
  }

  @Override
  public void tearDown() {
    if (zookeeper().zookeeper().isRunning()) {
      for (String kafkaTopic : ImmutableList.of(inputKafkaTopic, outputKafkaTopic)) {
        LOGGER.info("Deleting kafka topic: {}.", kafkaTopic);
        AdminUtils.deleteTopic(zkUtils(), kafkaTopic);
      }
      zkUtils.close();
      super.tearDown();
    }
  }

  private void publishKafkaEvents(String topic, int numEvents, String streamProcessorId) {
    KafkaProducer producer = getKafkaProducer();
    for (int eventIndex = 0; eventIndex < numEvents; eventIndex++) {
      try {
        LOGGER.info("Publish kafka event with index : {} for stream processor: {}.", eventIndex, streamProcessorId);
        producer.send(new ProducerRecord(topic, new TestKafkaEvent(streamProcessorId, String.valueOf(eventIndex)).toString().getBytes()));
      } catch (Exception  e) {
        LOGGER.error("Publishing to kafka topic: {} resulted in exception: {}.", new Object[]{topic, e});
        throw new SamzaException(e);
      }
    }
  }

  private Map<String, String> buildStreamApplicationConfigMap(String systemName, String inputTopic,
                                                              String appName, String appId) {
    Map<String, String> samzaContainerConfig = ImmutableMap.<String, String>builder()
        .put(TaskConfig.INPUT_STREAMS(), inputTopic)
        .put(JobConfig.JOB_DEFAULT_SYSTEM(), systemName)
        .put(TaskConfig.IGNORED_EXCEPTIONS(), "*")
        .put(ZkConfig.ZK_CONNECT, zkConnect())
        .put(JobConfig.SSP_GROUPER_FACTORY(), TEST_SSP_GROUPER_FACTORY)
        .put(TaskConfig.GROUPER_FACTORY(), TEST_TASK_GROUPER_FACTORY)
        .put(JobCoordinatorConfig.JOB_COORDINATOR_FACTORY, TEST_JOB_COORDINATOR_FACTORY)
        .put(ApplicationConfig.APP_NAME, appName)
        .put(ApplicationConfig.APP_ID, appId)
        .put(String.format("systems.%s.samza.factory", systemName), TEST_SYSTEM_FACTORY)
        .put(JobConfig.JOB_NAME(), appName)
        .put(JobConfig.JOB_ID(), appId)
        .put(TaskConfigJava.TASK_SHUTDOWN_MS, TASK_SHUTDOWN_MS)
        .put(JobConfig.JOB_DEBOUNCE_TIME_MS(), JOB_DEBOUNCE_TIME_MS)
        .build();
    Map<String, String> applicationConfig = Maps.newHashMap(samzaContainerConfig);
    applicationConfig.putAll(StandaloneTestUtils.getKafkaSystemConfigs(systemName, bootstrapServers(), zkConnect(), null, StandaloneTestUtils.SerdeAlias.STRING, true));
    return applicationConfig;
  }

  @Test
  public void shouldStopNewProcessorsJoiningGroupWhenNumContainersIsGreaterThanNumTasks() throws InterruptedException {
    /**
     * sspGrouper is set to AllSspToSingleTaskGrouperFactory for this test case(All ssp's from input kafka topic are mapped to a single task).
     * Run a stream application(streamApp1) consuming messages from input topic(effectively one container).
     *
     * In the callback triggered by streamApp1 after processing a message, bring up an another stream application(streamApp2).
     *
     * Assertions:
     *           A) JobModel generated before and after the addition of streamApp2 should be equal.
     *           B) Second stream application(streamApp2) should not join the group and process any message.
     */

    // Set up kafka topics.
    publishKafkaEvents(inputKafkaTopic, NUM_KAFKA_EVENTS * 2, PROCESSOR_IDS[0]);

    // Configuration, verification variables
    MapConfig testConfig = new MapConfig(ImmutableMap.of(JobConfig.SSP_GROUPER_FACTORY(), "org.apache.samza.container.grouper.stream.AllSspToSingleTaskGrouperFactory", JobConfig.JOB_DEBOUNCE_TIME_MS(), "10"));
    // Declared as final array to update it from streamApplication callback(Variable should be declared final to access in lambda block).
    final JobModel[] previousJobModel = new JobModel[1];
    final String[] previousJobModelVersion = new String[1];
    AtomicBoolean hasSecondProcessorJoined = new AtomicBoolean(false);
    final CountDownLatch secondProcessorRegistered = new CountDownLatch(1);

    zkUtils.subscribeToProcessorChange((parentPath, currentChilds) -> {
        // When streamApp2 with id: PROCESSOR_IDS[1] is registered, start processing message in streamApp1.
        if (currentChilds.contains(PROCESSOR_IDS[1])) {
          secondProcessorRegistered.countDown();
        }
      });

    // Set up stream app 2.
    CountDownLatch processedMessagesLatch = new CountDownLatch(NUM_KAFKA_EVENTS);
    LocalApplicationRunner localApplicationRunner2 = new LocalApplicationRunner(new MapConfig(applicationConfig2, testConfig));
    StreamApplication streamApp2 = new TestStreamApplication(inputKafkaTopic, outputKafkaTopic, processedMessagesLatch, null, null);

    // Callback handler for streamApp1.
    StreamApplicationCallback streamApplicationCallback = message -> {
      if (hasSecondProcessorJoined.compareAndSet(false, true)) {
        previousJobModelVersion[0] = zkUtils.getJobModelVersion();
        previousJobModel[0] = zkUtils.getJobModel(previousJobModelVersion[0]);
        localApplicationRunner2.run(streamApp2);
        try {
          // Wait for streamApp2 to register with zookeeper.
          secondProcessorRegistered.await();
        } catch (InterruptedException e) {
        }
      }
    };

    CountDownLatch kafkaEventsConsumedLatch = new CountDownLatch(NUM_KAFKA_EVENTS * 2);

    // Set up stream app 1.
    LocalApplicationRunner localApplicationRunner1 = new LocalApplicationRunner(new MapConfig(applicationConfig1, testConfig));
    StreamApplication streamApp1 = new TestStreamApplication(inputKafkaTopic, outputKafkaTopic, null, streamApplicationCallback, kafkaEventsConsumedLatch);
    localApplicationRunner1.run(streamApp1);

    kafkaEventsConsumedLatch.await();

    String currentJobModelVersion = zkUtils.getJobModelVersion();
    JobModel updatedJobModel = zkUtils.getJobModel(currentJobModelVersion);

    // JobModelVersion check to verify that leader publishes new jobModel.
    assertTrue(Integer.parseInt(previousJobModelVersion[0]) < Integer.parseInt(currentJobModelVersion));
    // Job model before and after the addition of second stream processor should be the same.
    assertEquals(previousJobModel[0], updatedJobModel);
    // TODO: After SAMZA-1364 add assertion for localApplicationRunner2.status(streamApp)
    // ProcessedMessagesLatch shouldn't have changed. Should retain it's initial value.
    assertEquals(NUM_KAFKA_EVENTS, processedMessagesLatch.getCount());
  }

  @Test
  public void shouldReElectLeaderWhenLeaderDies() throws InterruptedException {
    // Set up kafka topics.
    publishKafkaEvents(inputKafkaTopic, 2 * NUM_KAFKA_EVENTS, PROCESSOR_IDS[0]);

    // Create stream applications.
    CountDownLatch kafkaEventsConsumedLatch = new CountDownLatch(2 * NUM_KAFKA_EVENTS);
    CountDownLatch processedMessagesLatch1 = new CountDownLatch(1);
    CountDownLatch processedMessagesLatch2 = new CountDownLatch(1);
    CountDownLatch processedMessagesLatch3 = new CountDownLatch(1);

    StreamApplication streamApp1 = new TestStreamApplication(inputKafkaTopic, outputKafkaTopic, processedMessagesLatch1, null, kafkaEventsConsumedLatch);
    StreamApplication streamApp2 = new TestStreamApplication(inputKafkaTopic, outputKafkaTopic, processedMessagesLatch2, null, kafkaEventsConsumedLatch);
    StreamApplication streamApp3 = new TestStreamApplication(inputKafkaTopic, outputKafkaTopic, processedMessagesLatch3, null, kafkaEventsConsumedLatch);

    // Run stream applications.
    applicationRunner1.run(streamApp1);
    applicationRunner2.run(streamApp2);
    applicationRunner3.run(streamApp3);

    // Wait until all processors have processed a message.
    processedMessagesLatch1.await();
    processedMessagesLatch2.await();
    processedMessagesLatch3.await();

    // Verifications before killing the leader.
    String jobModelVersion = zkUtils.getJobModelVersion();
    JobModel jobModel = zkUtils.getJobModel(jobModelVersion);
    assertEquals(3, jobModel.getContainers().size());
    assertEquals(Sets.newHashSet("0000000000", "0000000001", "0000000002"), jobModel.getContainers().keySet());
    assertEquals("1", jobModelVersion);

    List<String> processorIdsFromZK = zkUtils.getActiveProcessorsIDs(Arrays.asList(PROCESSOR_IDS));

    assertEquals(3, processorIdsFromZK.size());
    assertEquals(PROCESSOR_IDS[0], processorIdsFromZK.get(0));

    // Kill the leader. Since streamApp1 is the first to join the cluster, it's the leader.
    applicationRunner1.kill(streamApp1);
    applicationRunner1.waitForFinish();
    kafkaEventsConsumedLatch.await();

    // Verifications after killing the leader.
    assertEquals(ApplicationStatus.SuccessfulFinish, applicationRunner1.status(streamApp1));
    processorIdsFromZK = zkUtils.getActiveProcessorsIDs(ImmutableList.of(PROCESSOR_IDS[1], PROCESSOR_IDS[2]));
    assertEquals(2, processorIdsFromZK.size());
    assertEquals(PROCESSOR_IDS[1], processorIdsFromZK.get(0));
    jobModelVersion = zkUtils.getJobModelVersion();
    assertEquals("2", jobModelVersion);
    jobModel = zkUtils.getJobModel(jobModelVersion);
    assertEquals(Sets.newHashSet("0000000001", "0000000002"), jobModel.getContainers().keySet());
    assertEquals(2, jobModel.getContainers().size());
  }

  @Test
  public void shouldFailWhenNewProcessorJoinsWithSameIdAsExistingProcessor() throws InterruptedException {
    // Set up kafka topics.
    publishKafkaEvents(inputKafkaTopic, NUM_KAFKA_EVENTS, PROCESSOR_IDS[0]);

    // Create StreamApplications.
    CountDownLatch kafkaEventsConsumedLatch = new CountDownLatch(NUM_KAFKA_EVENTS);
    CountDownLatch processedMessagesLatch1 = new CountDownLatch(1);
    CountDownLatch processedMessagesLatch2 = new CountDownLatch(1);

    StreamApplication streamApp1 = new TestStreamApplication(inputKafkaTopic, outputKafkaTopic, processedMessagesLatch1, null, kafkaEventsConsumedLatch);
    StreamApplication streamApp2 = new TestStreamApplication(inputKafkaTopic, outputKafkaTopic, processedMessagesLatch2, null, kafkaEventsConsumedLatch);

    // Run stream applications.
    applicationRunner1.run(streamApp1);
    applicationRunner2.run(streamApp2);

    // Wait for message processing to start in both the processors.
    processedMessagesLatch1.await();
    processedMessagesLatch2.await();

    LocalApplicationRunner applicationRunner3 = new LocalApplicationRunner(new MapConfig(applicationConfig2));

    // Create a stream app with same processor id as SP2 and run it. It should fail.
    publishKafkaEvents(inputKafkaTopic, NUM_KAFKA_EVENTS, PROCESSOR_IDS[2]);
    kafkaEventsConsumedLatch = new CountDownLatch(NUM_KAFKA_EVENTS);
    StreamApplication streamApp3 = new TestStreamApplication(inputKafkaTopic, outputKafkaTopic, null, null, kafkaEventsConsumedLatch);
    // Fail when the duplicate processor joins.
    expectedException.expect(SamzaException.class);
    applicationRunner3.run(streamApp3);
  }

  @Test
  public void testRollingUpgradeOfStreamApplicationsShouldGenerateSameJobModel() throws Exception {
    // Set up kafka topics.
    publishKafkaEvents(inputKafkaTopic, NUM_KAFKA_EVENTS, PROCESSOR_IDS[0]);

    /**
     * Custom listeners can't be plugged in for transition events(generatingNewJobModel, waitingForProcessors, waitingForBarrierCompletion etc) from zkJobCoordinator. Only possible listeners
     * are for ZkJobCoordinator output(onNewJobModelConfirmed, onNewJobModelAvailable). Increasing DefaultDebounceTime to make sure that streamApplication dies & rejoins before expiry.
     */
    Map<String, String> debounceTimeConfig = ImmutableMap.of(JobConfig.JOB_DEBOUNCE_TIME_MS(), "40000");
    Map<String, String> configMap = buildStreamApplicationConfigMap(TEST_SYSTEM, inputKafkaTopic, testStreamAppName, testStreamAppId);
    configMap.put(JobConfig.JOB_DEBOUNCE_TIME_MS(), "40000");

    configMap.put(JobConfig.PROCESSOR_ID(), PROCESSOR_IDS[0]);
    Config applicationConfig1 = new MapConfig(configMap);

    configMap.put(JobConfig.PROCESSOR_ID(), PROCESSOR_IDS[1]);
    Config applicationConfig2 = new MapConfig(configMap);

    LocalApplicationRunner applicationRunner1 = new LocalApplicationRunner(applicationConfig1);
    LocalApplicationRunner applicationRunner2 = new LocalApplicationRunner(applicationConfig2);

    List<TestKafkaEvent> messagesProcessed = new ArrayList<>();
    StreamApplicationCallback streamApplicationCallback = messagesProcessed::add;

    // Create StreamApplication from configuration.
    CountDownLatch kafkaEventsConsumedLatch = new CountDownLatch(NUM_KAFKA_EVENTS);
    CountDownLatch processedMessagesLatch1 = new CountDownLatch(1);
    CountDownLatch processedMessagesLatch2 = new CountDownLatch(1);

    StreamApplication streamApp1 = new TestStreamApplication(inputKafkaTopic, outputKafkaTopic, processedMessagesLatch1, streamApplicationCallback, kafkaEventsConsumedLatch);
    StreamApplication streamApp2 = new TestStreamApplication(inputKafkaTopic, outputKafkaTopic, processedMessagesLatch2, null, kafkaEventsConsumedLatch);

    // Run stream application.
    applicationRunner1.run(streamApp1);
    applicationRunner2.run(streamApp2);

    processedMessagesLatch1.await();
    processedMessagesLatch2.await();

    // Read job model before rolling upgrade.
    String jobModelVersion = zkUtils.getJobModelVersion();
    JobModel jobModel = zkUtils.getJobModel(jobModelVersion);

    applicationRunner1.kill(streamApp1);
    applicationRunner1.waitForFinish();

    int lastProcessedMessageId = -1;
    for (TestKafkaEvent message : messagesProcessed) {
      lastProcessedMessageId = Math.max(lastProcessedMessageId, Integer.parseInt(message.getEventData()));
    }
    messagesProcessed.clear();

    LocalApplicationRunner applicationRunner4 = new LocalApplicationRunner(applicationConfig1);
    processedMessagesLatch1 = new CountDownLatch(1);
    publishKafkaEvents(inputKafkaTopic, NUM_KAFKA_EVENTS, PROCESSOR_IDS[0]);
    streamApp1 = new TestStreamApplication(inputKafkaTopic, outputKafkaTopic, processedMessagesLatch1, streamApplicationCallback, kafkaEventsConsumedLatch);
    applicationRunner4.run(streamApp1);

    processedMessagesLatch1.await();

    // Read new job model after rolling upgrade.
    String newJobModelVersion = zkUtils.getJobModelVersion();
    JobModel newJobModel = zkUtils.getJobModel(newJobModelVersion);

    // This should be continuation of last processed message.
    int nextSeenMessageId = Integer.parseInt(messagesProcessed.get(0).getEventData());
    assertTrue(lastProcessedMessageId <= nextSeenMessageId);
    assertEquals(Integer.parseInt(jobModelVersion) + 1, Integer.parseInt(newJobModelVersion));
    assertEquals(jobModel.getContainers(), newJobModel.getContainers());
  }

  @Test
  public void shouldKillStreamAppWhenZooKeeperDiesBeforeLeaderReElection() throws InterruptedException {
    // Set up kafka topics.
    publishKafkaEvents(inputKafkaTopic, NUM_KAFKA_EVENTS, PROCESSOR_IDS[0]);

    MapConfig kafkaProducerConfig = new MapConfig(ImmutableMap.of(String.format("systems.%s.producer.%s", TEST_SYSTEM, ProducerConfig.METADATA_FETCH_TIMEOUT_CONFIG), "1000"));
    MapConfig applicationRunnerConfig1 = new MapConfig(ImmutableList.of(applicationConfig1, kafkaProducerConfig));
    MapConfig applicationRunnerConfig2 = new MapConfig(ImmutableList.of(applicationConfig2, kafkaProducerConfig));
    LocalApplicationRunner applicationRunner1 = new LocalApplicationRunner(applicationRunnerConfig1);
    LocalApplicationRunner applicationRunner2 = new LocalApplicationRunner(applicationRunnerConfig2);

    CountDownLatch processedMessagesLatch1 = new CountDownLatch(1);
    CountDownLatch processedMessagesLatch2 = new CountDownLatch(1);

    // Create StreamApplications.
    StreamApplication streamApp1 = new TestStreamApplication(inputKafkaTopic, outputKafkaTopic, processedMessagesLatch1, null, null);
    StreamApplication streamApp2 = new TestStreamApplication(inputKafkaTopic, outputKafkaTopic, processedMessagesLatch2, null, null);

    // Run stream applications.
    applicationRunner1.run(streamApp1);
    applicationRunner2.run(streamApp2);

    processedMessagesLatch1.await();
    processedMessagesLatch2.await();

    // Non daemon thread in brokers reconnect repeatedly to zookeeper on failures. Manually shutting them down.
    List<KafkaServer> kafkaServers = JavaConverters.bufferAsJavaListConverter(this.servers()).asJava();
    kafkaServers.forEach(KafkaServer::shutdown);

    zookeeper().shutdown();

    applicationRunner1.waitForFinish();
    applicationRunner2.waitForFinish();

    assertEquals(ApplicationStatus.UnsuccessfulFinish, applicationRunner1.status(streamApp1));
    assertEquals(ApplicationStatus.UnsuccessfulFinish, applicationRunner2.status(streamApp2));
  }

  public interface StreamApplicationCallback {
    void onMessageReceived(TestKafkaEvent message);
  }

  private static class TestKafkaEvent implements Serializable {

    // Actual content of the event.
    private String eventData;

    // Contains Integer value, which is greater than previous message id.
    private String eventId;

    TestKafkaEvent(String eventId, String eventData) {
      this.eventData = eventData;
      this.eventId = eventId;
    }

    String getEventId() {
      return eventId;
    }

    String getEventData() {
      return eventData;
    }

    @Override
    public String toString() {
      return eventId + "|" + eventData;
    }

    static TestKafkaEvent fromString(String message) {
      String[] messageComponents = message.split("|");
      return new TestKafkaEvent(messageComponents[0], messageComponents[1]);
    }
  }
=======
//  @Override
//  public void setUp() {
//    super.setUp();
//    String uniqueTestId = UUID.randomUUID().toString();
//    testStreamAppName = String.format("test-app-name-%s", uniqueTestId);
//    testStreamAppId = String.format("test-app-id-%s", uniqueTestId);
//    inputKafkaTopic = String.format("test-input-topic-%s", uniqueTestId);
//    outputKafkaTopic = String.format("test-output-topic-%s", uniqueTestId);
//    ZkClient zkClient = new ZkClient(zkConnect());
//    ZkKeyBuilder zkKeyBuilder = new ZkKeyBuilder(String.format("app-%s-%s", testStreamAppName, testStreamAppId));
//    zkUtils = new ZkUtils(zkKeyBuilder, zkClient, ZK_CONNECTION_TIMEOUT_MS, new NoOpMetricsRegistry());
//    zkUtils.connect();
//
//    // Set up stream application configs with different processorIds and same testStreamAppName, testStreamAppId.
//    applicationConfig1 = buildStreamApplicationConfig(TEST_SYSTEM, inputKafkaTopic, PROCESSOR_IDS[0], testStreamAppName, testStreamAppId);
//    applicationConfig2 = buildStreamApplicationConfig(TEST_SYSTEM, inputKafkaTopic, PROCESSOR_IDS[1], testStreamAppName, testStreamAppId);
//    applicationConfig3 = buildStreamApplicationConfig(TEST_SYSTEM, inputKafkaTopic, PROCESSOR_IDS[2], testStreamAppName, testStreamAppId);
//
//    // Create local application runners.
//    applicationRunner1 = new LocalApplicationRunner(applicationConfig1);
//    applicationRunner2 = new LocalApplicationRunner(applicationConfig2);
//    applicationRunner3 = new LocalApplicationRunner(applicationConfig3);
//
//    for (String kafkaTopic : ImmutableList.of(inputKafkaTopic, outputKafkaTopic)) {
//      LOGGER.info("Creating kafka topic: {}.", kafkaTopic);
//      TestUtils.createTopic(zkUtils(), kafkaTopic, 5, 1, servers(), new Properties());
//    }
//  }
//
//  @Override
//  public void tearDown() {
//    if (zookeeper().zookeeper().isRunning()) {
//      for (String kafkaTopic : ImmutableList.of(inputKafkaTopic, outputKafkaTopic)) {
//        LOGGER.info("Deleting kafka topic: {}.", kafkaTopic);
//        AdminUtils.deleteTopic(zkUtils(), kafkaTopic);
//      }
//      zkUtils.close();
//      super.tearDown();
//    }
//  }
//
//  private void publishKafkaEvents(String topic, int numEvents, String streamProcessorId) {
//    KafkaProducer producer = getKafkaProducer();
//    for (int eventIndex = 0; eventIndex < numEvents; eventIndex++) {
//      try {
//        LOGGER.info("Publish kafka event with index : {} for stream processor: {}.", eventIndex, streamProcessorId);
//        producer.send(new ProducerRecord(topic, new TestKafkaEvent(streamProcessorId, String.valueOf(eventIndex)).toString().getBytes()));
//      } catch (Exception  e) {
//        LOGGER.error("Publishing to kafka topic: {} resulted in exception: {}.", new Object[]{topic, e});
//        throw new SamzaException(e);
//      }
//    }
//  }
//
//  private ApplicationConfig buildStreamApplicationConfig(String systemName, String inputTopic,
//                                                         String processorId, String appName, String appId) {
//    Map<String, String> samzaContainerConfig = ImmutableMap.<String, String>builder()
//        .put(TaskConfig.INPUT_STREAMS(), inputTopic)
//        .put(JobConfig.JOB_DEFAULT_SYSTEM(), systemName)
//        .put(TaskConfig.IGNORED_EXCEPTIONS(), "*")
//        .put(ZkConfig.ZK_CONNECT, zkConnect())
//        .put(JobConfig.SSP_GROUPER_FACTORY(), TEST_SSP_GROUPER_FACTORY)
//        .put(TaskConfig.GROUPER_FACTORY(), TEST_TASK_GROUPER_FACTORY)
//        .put(JobCoordinatorConfig.JOB_COORDINATOR_FACTORY, TEST_JOB_COORDINATOR_FACTORY)
//        .put(JobConfig.PROCESSOR_ID(), processorId)
//        .put(ApplicationConfig.APP_NAME, appName)
//        .put(ApplicationConfig.APP_ID, appId)
//        .put(String.format("systems.%s.samza.factory", systemName), TEST_SYSTEM_FACTORY)
//        .put(JobConfig.JOB_NAME(), TEST_JOB_NAME)
//        .put(TaskConfigJava.TASK_SHUTDOWN_MS, TASK_SHUTDOWN_MS)
//        .put(JobConfig.JOB_DEBOUNCE_TIME_MS(), JOB_DEBOUNCE_TIME_MS)
//        .build();
//    Map<String, String> applicationConfig = Maps.newHashMap(samzaContainerConfig);
//    applicationConfig.putAll(StandaloneTestUtils.getKafkaSystemConfigs(systemName, bootstrapServers(), zkConnect(), null, StandaloneTestUtils.SerdeAlias.STRING, true));
//    return new ApplicationConfig(new MapConfig(applicationConfig));
//  }
//
//  @Test
//  public void shouldStopNewProcessorsJoiningGroupWhenNumContainersIsGreaterThanNumTasks() throws InterruptedException {
//    /**
//     * sspGrouper is set to AllSspToSingleTaskGrouperFactory for this test case(All ssp's from input kafka topic are mapped to a single task).
//     * Run a stream application(streamApp1) consuming messages from input topic(effectively one container).
//     *
//     * In the callback triggered by streamApp1 after processing a message, bring up an another stream application(streamApp2).
//     *
//     * Assertions:
//     *           A) JobModel generated before and after the addition of streamApp2 should be equal.
//     *           B) Second stream application(streamApp2) should not join the group and process any message.
//     */
//
//    // Set up kafka topics.
//    publishKafkaEvents(inputKafkaTopic, NUM_KAFKA_EVENTS * 2, PROCESSOR_IDS[0]);
//
//    // Configuration, verification variables
//    MapConfig testConfig = new MapConfig(ImmutableMap.of(JobConfig.SSP_GROUPER_FACTORY(), "org.apache.samza.container.grouper.stream.AllSspToSingleTaskGrouperFactory", JobConfig.JOB_DEBOUNCE_TIME_MS(), "10"));
//    // Declared as final array to update it from streamApplication callback(Variable should be declared final to access in lambda block).
//    final JobModel[] previousJobModel = new JobModel[1];
//    final String[] previousJobModelVersion = new String[1];
//    AtomicBoolean hasSecondProcessorJoined = new AtomicBoolean(false);
//    final CountDownLatch secondProcessorRegistered = new CountDownLatch(1);
//
//    zkUtils.subscribeToProcessorChange((parentPath, currentChilds) -> {
//        // When streamApp2 with id: PROCESSOR_IDS[1] is registered, start processing message in streamApp1.
//        if (currentChilds.contains(PROCESSOR_IDS[1])) {
//          secondProcessorRegistered.countDown();
//        }
//      });
//
//    // Set up stream app 2.
//    CountDownLatch processedMessagesLatch = new CountDownLatch(NUM_KAFKA_EVENTS);
//    LocalApplicationRunner localApplicationRunner2 = new LocalApplicationRunner(new MapConfig(applicationConfig2, testConfig));
//    StreamApplication streamApp2 = new TestStreamApplication(inputKafkaTopic, outputKafkaTopic, processedMessagesLatch, null, null);
//
//    // Callback handler for streamApp1.
//    StreamApplicationCallback streamApplicationCallback = message -> {
//      if (hasSecondProcessorJoined.compareAndSet(false, true)) {
//        previousJobModelVersion[0] = zkUtils.getJobModelVersion();
//        previousJobModel[0] = zkUtils.getJobModel(previousJobModelVersion[0]);
//        localApplicationRunner2.run(streamApp2);
//        try {
//          // Wait for streamApp2 to register with zookeeper.
//          secondProcessorRegistered.await();
//        } catch (InterruptedException e) {
//        }
//      }
//    };
//
//    CountDownLatch kafkaEventsConsumedLatch = new CountDownLatch(NUM_KAFKA_EVENTS * 2);
//
//    // Set up stream app 1.
//    LocalApplicationRunner localApplicationRunner1 = new LocalApplicationRunner(new MapConfig(applicationConfig1, testConfig));
//    StreamApplication streamApp1 = new TestStreamApplication(inputKafkaTopic, outputKafkaTopic, null, streamApplicationCallback, kafkaEventsConsumedLatch);
//    localApplicationRunner1.run(streamApp1);
//
//    kafkaEventsConsumedLatch.await();
//
//    String currentJobModelVersion = zkUtils.getJobModelVersion();
//    JobModel updatedJobModel = zkUtils.getJobModel(currentJobModelVersion);
//
//    // JobModelVersion check to verify that leader publishes new jobModel.
//    assertTrue(Integer.parseInt(previousJobModelVersion[0]) < Integer.parseInt(currentJobModelVersion));
//    // Job model before and after the addition of second stream processor should be the same.
//    assertEquals(previousJobModel[0], updatedJobModel);
//    // TODO: After SAMZA-1364 add assertion for localApplicationRunner2.status(streamApp)
//    // ProcessedMessagesLatch shouldn't have changed. Should retain it's initial value.
//    assertEquals(NUM_KAFKA_EVENTS, processedMessagesLatch.getCount());
//  }
//
//  @Test
//  public void shouldReElectLeaderWhenLeaderDies() throws InterruptedException {
//    // Set up kafka topics.
//    publishKafkaEvents(inputKafkaTopic, 2 * NUM_KAFKA_EVENTS, PROCESSOR_IDS[0]);
//
//    // Create stream applications.
//    CountDownLatch kafkaEventsConsumedLatch = new CountDownLatch(2 * NUM_KAFKA_EVENTS);
//    CountDownLatch processedMessagesLatch1 = new CountDownLatch(1);
//    CountDownLatch processedMessagesLatch2 = new CountDownLatch(1);
//    CountDownLatch processedMessagesLatch3 = new CountDownLatch(1);
//
//    StreamApplication streamApp1 = new TestStreamApplication(inputKafkaTopic, outputKafkaTopic, processedMessagesLatch1, null, kafkaEventsConsumedLatch);
//    StreamApplication streamApp2 = new TestStreamApplication(inputKafkaTopic, outputKafkaTopic, processedMessagesLatch2, null, kafkaEventsConsumedLatch);
//    StreamApplication streamApp3 = new TestStreamApplication(inputKafkaTopic, outputKafkaTopic, processedMessagesLatch3, null, kafkaEventsConsumedLatch);
//
//    // Run stream applications.
//    applicationRunner1.run(streamApp1);
//    applicationRunner2.run(streamApp2);
//    applicationRunner3.run(streamApp3);
//
//    // Wait until all processors have processed a message.
//    processedMessagesLatch1.await();
//    processedMessagesLatch2.await();
//    processedMessagesLatch3.await();
//
//    // Verifications before killing the leader.
//    String jobModelVersion = zkUtils.getJobModelVersion();
//    JobModel jobModel = zkUtils.getJobModel(jobModelVersion);
//    assertEquals(3, jobModel.getContainers().size());
//    assertEquals(Sets.newHashSet("0000000000", "0000000001", "0000000002"), jobModel.getContainers().keySet());
//    assertEquals("1", jobModelVersion);
//
//    List<String> processorIdsFromZK = zkUtils.getActiveProcessorsIDs(Arrays.asList(PROCESSOR_IDS));
//
//    assertEquals(3, processorIdsFromZK.size());
//    assertEquals(PROCESSOR_IDS[0], processorIdsFromZK.get(0));
//
//    // Kill the leader. Since streamApp1 is the first to join the cluster, it's the leader.
//    applicationRunner1.kill(streamApp1);
//    applicationRunner1.waitForFinish();
//    kafkaEventsConsumedLatch.await();
//
//    // Verifications after killing the leader.
//    assertEquals(ApplicationStatus.SuccessfulFinish, applicationRunner1.status(streamApp1));
//    processorIdsFromZK = zkUtils.getActiveProcessorsIDs(ImmutableList.of(PROCESSOR_IDS[1], PROCESSOR_IDS[2]));
//    assertEquals(2, processorIdsFromZK.size());
//    assertEquals(PROCESSOR_IDS[1], processorIdsFromZK.get(0));
//    jobModelVersion = zkUtils.getJobModelVersion();
//    assertEquals("2", jobModelVersion);
//    jobModel = zkUtils.getJobModel(jobModelVersion);
//    assertEquals(Sets.newHashSet("0000000001", "0000000002"), jobModel.getContainers().keySet());
//    assertEquals(2, jobModel.getContainers().size());
//  }
//
//  @Test
//  public void shouldFailWhenNewProcessorJoinsWithSameIdAsExistingProcessor() throws InterruptedException {
//    // Set up kafka topics.
//    publishKafkaEvents(inputKafkaTopic, NUM_KAFKA_EVENTS, PROCESSOR_IDS[0]);
//
//    // Create StreamApplications.
//    CountDownLatch kafkaEventsConsumedLatch = new CountDownLatch(NUM_KAFKA_EVENTS);
//    CountDownLatch processedMessagesLatch1 = new CountDownLatch(1);
//    CountDownLatch processedMessagesLatch2 = new CountDownLatch(1);
//
//    StreamApplication streamApp1 = new TestStreamApplication(inputKafkaTopic, outputKafkaTopic, processedMessagesLatch1, null, kafkaEventsConsumedLatch);
//    StreamApplication streamApp2 = new TestStreamApplication(inputKafkaTopic, outputKafkaTopic, processedMessagesLatch2, null, kafkaEventsConsumedLatch);
//
//    // Run stream applications.
//    applicationRunner1.run(streamApp1);
//    applicationRunner2.run(streamApp2);
//
//    // Wait for message processing to start in both the processors.
//    processedMessagesLatch1.await();
//    processedMessagesLatch2.await();
//
//    LocalApplicationRunner applicationRunner3 = new LocalApplicationRunner(new MapConfig(applicationConfig2));
//
//    // Create a stream app with same processor id as SP2 and run it. It should fail.
//    publishKafkaEvents(inputKafkaTopic, NUM_KAFKA_EVENTS, PROCESSOR_IDS[2]);
//    kafkaEventsConsumedLatch = new CountDownLatch(NUM_KAFKA_EVENTS);
//    StreamApplication streamApp3 = new TestStreamApplication(inputKafkaTopic, outputKafkaTopic, null, null, kafkaEventsConsumedLatch);
//    // Fail when the duplicate processor joins.
//    expectedException.expect(SamzaException.class);
//    applicationRunner3.run(streamApp3);
//  }
//
//  @Test
//  public void testRollingUpgradeOfStreamApplicationsShouldGenerateSameJobModel() throws Exception {
//    // Set up kafka topics.
//    publishKafkaEvents(inputKafkaTopic, NUM_KAFKA_EVENTS, PROCESSOR_IDS[0]);
//
//    /**
//     * Custom listeners can't be plugged in for transition events(generatingNewJobModel, waitingForProcessors, waitingForBarrierCompletion etc) from zkJobCoordinator. Only possible listeners
//     * are for ZkJobCoordinator output(onNewJobModelConfirmed, onNewJobModelAvailable). Increasing DefaultDebounceTime to make sure that streamApplication dies & rejoins before expiry.
//     */
//    Map<String, String> debounceTimeConfig = ImmutableMap.of(JobConfig.JOB_DEBOUNCE_TIME_MS(), "40000");
//
//    Config applicationConfig1 = new MapConfig(ImmutableList.of(buildStreamApplicationConfig(TEST_SYSTEM, inputKafkaTopic, PROCESSOR_IDS[0], testStreamAppName, testStreamAppId), debounceTimeConfig));
//    Config applicationConfig2 = new MapConfig(ImmutableList.of(buildStreamApplicationConfig(TEST_SYSTEM, inputKafkaTopic, PROCESSOR_IDS[1], testStreamAppName, testStreamAppId), debounceTimeConfig));
//
//    LocalApplicationRunner applicationRunner1 = new LocalApplicationRunner(applicationConfig1);
//    LocalApplicationRunner applicationRunner2 = new LocalApplicationRunner(applicationConfig2);
//
//    List<TestKafkaEvent> messagesProcessed = new ArrayList<>();
//    StreamApplicationCallback streamApplicationCallback = messagesProcessed::add;
//
//    // Create StreamApplication from configuration.
//    CountDownLatch kafkaEventsConsumedLatch = new CountDownLatch(NUM_KAFKA_EVENTS);
//    CountDownLatch processedMessagesLatch1 = new CountDownLatch(1);
//    CountDownLatch processedMessagesLatch2 = new CountDownLatch(1);
//
//    StreamApplication streamApp1 = new TestStreamApplication(inputKafkaTopic, outputKafkaTopic, processedMessagesLatch1, streamApplicationCallback, kafkaEventsConsumedLatch);
//    StreamApplication streamApp2 = new TestStreamApplication(inputKafkaTopic, outputKafkaTopic, processedMessagesLatch2, null, kafkaEventsConsumedLatch);
//
//    // Run stream application.
//    applicationRunner1.run(streamApp1);
//    applicationRunner2.run(streamApp2);
//
//    processedMessagesLatch1.await();
//    processedMessagesLatch2.await();
//
//    // Read job model before rolling upgrade.
//    String jobModelVersion = zkUtils.getJobModelVersion();
//    JobModel jobModel = zkUtils.getJobModel(jobModelVersion);
//
//    applicationRunner1.kill(streamApp1);
//    applicationRunner1.waitForFinish();
//
//    int lastProcessedMessageId = -1;
//    for (TestKafkaEvent message : messagesProcessed) {
//      lastProcessedMessageId = Math.max(lastProcessedMessageId, Integer.parseInt(message.getEventData()));
//    }
//    messagesProcessed.clear();
//
//    LocalApplicationRunner applicationRunner4 = new LocalApplicationRunner(applicationConfig1);
//    processedMessagesLatch1 = new CountDownLatch(1);
//    publishKafkaEvents(inputKafkaTopic, NUM_KAFKA_EVENTS, PROCESSOR_IDS[0]);
//    streamApp1 = new TestStreamApplication(inputKafkaTopic, outputKafkaTopic, processedMessagesLatch1, streamApplicationCallback, kafkaEventsConsumedLatch);
//    applicationRunner4.run(streamApp1);
//
//    processedMessagesLatch1.await();
//
//    // Read new job model after rolling upgrade.
//    String newJobModelVersion = zkUtils.getJobModelVersion();
//    JobModel newJobModel = zkUtils.getJobModel(newJobModelVersion);
//
//    // This should be continuation of last processed message.
//    int nextSeenMessageId = Integer.parseInt(messagesProcessed.get(0).getEventData());
//    assertTrue(lastProcessedMessageId <= nextSeenMessageId);
//    assertEquals(Integer.parseInt(jobModelVersion) + 1, Integer.parseInt(newJobModelVersion));
//    assertEquals(jobModel.getContainers(), newJobModel.getContainers());
//  }
//
//  @Test
//  public void shouldKillStreamAppWhenZooKeeperDiesBeforeLeaderReElection() throws InterruptedException {
//    // Set up kafka topics.
//    publishKafkaEvents(inputKafkaTopic, NUM_KAFKA_EVENTS, PROCESSOR_IDS[0]);
//
//    MapConfig kafkaProducerConfig = new MapConfig(ImmutableMap.of(String.format("systems.%s.producer.%s", TEST_SYSTEM, ProducerConfig.METADATA_FETCH_TIMEOUT_CONFIG), "1000"));
//    MapConfig applicationRunnerConfig1 = new MapConfig(ImmutableList.of(applicationConfig1, kafkaProducerConfig));
//    MapConfig applicationRunnerConfig2 = new MapConfig(ImmutableList.of(applicationConfig2, kafkaProducerConfig));
//    LocalApplicationRunner applicationRunner1 = new LocalApplicationRunner(applicationRunnerConfig1);
//    LocalApplicationRunner applicationRunner2 = new LocalApplicationRunner(applicationRunnerConfig2);
//
//    CountDownLatch processedMessagesLatch1 = new CountDownLatch(1);
//    CountDownLatch processedMessagesLatch2 = new CountDownLatch(1);
//
//    // Create StreamApplications.
//    StreamApplication streamApp1 = new TestStreamApplication(inputKafkaTopic, outputKafkaTopic, processedMessagesLatch1, null, null);
//    StreamApplication streamApp2 = new TestStreamApplication(inputKafkaTopic, outputKafkaTopic, processedMessagesLatch2, null, null);
//
//    // Run stream applications.
//    applicationRunner1.run(streamApp1);
//    applicationRunner2.run(streamApp2);
//
//    processedMessagesLatch1.await();
//    processedMessagesLatch2.await();
//
//    // Non daemon thread in brokers reconnect repeatedly to zookeeper on failures. Manually shutting them down.
//    List<KafkaServer> kafkaServers = JavaConverters.bufferAsJavaListConverter(this.servers()).asJava();
//    kafkaServers.forEach(KafkaServer::shutdown);
//
//    zookeeper().shutdown();
//
//    applicationRunner1.waitForFinish();
//    applicationRunner2.waitForFinish();
//
//    assertEquals(ApplicationStatus.UnsuccessfulFinish, applicationRunner1.status(streamApp1));
//    assertEquals(ApplicationStatus.UnsuccessfulFinish, applicationRunner2.status(streamApp2));
//  }
//
//  public interface StreamApplicationCallback {
//    void onMessageReceived(TestKafkaEvent message);
//  }
//
//  private static class TestKafkaEvent implements Serializable {
//
//    // Actual content of the event.
//    private String eventData;
//
//    // Contains Integer value, which is greater than previous message id.
//    private String eventId;
//
//    TestKafkaEvent(String eventId, String eventData) {
//      this.eventData = eventData;
//      this.eventId = eventId;
//    }
//
//    String getEventId() {
//      return eventId;
//    }
//
//    String getEventData() {
//      return eventData;
//    }
//
//    @Override
//    public String toString() {
//      return eventId + "|" + eventData;
//    }
//
//    static TestKafkaEvent fromString(String message) {
//      String[] messageComponents = message.split("|");
//      return new TestKafkaEvent(messageComponents[0], messageComponents[1]);
//    }
//  }
>>>>>>> dde1ab14

  /**
   * Publishes all input events to output topic(has no processing logic)
   * and triggers {@link StreamApplicationCallback} with each received event.
   **/
<<<<<<< HEAD
  private static class TestStreamApplication implements StreamApplication {

    private final String inputTopic;
    private final String outputTopic;
    private final CountDownLatch processedMessagesLatch;
    private final StreamApplicationCallback streamApplicationCallback;
    private final CountDownLatch kafkaEventsConsumedLatch;

    TestStreamApplication(String inputTopic, String outputTopic,
                          CountDownLatch processedMessagesLatch,
                          StreamApplicationCallback streamApplicationCallback, CountDownLatch kafkaEventsConsumedLatch) {
      this.inputTopic = inputTopic;
      this.outputTopic = outputTopic;
      this.processedMessagesLatch = processedMessagesLatch;
      this.streamApplicationCallback = streamApplicationCallback;
      this.kafkaEventsConsumedLatch = kafkaEventsConsumedLatch;
    }

    @Override
    public void init(StreamGraph graph, Config config) {
      MessageStream<String> inputStream = graph.getInputStream(inputTopic, new NoOpSerde<String>());
      OutputStream<String> outputStream = graph.getOutputStream(outputTopic, new StringSerde());
      inputStream
          .map(msg -> {
              TestKafkaEvent incomingMessage = TestKafkaEvent.fromString((String) msg);
              if (streamApplicationCallback != null) {
                streamApplicationCallback.onMessageReceived(incomingMessage);
              }
              if (processedMessagesLatch != null) {
                processedMessagesLatch.countDown();
              }
              if (kafkaEventsConsumedLatch != null) {
                kafkaEventsConsumedLatch.countDown();
              }
              return incomingMessage.toString();
            })
          .sendTo(outputStream);
    }
  }
=======
//  private static class TestStreamApplication implements StreamApplication {
//
//    private final String inputTopic;
//    private final String outputTopic;
//    private final CountDownLatch processedMessagesLatch;
//    private final StreamApplicationCallback streamApplicationCallback;
//    private final CountDownLatch kafkaEventsConsumedLatch;
//
//    TestStreamApplication(String inputTopic, String outputTopic,
//                          CountDownLatch processedMessagesLatch,
//                          StreamApplicationCallback streamApplicationCallback, CountDownLatch kafkaEventsConsumedLatch) {
//      this.inputTopic = inputTopic;
//      this.outputTopic = outputTopic;
//      this.processedMessagesLatch = processedMessagesLatch;
//      this.streamApplicationCallback = streamApplicationCallback;
//      this.kafkaEventsConsumedLatch = kafkaEventsConsumedLatch;
//    }
//
//    @Override
//    public void init(StreamGraph graph, Config config) {
//      MessageStream<String> inputStream = graph.getInputStream(inputTopic,  (key, msg) -> {
//          TestKafkaEvent incomingMessage = TestKafkaEvent.fromString((String) msg);
//          if (streamApplicationCallback != null) {
//            streamApplicationCallback.onMessageReceived(incomingMessage);
//          }
//          if (processedMessagesLatch != null) {
//            processedMessagesLatch.countDown();
//          }
//          if (kafkaEventsConsumedLatch != null) {
//            kafkaEventsConsumedLatch.countDown();
//          }
//          return incomingMessage.toString();
//        });
//      OutputStream<String, String, String> outputStream = graph.getOutputStream(outputTopic, event -> null, event -> event);
//      inputStream.sendTo(outputStream);
//    }
//  }
>>>>>>> dde1ab14
}<|MERGE_RESOLUTION|>--- conflicted
+++ resolved
@@ -19,11 +19,11 @@
 
 package org.apache.samza.test.processor;
 
-<<<<<<< HEAD
 import com.google.common.collect.ImmutableList;
 import com.google.common.collect.ImmutableMap;
 import com.google.common.collect.Maps;
 import com.google.common.collect.Sets;
+import java.io.IOException;
 import kafka.admin.AdminUtils;
 import kafka.server.KafkaServer;
 import kafka.utils.TestUtils;
@@ -33,67 +33,36 @@
 import org.apache.kafka.clients.producer.ProducerRecord;
 import org.apache.samza.SamzaException;
 import org.apache.samza.application.StreamApplication;
-=======
-//import com.google.common.collect.ImmutableList;
-//import com.google.common.collect.ImmutableMap;
-//import com.google.common.collect.Maps;
-//import com.google.common.collect.Sets;
-//import java.io.Serializable;
-//import java.util.ArrayList;
-//import java.util.Arrays;
-//import java.util.List;
-//import java.util.Map;
-//import java.util.Properties;
-//import java.util.UUID;
-//import java.util.concurrent.CountDownLatch;
-//import java.util.concurrent.atomic.AtomicBoolean;
-//import kafka.admin.AdminUtils;
-//import kafka.server.KafkaServer;
-//import kafka.utils.TestUtils;
-//import org.I0Itec.zkclient.ZkClient;
-//import org.apache.kafka.clients.producer.KafkaProducer;
-//import org.apache.kafka.clients.producer.ProducerConfig;
-//import org.apache.kafka.clients.producer.ProducerRecord;
-//import org.apache.samza.SamzaException;
-//import org.apache.samza.application.StreamApplication;
->>>>>>> dde1ab14
+import org.apache.samza.application.StreamApplications;
 import org.apache.samza.config.ApplicationConfig;
-//import org.apache.samza.config.Config;
-//import org.apache.samza.config.JobConfig;
-//import org.apache.samza.config.JobCoordinatorConfig;
-//import org.apache.samza.config.MapConfig;
-//import org.apache.samza.config.TaskConfig;
-//import org.apache.samza.config.TaskConfigJava;
-//import org.apache.samza.config.ZkConfig;
-//import org.apache.samza.job.ApplicationStatus;
-//import org.apache.samza.job.model.JobModel;
-//import org.apache.samza.operators.MessageStream;
-//import org.apache.samza.operators.OutputStream;
-//import org.apache.samza.operators.StreamGraph;
+import org.apache.samza.config.Config;
+import org.apache.samza.config.JobConfig;
+import org.apache.samza.config.JobCoordinatorConfig;
+import org.apache.samza.config.MapConfig;
+import org.apache.samza.config.TaskConfig;
+import org.apache.samza.config.TaskConfigJava;
+import org.apache.samza.config.ZkConfig;
+import org.apache.samza.job.ApplicationStatus;
+import org.apache.samza.job.model.JobModel;
+import org.apache.samza.operators.MessageStream;
+import org.apache.samza.operators.OutputStream;
 import org.apache.samza.runtime.LocalApplicationRunner;
 import org.apache.samza.serializers.NoOpSerde;
 import org.apache.samza.serializers.StringSerde;
 import org.apache.samza.test.StandaloneIntegrationTestHarness;
-<<<<<<< HEAD
 import org.apache.samza.test.StandaloneTestUtils;
 import org.apache.samza.util.NoOpMetricsRegistry;
 import org.apache.samza.zk.ZkJobCoordinatorFactory;
 import org.apache.samza.zk.ZkKeyBuilder;
-=======
-//import org.apache.samza.test.StandaloneTestUtils;
-//import org.apache.samza.util.NoOpMetricsRegistry;
-//import org.apache.samza.zk.ZkKeyBuilder;
->>>>>>> dde1ab14
 import org.apache.samza.zk.ZkUtils;
 import org.junit.Rule;
-//import org.junit.Test;
+import org.junit.Test;
 import org.junit.rules.ExpectedException;
 import org.junit.rules.Timeout;
 import org.slf4j.Logger;
 import org.slf4j.LoggerFactory;
-//import scala.collection.JavaConverters;
-
-<<<<<<< HEAD
+import scala.collection.JavaConverters;
+
 import java.io.Serializable;
 import java.util.ArrayList;
 import java.util.Arrays;
@@ -106,9 +75,8 @@
 
 import static org.junit.Assert.assertEquals;
 import static org.junit.Assert.assertTrue;
-=======
-//import static org.junit.Assert.*;
->>>>>>> dde1ab14
+import static org.mockito.Mockito.*;
+
 
 /**
  * Integration tests for {@link LocalApplicationRunner}.
@@ -149,7 +117,6 @@
   @Rule
   public final ExpectedException expectedException = ExpectedException.none();
 
-<<<<<<< HEAD
   @Override
   public void setUp() {
     super.setUp();
@@ -235,7 +202,8 @@
   }
 
   @Test
-  public void shouldStopNewProcessorsJoiningGroupWhenNumContainersIsGreaterThanNumTasks() throws InterruptedException {
+  public void shouldStopNewProcessorsJoiningGroupWhenNumContainersIsGreaterThanNumTasks()
+      throws InterruptedException, IOException {
     /**
      * sspGrouper is set to AllSspToSingleTaskGrouperFactory for this test case(All ssp's from input kafka topic are mapped to a single task).
      * Run a stream application(streamApp1) consuming messages from input topic(effectively one container).
@@ -268,7 +236,7 @@
     // Set up stream app 2.
     CountDownLatch processedMessagesLatch = new CountDownLatch(NUM_KAFKA_EVENTS);
     LocalApplicationRunner localApplicationRunner2 = new LocalApplicationRunner(new MapConfig(applicationConfig2, testConfig));
-    StreamApplication streamApp2 = new TestStreamApplication(inputKafkaTopic, outputKafkaTopic, processedMessagesLatch, null, null);
+    StreamApplication streamApp2 = this.getTestStreamApplication(inputKafkaTopic, outputKafkaTopic, processedMessagesLatch, null, null);
 
     // Callback handler for streamApp1.
     StreamApplicationCallback streamApplicationCallback = message -> {
@@ -288,7 +256,7 @@
 
     // Set up stream app 1.
     LocalApplicationRunner localApplicationRunner1 = new LocalApplicationRunner(new MapConfig(applicationConfig1, testConfig));
-    StreamApplication streamApp1 = new TestStreamApplication(inputKafkaTopic, outputKafkaTopic, null, streamApplicationCallback, kafkaEventsConsumedLatch);
+    StreamApplication streamApp1 = this.getTestStreamApplication(inputKafkaTopic, outputKafkaTopic, null, streamApplicationCallback, kafkaEventsConsumedLatch);
     localApplicationRunner1.run(streamApp1);
 
     kafkaEventsConsumedLatch.await();
@@ -306,7 +274,7 @@
   }
 
   @Test
-  public void shouldReElectLeaderWhenLeaderDies() throws InterruptedException {
+  public void shouldReElectLeaderWhenLeaderDies() throws InterruptedException, IOException {
     // Set up kafka topics.
     publishKafkaEvents(inputKafkaTopic, 2 * NUM_KAFKA_EVENTS, PROCESSOR_IDS[0]);
 
@@ -316,9 +284,9 @@
     CountDownLatch processedMessagesLatch2 = new CountDownLatch(1);
     CountDownLatch processedMessagesLatch3 = new CountDownLatch(1);
 
-    StreamApplication streamApp1 = new TestStreamApplication(inputKafkaTopic, outputKafkaTopic, processedMessagesLatch1, null, kafkaEventsConsumedLatch);
-    StreamApplication streamApp2 = new TestStreamApplication(inputKafkaTopic, outputKafkaTopic, processedMessagesLatch2, null, kafkaEventsConsumedLatch);
-    StreamApplication streamApp3 = new TestStreamApplication(inputKafkaTopic, outputKafkaTopic, processedMessagesLatch3, null, kafkaEventsConsumedLatch);
+    StreamApplication streamApp1 = this.getTestStreamApplication(inputKafkaTopic, outputKafkaTopic, processedMessagesLatch1, null, kafkaEventsConsumedLatch);
+    StreamApplication streamApp2 = this.getTestStreamApplication(inputKafkaTopic, outputKafkaTopic, processedMessagesLatch2, null, kafkaEventsConsumedLatch);
+    StreamApplication streamApp3 = this.getTestStreamApplication(inputKafkaTopic, outputKafkaTopic, processedMessagesLatch3, null, kafkaEventsConsumedLatch);
 
     // Run stream applications.
     applicationRunner1.run(streamApp1);
@@ -360,7 +328,7 @@
   }
 
   @Test
-  public void shouldFailWhenNewProcessorJoinsWithSameIdAsExistingProcessor() throws InterruptedException {
+  public void shouldFailWhenNewProcessorJoinsWithSameIdAsExistingProcessor() throws InterruptedException, IOException {
     // Set up kafka topics.
     publishKafkaEvents(inputKafkaTopic, NUM_KAFKA_EVENTS, PROCESSOR_IDS[0]);
 
@@ -369,8 +337,8 @@
     CountDownLatch processedMessagesLatch1 = new CountDownLatch(1);
     CountDownLatch processedMessagesLatch2 = new CountDownLatch(1);
 
-    StreamApplication streamApp1 = new TestStreamApplication(inputKafkaTopic, outputKafkaTopic, processedMessagesLatch1, null, kafkaEventsConsumedLatch);
-    StreamApplication streamApp2 = new TestStreamApplication(inputKafkaTopic, outputKafkaTopic, processedMessagesLatch2, null, kafkaEventsConsumedLatch);
+    StreamApplication streamApp1 = this.getTestStreamApplication(inputKafkaTopic, outputKafkaTopic, processedMessagesLatch1, null, kafkaEventsConsumedLatch);
+    StreamApplication streamApp2 = this.getTestStreamApplication(inputKafkaTopic, outputKafkaTopic, processedMessagesLatch2, null, kafkaEventsConsumedLatch);
 
     // Run stream applications.
     applicationRunner1.run(streamApp1);
@@ -385,7 +353,7 @@
     // Create a stream app with same processor id as SP2 and run it. It should fail.
     publishKafkaEvents(inputKafkaTopic, NUM_KAFKA_EVENTS, PROCESSOR_IDS[2]);
     kafkaEventsConsumedLatch = new CountDownLatch(NUM_KAFKA_EVENTS);
-    StreamApplication streamApp3 = new TestStreamApplication(inputKafkaTopic, outputKafkaTopic, null, null, kafkaEventsConsumedLatch);
+    StreamApplication streamApp3 = this.getTestStreamApplication(inputKafkaTopic, outputKafkaTopic, null, null, kafkaEventsConsumedLatch);
     // Fail when the duplicate processor joins.
     expectedException.expect(SamzaException.class);
     applicationRunner3.run(streamApp3);
@@ -421,8 +389,8 @@
     CountDownLatch processedMessagesLatch1 = new CountDownLatch(1);
     CountDownLatch processedMessagesLatch2 = new CountDownLatch(1);
 
-    StreamApplication streamApp1 = new TestStreamApplication(inputKafkaTopic, outputKafkaTopic, processedMessagesLatch1, streamApplicationCallback, kafkaEventsConsumedLatch);
-    StreamApplication streamApp2 = new TestStreamApplication(inputKafkaTopic, outputKafkaTopic, processedMessagesLatch2, null, kafkaEventsConsumedLatch);
+    StreamApplication streamApp1 = this.getTestStreamApplication(inputKafkaTopic, outputKafkaTopic, processedMessagesLatch1, streamApplicationCallback, kafkaEventsConsumedLatch);
+    StreamApplication streamApp2 = this.getTestStreamApplication(inputKafkaTopic, outputKafkaTopic, processedMessagesLatch2, null, kafkaEventsConsumedLatch);
 
     // Run stream application.
     applicationRunner1.run(streamApp1);
@@ -447,7 +415,7 @@
     LocalApplicationRunner applicationRunner4 = new LocalApplicationRunner(applicationConfig1);
     processedMessagesLatch1 = new CountDownLatch(1);
     publishKafkaEvents(inputKafkaTopic, NUM_KAFKA_EVENTS, PROCESSOR_IDS[0]);
-    streamApp1 = new TestStreamApplication(inputKafkaTopic, outputKafkaTopic, processedMessagesLatch1, streamApplicationCallback, kafkaEventsConsumedLatch);
+    streamApp1 = this.getTestStreamApplication(inputKafkaTopic, outputKafkaTopic, processedMessagesLatch1, streamApplicationCallback, kafkaEventsConsumedLatch);
     applicationRunner4.run(streamApp1);
 
     processedMessagesLatch1.await();
@@ -464,7 +432,7 @@
   }
 
   @Test
-  public void shouldKillStreamAppWhenZooKeeperDiesBeforeLeaderReElection() throws InterruptedException {
+  public void shouldKillStreamAppWhenZooKeeperDiesBeforeLeaderReElection() throws InterruptedException, IOException {
     // Set up kafka topics.
     publishKafkaEvents(inputKafkaTopic, NUM_KAFKA_EVENTS, PROCESSOR_IDS[0]);
 
@@ -478,8 +446,8 @@
     CountDownLatch processedMessagesLatch2 = new CountDownLatch(1);
 
     // Create StreamApplications.
-    StreamApplication streamApp1 = new TestStreamApplication(inputKafkaTopic, outputKafkaTopic, processedMessagesLatch1, null, null);
-    StreamApplication streamApp2 = new TestStreamApplication(inputKafkaTopic, outputKafkaTopic, processedMessagesLatch2, null, null);
+    StreamApplication streamApp1 = this.getTestStreamApplication(inputKafkaTopic, outputKafkaTopic, processedMessagesLatch1, null, null);
+    StreamApplication streamApp2 = this.getTestStreamApplication(inputKafkaTopic, outputKafkaTopic, processedMessagesLatch2, null, null);
 
     // Run stream applications.
     applicationRunner1.run(streamApp1);
@@ -536,464 +504,32 @@
       return new TestKafkaEvent(messageComponents[0], messageComponents[1]);
     }
   }
-=======
-//  @Override
-//  public void setUp() {
-//    super.setUp();
-//    String uniqueTestId = UUID.randomUUID().toString();
-//    testStreamAppName = String.format("test-app-name-%s", uniqueTestId);
-//    testStreamAppId = String.format("test-app-id-%s", uniqueTestId);
-//    inputKafkaTopic = String.format("test-input-topic-%s", uniqueTestId);
-//    outputKafkaTopic = String.format("test-output-topic-%s", uniqueTestId);
-//    ZkClient zkClient = new ZkClient(zkConnect());
-//    ZkKeyBuilder zkKeyBuilder = new ZkKeyBuilder(String.format("app-%s-%s", testStreamAppName, testStreamAppId));
-//    zkUtils = new ZkUtils(zkKeyBuilder, zkClient, ZK_CONNECTION_TIMEOUT_MS, new NoOpMetricsRegistry());
-//    zkUtils.connect();
-//
-//    // Set up stream application configs with different processorIds and same testStreamAppName, testStreamAppId.
-//    applicationConfig1 = buildStreamApplicationConfig(TEST_SYSTEM, inputKafkaTopic, PROCESSOR_IDS[0], testStreamAppName, testStreamAppId);
-//    applicationConfig2 = buildStreamApplicationConfig(TEST_SYSTEM, inputKafkaTopic, PROCESSOR_IDS[1], testStreamAppName, testStreamAppId);
-//    applicationConfig3 = buildStreamApplicationConfig(TEST_SYSTEM, inputKafkaTopic, PROCESSOR_IDS[2], testStreamAppName, testStreamAppId);
-//
-//    // Create local application runners.
-//    applicationRunner1 = new LocalApplicationRunner(applicationConfig1);
-//    applicationRunner2 = new LocalApplicationRunner(applicationConfig2);
-//    applicationRunner3 = new LocalApplicationRunner(applicationConfig3);
-//
-//    for (String kafkaTopic : ImmutableList.of(inputKafkaTopic, outputKafkaTopic)) {
-//      LOGGER.info("Creating kafka topic: {}.", kafkaTopic);
-//      TestUtils.createTopic(zkUtils(), kafkaTopic, 5, 1, servers(), new Properties());
-//    }
-//  }
-//
-//  @Override
-//  public void tearDown() {
-//    if (zookeeper().zookeeper().isRunning()) {
-//      for (String kafkaTopic : ImmutableList.of(inputKafkaTopic, outputKafkaTopic)) {
-//        LOGGER.info("Deleting kafka topic: {}.", kafkaTopic);
-//        AdminUtils.deleteTopic(zkUtils(), kafkaTopic);
-//      }
-//      zkUtils.close();
-//      super.tearDown();
-//    }
-//  }
-//
-//  private void publishKafkaEvents(String topic, int numEvents, String streamProcessorId) {
-//    KafkaProducer producer = getKafkaProducer();
-//    for (int eventIndex = 0; eventIndex < numEvents; eventIndex++) {
-//      try {
-//        LOGGER.info("Publish kafka event with index : {} for stream processor: {}.", eventIndex, streamProcessorId);
-//        producer.send(new ProducerRecord(topic, new TestKafkaEvent(streamProcessorId, String.valueOf(eventIndex)).toString().getBytes()));
-//      } catch (Exception  e) {
-//        LOGGER.error("Publishing to kafka topic: {} resulted in exception: {}.", new Object[]{topic, e});
-//        throw new SamzaException(e);
-//      }
-//    }
-//  }
-//
-//  private ApplicationConfig buildStreamApplicationConfig(String systemName, String inputTopic,
-//                                                         String processorId, String appName, String appId) {
-//    Map<String, String> samzaContainerConfig = ImmutableMap.<String, String>builder()
-//        .put(TaskConfig.INPUT_STREAMS(), inputTopic)
-//        .put(JobConfig.JOB_DEFAULT_SYSTEM(), systemName)
-//        .put(TaskConfig.IGNORED_EXCEPTIONS(), "*")
-//        .put(ZkConfig.ZK_CONNECT, zkConnect())
-//        .put(JobConfig.SSP_GROUPER_FACTORY(), TEST_SSP_GROUPER_FACTORY)
-//        .put(TaskConfig.GROUPER_FACTORY(), TEST_TASK_GROUPER_FACTORY)
-//        .put(JobCoordinatorConfig.JOB_COORDINATOR_FACTORY, TEST_JOB_COORDINATOR_FACTORY)
-//        .put(JobConfig.PROCESSOR_ID(), processorId)
-//        .put(ApplicationConfig.APP_NAME, appName)
-//        .put(ApplicationConfig.APP_ID, appId)
-//        .put(String.format("systems.%s.samza.factory", systemName), TEST_SYSTEM_FACTORY)
-//        .put(JobConfig.JOB_NAME(), TEST_JOB_NAME)
-//        .put(TaskConfigJava.TASK_SHUTDOWN_MS, TASK_SHUTDOWN_MS)
-//        .put(JobConfig.JOB_DEBOUNCE_TIME_MS(), JOB_DEBOUNCE_TIME_MS)
-//        .build();
-//    Map<String, String> applicationConfig = Maps.newHashMap(samzaContainerConfig);
-//    applicationConfig.putAll(StandaloneTestUtils.getKafkaSystemConfigs(systemName, bootstrapServers(), zkConnect(), null, StandaloneTestUtils.SerdeAlias.STRING, true));
-//    return new ApplicationConfig(new MapConfig(applicationConfig));
-//  }
-//
-//  @Test
-//  public void shouldStopNewProcessorsJoiningGroupWhenNumContainersIsGreaterThanNumTasks() throws InterruptedException {
-//    /**
-//     * sspGrouper is set to AllSspToSingleTaskGrouperFactory for this test case(All ssp's from input kafka topic are mapped to a single task).
-//     * Run a stream application(streamApp1) consuming messages from input topic(effectively one container).
-//     *
-//     * In the callback triggered by streamApp1 after processing a message, bring up an another stream application(streamApp2).
-//     *
-//     * Assertions:
-//     *           A) JobModel generated before and after the addition of streamApp2 should be equal.
-//     *           B) Second stream application(streamApp2) should not join the group and process any message.
-//     */
-//
-//    // Set up kafka topics.
-//    publishKafkaEvents(inputKafkaTopic, NUM_KAFKA_EVENTS * 2, PROCESSOR_IDS[0]);
-//
-//    // Configuration, verification variables
-//    MapConfig testConfig = new MapConfig(ImmutableMap.of(JobConfig.SSP_GROUPER_FACTORY(), "org.apache.samza.container.grouper.stream.AllSspToSingleTaskGrouperFactory", JobConfig.JOB_DEBOUNCE_TIME_MS(), "10"));
-//    // Declared as final array to update it from streamApplication callback(Variable should be declared final to access in lambda block).
-//    final JobModel[] previousJobModel = new JobModel[1];
-//    final String[] previousJobModelVersion = new String[1];
-//    AtomicBoolean hasSecondProcessorJoined = new AtomicBoolean(false);
-//    final CountDownLatch secondProcessorRegistered = new CountDownLatch(1);
-//
-//    zkUtils.subscribeToProcessorChange((parentPath, currentChilds) -> {
-//        // When streamApp2 with id: PROCESSOR_IDS[1] is registered, start processing message in streamApp1.
-//        if (currentChilds.contains(PROCESSOR_IDS[1])) {
-//          secondProcessorRegistered.countDown();
-//        }
-//      });
-//
-//    // Set up stream app 2.
-//    CountDownLatch processedMessagesLatch = new CountDownLatch(NUM_KAFKA_EVENTS);
-//    LocalApplicationRunner localApplicationRunner2 = new LocalApplicationRunner(new MapConfig(applicationConfig2, testConfig));
-//    StreamApplication streamApp2 = new TestStreamApplication(inputKafkaTopic, outputKafkaTopic, processedMessagesLatch, null, null);
-//
-//    // Callback handler for streamApp1.
-//    StreamApplicationCallback streamApplicationCallback = message -> {
-//      if (hasSecondProcessorJoined.compareAndSet(false, true)) {
-//        previousJobModelVersion[0] = zkUtils.getJobModelVersion();
-//        previousJobModel[0] = zkUtils.getJobModel(previousJobModelVersion[0]);
-//        localApplicationRunner2.run(streamApp2);
-//        try {
-//          // Wait for streamApp2 to register with zookeeper.
-//          secondProcessorRegistered.await();
-//        } catch (InterruptedException e) {
-//        }
-//      }
-//    };
-//
-//    CountDownLatch kafkaEventsConsumedLatch = new CountDownLatch(NUM_KAFKA_EVENTS * 2);
-//
-//    // Set up stream app 1.
-//    LocalApplicationRunner localApplicationRunner1 = new LocalApplicationRunner(new MapConfig(applicationConfig1, testConfig));
-//    StreamApplication streamApp1 = new TestStreamApplication(inputKafkaTopic, outputKafkaTopic, null, streamApplicationCallback, kafkaEventsConsumedLatch);
-//    localApplicationRunner1.run(streamApp1);
-//
-//    kafkaEventsConsumedLatch.await();
-//
-//    String currentJobModelVersion = zkUtils.getJobModelVersion();
-//    JobModel updatedJobModel = zkUtils.getJobModel(currentJobModelVersion);
-//
-//    // JobModelVersion check to verify that leader publishes new jobModel.
-//    assertTrue(Integer.parseInt(previousJobModelVersion[0]) < Integer.parseInt(currentJobModelVersion));
-//    // Job model before and after the addition of second stream processor should be the same.
-//    assertEquals(previousJobModel[0], updatedJobModel);
-//    // TODO: After SAMZA-1364 add assertion for localApplicationRunner2.status(streamApp)
-//    // ProcessedMessagesLatch shouldn't have changed. Should retain it's initial value.
-//    assertEquals(NUM_KAFKA_EVENTS, processedMessagesLatch.getCount());
-//  }
-//
-//  @Test
-//  public void shouldReElectLeaderWhenLeaderDies() throws InterruptedException {
-//    // Set up kafka topics.
-//    publishKafkaEvents(inputKafkaTopic, 2 * NUM_KAFKA_EVENTS, PROCESSOR_IDS[0]);
-//
-//    // Create stream applications.
-//    CountDownLatch kafkaEventsConsumedLatch = new CountDownLatch(2 * NUM_KAFKA_EVENTS);
-//    CountDownLatch processedMessagesLatch1 = new CountDownLatch(1);
-//    CountDownLatch processedMessagesLatch2 = new CountDownLatch(1);
-//    CountDownLatch processedMessagesLatch3 = new CountDownLatch(1);
-//
-//    StreamApplication streamApp1 = new TestStreamApplication(inputKafkaTopic, outputKafkaTopic, processedMessagesLatch1, null, kafkaEventsConsumedLatch);
-//    StreamApplication streamApp2 = new TestStreamApplication(inputKafkaTopic, outputKafkaTopic, processedMessagesLatch2, null, kafkaEventsConsumedLatch);
-//    StreamApplication streamApp3 = new TestStreamApplication(inputKafkaTopic, outputKafkaTopic, processedMessagesLatch3, null, kafkaEventsConsumedLatch);
-//
-//    // Run stream applications.
-//    applicationRunner1.run(streamApp1);
-//    applicationRunner2.run(streamApp2);
-//    applicationRunner3.run(streamApp3);
-//
-//    // Wait until all processors have processed a message.
-//    processedMessagesLatch1.await();
-//    processedMessagesLatch2.await();
-//    processedMessagesLatch3.await();
-//
-//    // Verifications before killing the leader.
-//    String jobModelVersion = zkUtils.getJobModelVersion();
-//    JobModel jobModel = zkUtils.getJobModel(jobModelVersion);
-//    assertEquals(3, jobModel.getContainers().size());
-//    assertEquals(Sets.newHashSet("0000000000", "0000000001", "0000000002"), jobModel.getContainers().keySet());
-//    assertEquals("1", jobModelVersion);
-//
-//    List<String> processorIdsFromZK = zkUtils.getActiveProcessorsIDs(Arrays.asList(PROCESSOR_IDS));
-//
-//    assertEquals(3, processorIdsFromZK.size());
-//    assertEquals(PROCESSOR_IDS[0], processorIdsFromZK.get(0));
-//
-//    // Kill the leader. Since streamApp1 is the first to join the cluster, it's the leader.
-//    applicationRunner1.kill(streamApp1);
-//    applicationRunner1.waitForFinish();
-//    kafkaEventsConsumedLatch.await();
-//
-//    // Verifications after killing the leader.
-//    assertEquals(ApplicationStatus.SuccessfulFinish, applicationRunner1.status(streamApp1));
-//    processorIdsFromZK = zkUtils.getActiveProcessorsIDs(ImmutableList.of(PROCESSOR_IDS[1], PROCESSOR_IDS[2]));
-//    assertEquals(2, processorIdsFromZK.size());
-//    assertEquals(PROCESSOR_IDS[1], processorIdsFromZK.get(0));
-//    jobModelVersion = zkUtils.getJobModelVersion();
-//    assertEquals("2", jobModelVersion);
-//    jobModel = zkUtils.getJobModel(jobModelVersion);
-//    assertEquals(Sets.newHashSet("0000000001", "0000000002"), jobModel.getContainers().keySet());
-//    assertEquals(2, jobModel.getContainers().size());
-//  }
-//
-//  @Test
-//  public void shouldFailWhenNewProcessorJoinsWithSameIdAsExistingProcessor() throws InterruptedException {
-//    // Set up kafka topics.
-//    publishKafkaEvents(inputKafkaTopic, NUM_KAFKA_EVENTS, PROCESSOR_IDS[0]);
-//
-//    // Create StreamApplications.
-//    CountDownLatch kafkaEventsConsumedLatch = new CountDownLatch(NUM_KAFKA_EVENTS);
-//    CountDownLatch processedMessagesLatch1 = new CountDownLatch(1);
-//    CountDownLatch processedMessagesLatch2 = new CountDownLatch(1);
-//
-//    StreamApplication streamApp1 = new TestStreamApplication(inputKafkaTopic, outputKafkaTopic, processedMessagesLatch1, null, kafkaEventsConsumedLatch);
-//    StreamApplication streamApp2 = new TestStreamApplication(inputKafkaTopic, outputKafkaTopic, processedMessagesLatch2, null, kafkaEventsConsumedLatch);
-//
-//    // Run stream applications.
-//    applicationRunner1.run(streamApp1);
-//    applicationRunner2.run(streamApp2);
-//
-//    // Wait for message processing to start in both the processors.
-//    processedMessagesLatch1.await();
-//    processedMessagesLatch2.await();
-//
-//    LocalApplicationRunner applicationRunner3 = new LocalApplicationRunner(new MapConfig(applicationConfig2));
-//
-//    // Create a stream app with same processor id as SP2 and run it. It should fail.
-//    publishKafkaEvents(inputKafkaTopic, NUM_KAFKA_EVENTS, PROCESSOR_IDS[2]);
-//    kafkaEventsConsumedLatch = new CountDownLatch(NUM_KAFKA_EVENTS);
-//    StreamApplication streamApp3 = new TestStreamApplication(inputKafkaTopic, outputKafkaTopic, null, null, kafkaEventsConsumedLatch);
-//    // Fail when the duplicate processor joins.
-//    expectedException.expect(SamzaException.class);
-//    applicationRunner3.run(streamApp3);
-//  }
-//
-//  @Test
-//  public void testRollingUpgradeOfStreamApplicationsShouldGenerateSameJobModel() throws Exception {
-//    // Set up kafka topics.
-//    publishKafkaEvents(inputKafkaTopic, NUM_KAFKA_EVENTS, PROCESSOR_IDS[0]);
-//
-//    /**
-//     * Custom listeners can't be plugged in for transition events(generatingNewJobModel, waitingForProcessors, waitingForBarrierCompletion etc) from zkJobCoordinator. Only possible listeners
-//     * are for ZkJobCoordinator output(onNewJobModelConfirmed, onNewJobModelAvailable). Increasing DefaultDebounceTime to make sure that streamApplication dies & rejoins before expiry.
-//     */
-//    Map<String, String> debounceTimeConfig = ImmutableMap.of(JobConfig.JOB_DEBOUNCE_TIME_MS(), "40000");
-//
-//    Config applicationConfig1 = new MapConfig(ImmutableList.of(buildStreamApplicationConfig(TEST_SYSTEM, inputKafkaTopic, PROCESSOR_IDS[0], testStreamAppName, testStreamAppId), debounceTimeConfig));
-//    Config applicationConfig2 = new MapConfig(ImmutableList.of(buildStreamApplicationConfig(TEST_SYSTEM, inputKafkaTopic, PROCESSOR_IDS[1], testStreamAppName, testStreamAppId), debounceTimeConfig));
-//
-//    LocalApplicationRunner applicationRunner1 = new LocalApplicationRunner(applicationConfig1);
-//    LocalApplicationRunner applicationRunner2 = new LocalApplicationRunner(applicationConfig2);
-//
-//    List<TestKafkaEvent> messagesProcessed = new ArrayList<>();
-//    StreamApplicationCallback streamApplicationCallback = messagesProcessed::add;
-//
-//    // Create StreamApplication from configuration.
-//    CountDownLatch kafkaEventsConsumedLatch = new CountDownLatch(NUM_KAFKA_EVENTS);
-//    CountDownLatch processedMessagesLatch1 = new CountDownLatch(1);
-//    CountDownLatch processedMessagesLatch2 = new CountDownLatch(1);
-//
-//    StreamApplication streamApp1 = new TestStreamApplication(inputKafkaTopic, outputKafkaTopic, processedMessagesLatch1, streamApplicationCallback, kafkaEventsConsumedLatch);
-//    StreamApplication streamApp2 = new TestStreamApplication(inputKafkaTopic, outputKafkaTopic, processedMessagesLatch2, null, kafkaEventsConsumedLatch);
-//
-//    // Run stream application.
-//    applicationRunner1.run(streamApp1);
-//    applicationRunner2.run(streamApp2);
-//
-//    processedMessagesLatch1.await();
-//    processedMessagesLatch2.await();
-//
-//    // Read job model before rolling upgrade.
-//    String jobModelVersion = zkUtils.getJobModelVersion();
-//    JobModel jobModel = zkUtils.getJobModel(jobModelVersion);
-//
-//    applicationRunner1.kill(streamApp1);
-//    applicationRunner1.waitForFinish();
-//
-//    int lastProcessedMessageId = -1;
-//    for (TestKafkaEvent message : messagesProcessed) {
-//      lastProcessedMessageId = Math.max(lastProcessedMessageId, Integer.parseInt(message.getEventData()));
-//    }
-//    messagesProcessed.clear();
-//
-//    LocalApplicationRunner applicationRunner4 = new LocalApplicationRunner(applicationConfig1);
-//    processedMessagesLatch1 = new CountDownLatch(1);
-//    publishKafkaEvents(inputKafkaTopic, NUM_KAFKA_EVENTS, PROCESSOR_IDS[0]);
-//    streamApp1 = new TestStreamApplication(inputKafkaTopic, outputKafkaTopic, processedMessagesLatch1, streamApplicationCallback, kafkaEventsConsumedLatch);
-//    applicationRunner4.run(streamApp1);
-//
-//    processedMessagesLatch1.await();
-//
-//    // Read new job model after rolling upgrade.
-//    String newJobModelVersion = zkUtils.getJobModelVersion();
-//    JobModel newJobModel = zkUtils.getJobModel(newJobModelVersion);
-//
-//    // This should be continuation of last processed message.
-//    int nextSeenMessageId = Integer.parseInt(messagesProcessed.get(0).getEventData());
-//    assertTrue(lastProcessedMessageId <= nextSeenMessageId);
-//    assertEquals(Integer.parseInt(jobModelVersion) + 1, Integer.parseInt(newJobModelVersion));
-//    assertEquals(jobModel.getContainers(), newJobModel.getContainers());
-//  }
-//
-//  @Test
-//  public void shouldKillStreamAppWhenZooKeeperDiesBeforeLeaderReElection() throws InterruptedException {
-//    // Set up kafka topics.
-//    publishKafkaEvents(inputKafkaTopic, NUM_KAFKA_EVENTS, PROCESSOR_IDS[0]);
-//
-//    MapConfig kafkaProducerConfig = new MapConfig(ImmutableMap.of(String.format("systems.%s.producer.%s", TEST_SYSTEM, ProducerConfig.METADATA_FETCH_TIMEOUT_CONFIG), "1000"));
-//    MapConfig applicationRunnerConfig1 = new MapConfig(ImmutableList.of(applicationConfig1, kafkaProducerConfig));
-//    MapConfig applicationRunnerConfig2 = new MapConfig(ImmutableList.of(applicationConfig2, kafkaProducerConfig));
-//    LocalApplicationRunner applicationRunner1 = new LocalApplicationRunner(applicationRunnerConfig1);
-//    LocalApplicationRunner applicationRunner2 = new LocalApplicationRunner(applicationRunnerConfig2);
-//
-//    CountDownLatch processedMessagesLatch1 = new CountDownLatch(1);
-//    CountDownLatch processedMessagesLatch2 = new CountDownLatch(1);
-//
-//    // Create StreamApplications.
-//    StreamApplication streamApp1 = new TestStreamApplication(inputKafkaTopic, outputKafkaTopic, processedMessagesLatch1, null, null);
-//    StreamApplication streamApp2 = new TestStreamApplication(inputKafkaTopic, outputKafkaTopic, processedMessagesLatch2, null, null);
-//
-//    // Run stream applications.
-//    applicationRunner1.run(streamApp1);
-//    applicationRunner2.run(streamApp2);
-//
-//    processedMessagesLatch1.await();
-//    processedMessagesLatch2.await();
-//
-//    // Non daemon thread in brokers reconnect repeatedly to zookeeper on failures. Manually shutting them down.
-//    List<KafkaServer> kafkaServers = JavaConverters.bufferAsJavaListConverter(this.servers()).asJava();
-//    kafkaServers.forEach(KafkaServer::shutdown);
-//
-//    zookeeper().shutdown();
-//
-//    applicationRunner1.waitForFinish();
-//    applicationRunner2.waitForFinish();
-//
-//    assertEquals(ApplicationStatus.UnsuccessfulFinish, applicationRunner1.status(streamApp1));
-//    assertEquals(ApplicationStatus.UnsuccessfulFinish, applicationRunner2.status(streamApp2));
-//  }
-//
-//  public interface StreamApplicationCallback {
-//    void onMessageReceived(TestKafkaEvent message);
-//  }
-//
-//  private static class TestKafkaEvent implements Serializable {
-//
-//    // Actual content of the event.
-//    private String eventData;
-//
-//    // Contains Integer value, which is greater than previous message id.
-//    private String eventId;
-//
-//    TestKafkaEvent(String eventId, String eventData) {
-//      this.eventData = eventData;
-//      this.eventId = eventId;
-//    }
-//
-//    String getEventId() {
-//      return eventId;
-//    }
-//
-//    String getEventData() {
-//      return eventData;
-//    }
-//
-//    @Override
-//    public String toString() {
-//      return eventId + "|" + eventData;
-//    }
-//
-//    static TestKafkaEvent fromString(String message) {
-//      String[] messageComponents = message.split("|");
-//      return new TestKafkaEvent(messageComponents[0], messageComponents[1]);
-//    }
-//  }
->>>>>>> dde1ab14
-
-  /**
-   * Publishes all input events to output topic(has no processing logic)
-   * and triggers {@link StreamApplicationCallback} with each received event.
-   **/
-<<<<<<< HEAD
-  private static class TestStreamApplication implements StreamApplication {
-
-    private final String inputTopic;
-    private final String outputTopic;
-    private final CountDownLatch processedMessagesLatch;
-    private final StreamApplicationCallback streamApplicationCallback;
-    private final CountDownLatch kafkaEventsConsumedLatch;
-
-    TestStreamApplication(String inputTopic, String outputTopic,
-                          CountDownLatch processedMessagesLatch,
-                          StreamApplicationCallback streamApplicationCallback, CountDownLatch kafkaEventsConsumedLatch) {
-      this.inputTopic = inputTopic;
-      this.outputTopic = outputTopic;
-      this.processedMessagesLatch = processedMessagesLatch;
-      this.streamApplicationCallback = streamApplicationCallback;
-      this.kafkaEventsConsumedLatch = kafkaEventsConsumedLatch;
-    }
-
-    @Override
-    public void init(StreamGraph graph, Config config) {
-      MessageStream<String> inputStream = graph.getInputStream(inputTopic, new NoOpSerde<String>());
-      OutputStream<String> outputStream = graph.getOutputStream(outputTopic, new StringSerde());
-      inputStream
-          .map(msg -> {
-              TestKafkaEvent incomingMessage = TestKafkaEvent.fromString((String) msg);
-              if (streamApplicationCallback != null) {
-                streamApplicationCallback.onMessageReceived(incomingMessage);
-              }
-              if (processedMessagesLatch != null) {
-                processedMessagesLatch.countDown();
-              }
-              if (kafkaEventsConsumedLatch != null) {
-                kafkaEventsConsumedLatch.countDown();
-              }
-              return incomingMessage.toString();
-            })
-          .sendTo(outputStream);
-    }
-  }
-=======
-//  private static class TestStreamApplication implements StreamApplication {
-//
-//    private final String inputTopic;
-//    private final String outputTopic;
-//    private final CountDownLatch processedMessagesLatch;
-//    private final StreamApplicationCallback streamApplicationCallback;
-//    private final CountDownLatch kafkaEventsConsumedLatch;
-//
-//    TestStreamApplication(String inputTopic, String outputTopic,
-//                          CountDownLatch processedMessagesLatch,
-//                          StreamApplicationCallback streamApplicationCallback, CountDownLatch kafkaEventsConsumedLatch) {
-//      this.inputTopic = inputTopic;
-//      this.outputTopic = outputTopic;
-//      this.processedMessagesLatch = processedMessagesLatch;
-//      this.streamApplicationCallback = streamApplicationCallback;
-//      this.kafkaEventsConsumedLatch = kafkaEventsConsumedLatch;
-//    }
-//
-//    @Override
-//    public void init(StreamGraph graph, Config config) {
-//      MessageStream<String> inputStream = graph.getInputStream(inputTopic,  (key, msg) -> {
-//          TestKafkaEvent incomingMessage = TestKafkaEvent.fromString((String) msg);
-//          if (streamApplicationCallback != null) {
-//            streamApplicationCallback.onMessageReceived(incomingMessage);
-//          }
-//          if (processedMessagesLatch != null) {
-//            processedMessagesLatch.countDown();
-//          }
-//          if (kafkaEventsConsumedLatch != null) {
-//            kafkaEventsConsumedLatch.countDown();
-//          }
-//          return incomingMessage.toString();
-//        });
-//      OutputStream<String, String, String> outputStream = graph.getOutputStream(outputTopic, event -> null, event -> event);
-//      inputStream.sendTo(outputStream);
-//    }
-//  }
->>>>>>> dde1ab14
+
+  private StreamApplication getTestStreamApplication(
+      String inputTopic,
+      String outputTopic,
+      CountDownLatch processedMessagesLatch,
+      StreamApplicationCallback streamApplicationCallback,
+      CountDownLatch kafkaEventsConsumedLatch) throws IOException {
+    StreamApplication app = StreamApplications.createStreamApp(mock(Config.class));
+    MessageStream<String> inputStream = app.openInput(inputTopic, new NoOpSerde<String>());
+    OutputStream<String> outputStream = app.openOutput(outputTopic, new StringSerde());
+    inputStream
+        .map(msg -> {
+          TestKafkaEvent incomingMessage = TestKafkaEvent.fromString((String) msg);
+          if (streamApplicationCallback != null) {
+            streamApplicationCallback.onMessageReceived(incomingMessage);
+          }
+          if (processedMessagesLatch != null) {
+            processedMessagesLatch.countDown();
+          }
+          if (kafkaEventsConsumedLatch != null) {
+            kafkaEventsConsumedLatch.countDown();
+          }
+          return incomingMessage.toString();
+        })
+        .sendTo(outputStream);
+    return app;
+  }
+
 }