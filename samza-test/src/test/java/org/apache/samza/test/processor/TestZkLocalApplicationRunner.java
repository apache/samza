/*
 * Licensed to the Apache Software Foundation (ASF) under one
 * or more contributor license agreements.  See the NOTICE file
 * distributed with this work for additional information
 * regarding copyright ownership.  The ASF licenses this file
 * to you under the Apache License, Version 2.0 (the
 * "License"); you may not use this file except in compliance
 * with the License.  You may obtain a copy of the License at
 *
 *   http://www.apache.org/licenses/LICENSE-2.0
 *
 * Unless required by applicable law or agreed to in writing,
 * software distributed under the License is distributed on an
 * "AS IS" BASIS, WITHOUT WARRANTIES OR CONDITIONS OF ANY
 * KIND, either express or implied.  See the License for the
 * specific language governing permissions and limitations
 * under the License.
 */

package org.apache.samza.test.processor;

import com.google.common.base.Joiner;
import com.google.common.collect.ImmutableList;
import com.google.common.collect.ImmutableMap;
import com.google.common.collect.ImmutableSet;
import com.google.common.collect.Maps;
import com.google.common.collect.Sets;
import java.util.ArrayList;
import java.util.Arrays;
import java.util.HashMap;
import java.util.List;
import java.util.Map;
import java.util.UUID;
import java.util.Objects;
import java.util.Set;
import java.util.HashSet;
import java.util.concurrent.CountDownLatch;
import java.util.concurrent.atomic.AtomicBoolean;
import java.util.stream.Collectors;
import org.I0Itec.zkclient.ZkClient;
import org.apache.kafka.clients.admin.NewTopic;
import org.apache.kafka.clients.producer.ProducerRecord;
import org.apache.samza.Partition;
import org.apache.samza.application.TaskApplication;
import org.apache.samza.config.ApplicationConfig;
import org.apache.samza.config.Config;
import org.apache.samza.config.ClusterManagerConfig;
import org.apache.samza.config.JobConfig;
import org.apache.samza.config.JobCoordinatorConfig;
import org.apache.samza.config.MapConfig;
import org.apache.samza.config.TaskConfig;
import org.apache.samza.config.ZkConfig;
import org.apache.samza.SamzaException;
import org.apache.samza.container.TaskName;
import org.apache.samza.coordinator.metadatastore.CoordinatorStreamStore;
import org.apache.samza.coordinator.stream.CoordinatorStreamValueSerde;
import org.apache.samza.job.ApplicationStatus;
import org.apache.samza.job.model.ContainerModel;
import org.apache.samza.job.model.JobModel;
import org.apache.samza.job.model.TaskMode;
import org.apache.samza.job.model.TaskModel;
import org.apache.samza.metadatastore.MetadataStore;
import org.apache.samza.metadatastore.MetadataStoreFactory;
import org.apache.samza.metrics.MetricsRegistryMap;
import org.apache.samza.runtime.ApplicationRunner;
import org.apache.samza.runtime.ApplicationRunners;
import org.apache.samza.runtime.LocalApplicationRunner;
import org.apache.samza.system.SystemStreamPartition;
import org.apache.samza.test.StandaloneTestUtils;
import org.apache.samza.test.harness.IntegrationTestHarness;
import org.apache.samza.util.NoOpMetricsRegistry;
import org.apache.samza.util.ReflectionUtil;
import org.apache.samza.zk.ZkStringSerializer;
import org.apache.samza.zk.ZkJobCoordinatorFactory;
import org.apache.samza.zk.ZkKeyBuilder;
import org.apache.samza.zk.ZkUtils;
import org.junit.Assert;
import org.junit.Rule;
import org.junit.Test;
import org.junit.rules.ExpectedException;
import org.junit.rules.Timeout;
import org.slf4j.Logger;
import org.slf4j.LoggerFactory;

import static org.junit.Assert.*;


/**
 * Integration tests for {@link org.apache.samza.runtime.LocalApplicationRunner} with {@link ZkJobCoordinatorFactory}.
 *
 * Brings up embedded ZooKeeper, Kafka broker and launches multiple {@link org.apache.samza.application.StreamApplication}
 * through {@link org.apache.samza.runtime.LocalApplicationRunner} to verify the guarantees made in stand alone execution
 * environment.
 */
public class TestZkLocalApplicationRunner extends IntegrationTestHarness {

  private static final Logger LOGGER = LoggerFactory.getLogger(TestZkLocalApplicationRunner.class);

  private static final int NUM_KAFKA_EVENTS = 300;
  private static final int ZK_CONNECTION_TIMEOUT_MS = 5000;
  private static final int ZK_SESSION_TIMEOUT_MS = 10000;
  private static final String TEST_SYSTEM = "TestSystemName";
  private static final String TEST_SSP_GROUPER_FACTORY = "org.apache.samza.container.grouper.stream.GroupByPartitionFactory";
  private static final String TEST_TASK_GROUPER_FACTORY = "org.apache.samza.container.grouper.task.GroupByContainerIdsFactory";
  private static final String TEST_JOB_COORDINATOR_FACTORY = "org.apache.samza.zk.ZkJobCoordinatorFactory";
  private static final String TEST_SYSTEM_FACTORY = "org.apache.samza.system.kafka.KafkaSystemFactory";
  private static final String TASK_SHUTDOWN_MS = "10000";
  private static final String JOB_DEBOUNCE_TIME_MS = "10000";
  private static final String BARRIER_TIMEOUT_MS = "10000";
  private static final String[] PROCESSOR_IDS = new String[] {"0000000000", "0000000001", "0000000002"};

  private String inputKafkaTopic;
  private String outputKafkaTopic;
  private String inputSinglePartitionKafkaTopic;
  private String outputSinglePartitionKafkaTopic;
  private ZkUtils zkUtils;
  private ApplicationConfig applicationConfig1;
  private ApplicationConfig applicationConfig2;
  private ApplicationConfig applicationConfig3;
  private String testStreamAppName;
  private String testStreamAppId;

  @Rule
  public Timeout testTimeOutInMillis = new Timeout(150000);

  @Rule
  public final ExpectedException expectedException = ExpectedException.none();

  @Override
  public void setUp() {
    super.setUp();
    String uniqueTestId = UUID.randomUUID().toString();
    testStreamAppName = String.format("test-app-name-%s", uniqueTestId);
    testStreamAppId = String.format("test-app-id-%s", uniqueTestId);
    inputKafkaTopic = String.format("test-input-topic-%s", uniqueTestId);
    outputKafkaTopic = String.format("test-output-topic-%s", uniqueTestId);
    inputSinglePartitionKafkaTopic = String.format("test-input-single-partition-topic-%s", uniqueTestId);
    outputSinglePartitionKafkaTopic = String.format("test-output-single-partition-topic-%s", uniqueTestId);

    // Set up stream application config map with the given testStreamAppName, testStreamAppId and test kafka system
    // TODO: processorId should typically come up from a processorID generator as processor.id will be deprecated in 0.14.0+
    Map<String, String> configMap =
        buildStreamApplicationConfigMap(ImmutableList.of(inputKafkaTopic), testStreamAppName, testStreamAppId);
    configMap.put(JobConfig.PROCESSOR_ID(), PROCESSOR_IDS[0]);
    applicationConfig1 = new ApplicationConfig(new MapConfig(configMap));
    configMap.put(JobConfig.PROCESSOR_ID(), PROCESSOR_IDS[1]);
    applicationConfig2 = new ApplicationConfig(new MapConfig(configMap));
    configMap.put(JobConfig.PROCESSOR_ID(), PROCESSOR_IDS[2]);
    applicationConfig3 = new ApplicationConfig(new MapConfig(configMap));

    ZkClient zkClient = new ZkClient(zkConnect(), ZK_CONNECTION_TIMEOUT_MS, ZK_CONNECTION_TIMEOUT_MS, new ZkStringSerializer());
    ZkKeyBuilder zkKeyBuilder = new ZkKeyBuilder(ZkJobCoordinatorFactory.getJobCoordinationZkPath(applicationConfig1));
    zkUtils = new ZkUtils(zkKeyBuilder, zkClient, ZK_CONNECTION_TIMEOUT_MS, ZK_SESSION_TIMEOUT_MS, new NoOpMetricsRegistry());
    zkUtils.connect();

    ImmutableMap<String, Integer> topicToPartitionCount = ImmutableMap.of(
        inputSinglePartitionKafkaTopic, 1,
        outputSinglePartitionKafkaTopic, 1,
        inputKafkaTopic, 5,
        outputKafkaTopic, 5);

    List<NewTopic> newTopics =
        ImmutableList.of(inputKafkaTopic, outputKafkaTopic, inputSinglePartitionKafkaTopic, outputSinglePartitionKafkaTopic)
            .stream()
            .map(topic -> new NewTopic(topic, topicToPartitionCount.get(topic), (short) 1))
            .collect(Collectors.toList());

    assertTrue("Encountered errors during test setup. Failed to create topics.", createTopics(newTopics));
  }

  @Override
  public void tearDown() {
    deleteTopics(ImmutableList.of(
        inputKafkaTopic, outputKafkaTopic, inputSinglePartitionKafkaTopic, outputSinglePartitionKafkaTopic));
    SharedContextFactories.clearAll();
    zkUtils.close();
    super.tearDown();
  }

  private void publishKafkaEvents(String topic, int startIndex, int endIndex, String streamProcessorId) {
    for (int eventIndex = startIndex; eventIndex < endIndex; eventIndex++) {
      try {
        LOGGER.info("Publish kafka event with index : {} for stream processor: {}.", eventIndex, streamProcessorId);
        producer.send(new ProducerRecord(topic, new TestStreamApplication.TestKafkaEvent(streamProcessorId, String.valueOf(eventIndex)).toString().getBytes()));
      } catch (Exception  e) {
        LOGGER.error("Publishing to kafka topic: {} resulted in exception: {}.", new Object[]{topic, e});
        throw new SamzaException(e);
      }
    }
  }

  private Map<String, String> buildStreamApplicationConfigMap(List<String> inputTopics, String appName, String appId, boolean isBatch) {
    List<String> inputSystemStreams = inputTopics.stream()
                                                 .map(topic -> String.format("%s.%s", TestZkLocalApplicationRunner.TEST_SYSTEM, topic))
                                                 .collect(Collectors.toList());
    String coordinatorSystemName = "coordinatorSystem";
<<<<<<< HEAD
    Map<String, String> samzaContainerConfig = ImmutableMap.<String, String>builder()
        .put(ZkConfig.ZK_CONSENSUS_TIMEOUT_MS, BARRIER_TIMEOUT_MS)
        .put(TaskConfig.INPUT_STREAMS, Joiner.on(',').join(inputSystemStreams))
        .put(JobConfig.JOB_DEFAULT_SYSTEM(), TestZkLocalApplicationRunner.TEST_SYSTEM)
        .put(TaskConfig.IGNORED_EXCEPTIONS, "*")
        .put(ZkConfig.ZK_CONNECT, zkConnect())
        .put(JobConfig.SSP_GROUPER_FACTORY(), TEST_SSP_GROUPER_FACTORY)
        .put(TaskConfig.GROUPER_FACTORY, TEST_TASK_GROUPER_FACTORY)
        .put(JobCoordinatorConfig.JOB_COORDINATOR_FACTORY, TEST_JOB_COORDINATOR_FACTORY)
        .put(ApplicationConfig.APP_NAME, appName)
        .put(ApplicationConfig.APP_ID, appId)
        .put("app.runner.class", "org.apache.samza.runtime.LocalApplicationRunner")
        .put(String.format("systems.%s.samza.factory", TestZkLocalApplicationRunner.TEST_SYSTEM), TEST_SYSTEM_FACTORY)
        .put(JobConfig.JOB_NAME(), appName)
        .put(JobConfig.JOB_ID(), appId)
        .put(TaskConfig.TASK_SHUTDOWN_MS, TASK_SHUTDOWN_MS)
        .put(TaskConfig.DROP_PRODUCER_ERRORS, "true")
        .put(JobConfig.JOB_DEBOUNCE_TIME_MS(), JOB_DEBOUNCE_TIME_MS)
        .put(JobConfig.MONITOR_PARTITION_CHANGE_FREQUENCY_MS(), "1000")
        .put(ClusterManagerConfig.HOST_AFFINITY_ENABLED, "true")
        .put("job.coordinator.system", coordinatorSystemName)
        .put("job.coordinator.replication.factor", "1")
        .build();
=======
    Map<String, String> config = new HashMap<>();
    config.put(ZkConfig.ZK_CONSENSUS_TIMEOUT_MS, BARRIER_TIMEOUT_MS);
    config.put(TaskConfig.INPUT_STREAMS(), Joiner.on(',').join(inputSystemStreams));
    config.put(JobConfig.JOB_DEFAULT_SYSTEM(), TestZkLocalApplicationRunner.TEST_SYSTEM);
    config.put(TaskConfig.IGNORED_EXCEPTIONS(), "*");
    config.put(ZkConfig.ZK_CONNECT, zkConnect());
    config.put(JobConfig.SSP_GROUPER_FACTORY(), TEST_SSP_GROUPER_FACTORY);
    config.put(TaskConfig.GROUPER_FACTORY(), TEST_TASK_GROUPER_FACTORY);
    config.put(JobCoordinatorConfig.JOB_COORDINATOR_FACTORY, TEST_JOB_COORDINATOR_FACTORY);
    config.put(ApplicationConfig.APP_NAME, appName);
    config.put(ApplicationConfig.APP_ID, appId);
    config.put("app.runner.class", "org.apache.samza.runtime.LocalApplicationRunner");
    config.put(String.format("systems.%s.samza.factory", TestZkLocalApplicationRunner.TEST_SYSTEM), TEST_SYSTEM_FACTORY);
    config.put(JobConfig.JOB_NAME(), appName);
    config.put(JobConfig.JOB_ID(), appId);
    config.put(TaskConfigJava.TASK_SHUTDOWN_MS, TASK_SHUTDOWN_MS);
    config.put(TaskConfig.DROP_PRODUCER_ERRORS(), "true");
    config.put(JobConfig.JOB_DEBOUNCE_TIME_MS(), JOB_DEBOUNCE_TIME_MS);
    config.put(JobConfig.MONITOR_PARTITION_CHANGE_FREQUENCY_MS(), "1000");
    config.put(ClusterManagerConfig.HOST_AFFINITY_ENABLED, "true");
    config.put("job.coordinator.system", coordinatorSystemName);
    config.put("job.coordinator.replication.factor", "1");
    if (isBatch) {
      config.put(ApplicationConfig.APP_MODE, "BATCH");
      config.put(ClusterManagerConfig.HOST_AFFINITY_ENABLED, "false");
    }
    Map<String, String> samzaContainerConfig = ImmutableMap.<String, String>builder().putAll(config).build();
>>>>>>> 3b87fbd2
    Map<String, String> applicationConfig = Maps.newHashMap(samzaContainerConfig);
    applicationConfig.putAll(StandaloneTestUtils.getKafkaSystemConfigs(coordinatorSystemName, bootstrapServers(), zkConnect(), null, StandaloneTestUtils.SerdeAlias.STRING, true));
    applicationConfig.putAll(StandaloneTestUtils.getKafkaSystemConfigs(TestZkLocalApplicationRunner.TEST_SYSTEM, bootstrapServers(), zkConnect(), null, StandaloneTestUtils.SerdeAlias.STRING, true));
    return applicationConfig;
  }

  private Map<String, String> buildStreamApplicationConfigMap(List<String> inputTopics, String appName, String appId) {
    return buildStreamApplicationConfigMap(inputTopics, appName, appId, false);
  }

  /**
   * sspGrouper is set to GroupBySystemStreamPartitionFactory.
   * Run a stream application(appRunner1) consuming messages from input topic(effectively one container).
   *
   * In the callback triggered by appRunner1 after processing a message, bring up an another stream application(appRunner2).
   *
   * Assertions:
   *           A) JobModel generated before and after the addition of appRunner2 should be equal.
   *           B) Second stream application(appRunner2) should not join the group and process any message.
   */

  @Test
  public void shouldStopNewProcessorsJoiningGroupWhenNumContainersIsGreaterThanNumTasks() throws InterruptedException {
    // Set up kafka topics.
    publishKafkaEvents(inputSinglePartitionKafkaTopic, 0, NUM_KAFKA_EVENTS * 2, PROCESSOR_IDS[0]);

    // Configuration, verification variables
    MapConfig testConfig = new MapConfig(ImmutableMap.of(JobConfig.SSP_GROUPER_FACTORY(),
        "org.apache.samza.container.grouper.stream.GroupBySystemStreamPartitionFactory", JobConfig.JOB_DEBOUNCE_TIME_MS(), "10",
            ClusterManagerConfig.JOB_HOST_AFFINITY_ENABLED, "true"));
    // Declared as final array to update it from streamApplication callback(Variable should be declared final to access in lambda block).
    final JobModel[] previousJobModel = new JobModel[1];
    final String[] previousJobModelVersion = new String[1];
    AtomicBoolean hasSecondProcessorJoined = new AtomicBoolean(false);
    final CountDownLatch secondProcessorRegistered = new CountDownLatch(1);

    zkUtils.subscribeToProcessorChange((parentPath, currentChilds) -> {
        // When appRunner2 with id: PROCESSOR_IDS[1] is registered, run processing message in appRunner1.
        if (currentChilds.contains(PROCESSOR_IDS[1])) {
          secondProcessorRegistered.countDown();
        }
      });

    // Set up stream app appRunner2.
    CountDownLatch processedMessagesLatch = new CountDownLatch(NUM_KAFKA_EVENTS);
    Config localTestConfig2 = new MapConfig(applicationConfig2, testConfig);
    ApplicationRunner appRunner2 = ApplicationRunners.getApplicationRunner(TestStreamApplication.getInstance(
        TEST_SYSTEM, ImmutableList.of(inputSinglePartitionKafkaTopic), outputSinglePartitionKafkaTopic, processedMessagesLatch,
        null, null, localTestConfig2), localTestConfig2);

    // Callback handler for appRunner1.
    TestStreamApplication.StreamApplicationCallback callback = m -> {
      if (hasSecondProcessorJoined.compareAndSet(false, true)) {
        previousJobModelVersion[0] = zkUtils.getJobModelVersion();
        previousJobModel[0] = zkUtils.getJobModel(previousJobModelVersion[0]);
        executeRun(appRunner2, localTestConfig2);
        try {
          // Wait for appRunner2 to register with zookeeper.
          secondProcessorRegistered.await();
        } catch (InterruptedException e) {
        }
      }
    };

    CountDownLatch kafkaEventsConsumedLatch = new CountDownLatch(NUM_KAFKA_EVENTS * 2);

    // Set up stream app appRunner1.
    Config localTestConfig1 = new MapConfig(applicationConfig1, testConfig);
    ApplicationRunner appRunner1 = ApplicationRunners.getApplicationRunner(TestStreamApplication.getInstance(
        TEST_SYSTEM, ImmutableList.of(inputSinglePartitionKafkaTopic), outputSinglePartitionKafkaTopic, null,
        callback, kafkaEventsConsumedLatch, localTestConfig1), localTestConfig1);
    executeRun(appRunner1, localTestConfig1);

    kafkaEventsConsumedLatch.await();

    String currentJobModelVersion = zkUtils.getJobModelVersion();
    JobModel updatedJobModel = zkUtils.getJobModel(currentJobModelVersion);

    // Job model before and after the addition of second stream processor should be the same.
    assertEquals(previousJobModel[0], updatedJobModel);
    assertEquals(new MapConfig(), updatedJobModel.getConfig());
    assertEquals(NUM_KAFKA_EVENTS, processedMessagesLatch.getCount());
    appRunner1.kill();
    appRunner1.waitForFinish();
    appRunner2.kill();
    appRunner2.waitForFinish();
    assertEquals(appRunner1.status(), ApplicationStatus.SuccessfulFinish);
    assertEquals(appRunner2.status(), ApplicationStatus.UnsuccessfulFinish);
  }

  /**
   * sspGrouper is set to AllSspToSingleTaskGrouperFactory (All ssps from input kafka topic are mapped to a single task per container).
   * AllSspToSingleTaskGrouperFactory should be used only with high-level consumers which do the partition management
   * by themselves. Using the factory with the consumers that do not do the partition management will result in
   * each processor/task consuming all the messages from all the partitions.
   * Run a stream application(streamApp1) consuming messages from input topic(effectively one container).
   *
   * In the callback triggered by streamApp1 after processing a message, bring up an another stream application(streamApp2).
   *
   * Assertions:
   *           A) JobModel generated before and after the addition of streamApp2 should not be equal.
   *           B) Second stream application(streamApp2) should join the group and process all the messages.
   */

  @Test
  public void shouldUpdateJobModelWhenNewProcessorJoiningGroupUsingAllSspToSingleTaskGrouperFactory() throws InterruptedException {
    // Set up kafka topics.
    publishKafkaEvents(inputKafkaTopic, 0, NUM_KAFKA_EVENTS * 2, PROCESSOR_IDS[0]);

    // Configuration, verification variables
    MapConfig testConfig = new MapConfig(ImmutableMap.of(JobConfig.SSP_GROUPER_FACTORY(),
        "org.apache.samza.container.grouper.stream.AllSspToSingleTaskGrouperFactory", JobConfig.JOB_DEBOUNCE_TIME_MS(), "10", ClusterManagerConfig.HOST_AFFINITY_ENABLED, "false"));
    // Declared as final array to update it from streamApplication callback(Variable should be declared final to access in lambda block).
    final JobModel[] previousJobModel = new JobModel[1];
    final String[] previousJobModelVersion = new String[1];
    AtomicBoolean hasSecondProcessorJoined = new AtomicBoolean(false);
    final CountDownLatch secondProcessorRegistered = new CountDownLatch(1);

    zkUtils.subscribeToProcessorChange((parentPath, currentChilds) -> {
        // When appRunner2 with id: PROCESSOR_IDS[1] is registered, start processing message in appRunner1.
        if (currentChilds.contains(PROCESSOR_IDS[1])) {
          secondProcessorRegistered.countDown();
        }
      });

    // Set up appRunner2.
    CountDownLatch processedMessagesLatch = new CountDownLatch(NUM_KAFKA_EVENTS * 2);
    Config testAppConfig2 = new MapConfig(applicationConfig2, testConfig);
    ApplicationRunner appRunner2 = ApplicationRunners.getApplicationRunner(TestStreamApplication.getInstance(
        TEST_SYSTEM, ImmutableList.of(inputKafkaTopic), outputKafkaTopic, processedMessagesLatch, null,
        null, testAppConfig2), testAppConfig2);

    // Callback handler for appRunner1.
    TestStreamApplication.StreamApplicationCallback streamApplicationCallback = message -> {
      if (hasSecondProcessorJoined.compareAndSet(false, true)) {
        previousJobModelVersion[0] = zkUtils.getJobModelVersion();
        previousJobModel[0] = zkUtils.getJobModel(previousJobModelVersion[0]);
        executeRun(appRunner2, testAppConfig2);
        try {
          // Wait for appRunner2 to register with zookeeper.
          secondProcessorRegistered.await();
        } catch (InterruptedException e) {
        }
      }
    };

    // This is the latch for the messages received by appRunner1. Since appRunner1 is run first, it gets one event
    // redelivered due to re-balancing done by Zk after the appRunner2 joins (See the callback above).
    CountDownLatch kafkaEventsConsumedLatch = new CountDownLatch(NUM_KAFKA_EVENTS * 2 + 1);

    // Set up stream app appRunner1.
    Config testAppConfig1 = new MapConfig(applicationConfig1, testConfig);
    ApplicationRunner appRunner1 = ApplicationRunners.getApplicationRunner(TestStreamApplication.getInstance(
        TEST_SYSTEM, ImmutableList.of(inputKafkaTopic), outputKafkaTopic, null, streamApplicationCallback,
        kafkaEventsConsumedLatch, testAppConfig1), testAppConfig1);
    executeRun(appRunner1, testAppConfig1);

    kafkaEventsConsumedLatch.await();

    String currentJobModelVersion = zkUtils.getJobModelVersion();
    JobModel updatedJobModel = zkUtils.getJobModel(currentJobModelVersion);

    // JobModelVersion check to verify that leader publishes new jobModel.
    assertTrue(Integer.parseInt(previousJobModelVersion[0]) < Integer.parseInt(currentJobModelVersion));

    // Job model before and after the addition of second stream processor should not be the same.
    assertTrue(!previousJobModel[0].equals(updatedJobModel));

    // Task names in the job model should be different but the set of partitions should be the same and each task name
    // should be assigned to a different container.
    assertEquals(new MapConfig(), previousJobModel[0].getConfig());
    assertEquals(previousJobModel[0].getContainers().get(PROCESSOR_IDS[0]).getTasks().size(), 1);
    assertEquals(new MapConfig(), updatedJobModel.getConfig());
    assertEquals(updatedJobModel.getContainers().get(PROCESSOR_IDS[0]).getTasks().size(), 1);
    assertEquals(updatedJobModel.getContainers().get(PROCESSOR_IDS[1]).getTasks().size(), 1);
    Map<TaskName, TaskModel> updatedTaskModelMap1 = updatedJobModel.getContainers().get(PROCESSOR_IDS[0]).getTasks();
    Map<TaskName, TaskModel> updatedTaskModelMap2 = updatedJobModel.getContainers().get(PROCESSOR_IDS[1]).getTasks();
    assertEquals(updatedTaskModelMap1.size(), 1);
    assertEquals(updatedTaskModelMap2.size(), 1);

    TaskModel taskModel1 = updatedTaskModelMap1.values().stream().findFirst().get();
    TaskModel taskModel2 = updatedTaskModelMap2.values().stream().findFirst().get();
    assertEquals(taskModel1.getSystemStreamPartitions(), taskModel2.getSystemStreamPartitions());
    assertTrue(!taskModel1.getTaskName().getTaskName().equals(taskModel2.getTaskName().getTaskName()));

    processedMessagesLatch.await();

    assertEquals(ApplicationStatus.Running, appRunner2.status());
    appRunner1.kill();
    appRunner1.waitForFinish();
    appRunner2.kill();
    appRunner2.waitForFinish();
    assertEquals(ApplicationStatus.SuccessfulFinish, appRunner1.status());
  }

  @Test
  public void shouldReElectLeaderWhenLeaderDies() throws InterruptedException {
    // Set up kafka topics.
    publishKafkaEvents(inputKafkaTopic, 0, 2 * NUM_KAFKA_EVENTS, PROCESSOR_IDS[0]);

    // Create stream applications.
    CountDownLatch kafkaEventsConsumedLatch = new CountDownLatch(2 * NUM_KAFKA_EVENTS);
    CountDownLatch processedMessagesLatch1 = new CountDownLatch(1);
    CountDownLatch processedMessagesLatch2 = new CountDownLatch(1);
    CountDownLatch processedMessagesLatch3 = new CountDownLatch(1);

    ApplicationRunner appRunner1 = ApplicationRunners.getApplicationRunner(TestStreamApplication.getInstance(
        TEST_SYSTEM, ImmutableList.of(inputKafkaTopic), outputKafkaTopic, processedMessagesLatch1, null, kafkaEventsConsumedLatch,
        applicationConfig1), applicationConfig1);
    ApplicationRunner appRunner2 = ApplicationRunners.getApplicationRunner(TestStreamApplication.getInstance(
        TEST_SYSTEM, ImmutableList.of(inputKafkaTopic), outputKafkaTopic, processedMessagesLatch2, null, kafkaEventsConsumedLatch,
        applicationConfig2), applicationConfig2);
    ApplicationRunner appRunner3 = ApplicationRunners.getApplicationRunner(TestStreamApplication.getInstance(
        TEST_SYSTEM, ImmutableList.of(inputKafkaTopic), outputKafkaTopic, processedMessagesLatch3, null, kafkaEventsConsumedLatch,
        applicationConfig3), applicationConfig3);

    executeRun(appRunner1, applicationConfig1);
    executeRun(appRunner2, applicationConfig2);

    // Wait until all processors have processed a message.
    processedMessagesLatch1.await();
    processedMessagesLatch2.await();

    // Verifications before killing the leader.
    String jobModelVersion = zkUtils.getJobModelVersion();
    JobModel jobModel = zkUtils.getJobModel(jobModelVersion);
    assertEquals(2, jobModel.getContainers().size());
    assertEquals(Sets.newHashSet("0000000000", "0000000001"), jobModel.getContainers().keySet());
    assertEquals("1", jobModelVersion);

    List<String> processorIdsFromZK = zkUtils.getActiveProcessorsIDs(Arrays.asList(PROCESSOR_IDS));

    assertEquals(2, processorIdsFromZK.size());
    assertEquals(PROCESSOR_IDS[0], processorIdsFromZK.get(0));

    // Kill the leader. Since appRunner1 is the first to join the cluster, it's the leader.
    appRunner1.kill();
    appRunner1.waitForFinish();
    assertEquals(ApplicationStatus.SuccessfulFinish, appRunner1.status());

    kafkaEventsConsumedLatch.await();
    publishKafkaEvents(inputKafkaTopic, 0, 2 * NUM_KAFKA_EVENTS, PROCESSOR_IDS[0]);

    executeRun(appRunner3, applicationConfig3);
    processedMessagesLatch3.await();

    // Verifications after killing the leader.
    processorIdsFromZK = zkUtils.getActiveProcessorsIDs(ImmutableList.of(PROCESSOR_IDS[1], PROCESSOR_IDS[2]));
    assertEquals(2, processorIdsFromZK.size());
    assertEquals(PROCESSOR_IDS[1], processorIdsFromZK.get(0));
    jobModelVersion = zkUtils.getJobModelVersion();
    jobModel = zkUtils.getJobModel(jobModelVersion);
    assertEquals(Sets.newHashSet("0000000001", "0000000002"), jobModel.getContainers().keySet());
    assertEquals(2, jobModel.getContainers().size());

    appRunner2.kill();
    appRunner2.waitForFinish();
    assertEquals(ApplicationStatus.SuccessfulFinish, appRunner2.status());
    appRunner3.kill();
    appRunner3.waitForFinish();
    assertEquals(ApplicationStatus.SuccessfulFinish, appRunner3.status());
  }

  @Test
  public void shouldFailWhenNewProcessorJoinsWithSameIdAsExistingProcessor() throws InterruptedException {
    // Set up kafka topics.
    publishKafkaEvents(inputKafkaTopic, 0, NUM_KAFKA_EVENTS, PROCESSOR_IDS[0]);

    // Create StreamApplications.
    CountDownLatch kafkaEventsConsumedLatch = new CountDownLatch(NUM_KAFKA_EVENTS);
    CountDownLatch processedMessagesLatch1 = new CountDownLatch(1);
    CountDownLatch processedMessagesLatch2 = new CountDownLatch(1);

    ApplicationRunner appRunner1 = ApplicationRunners.getApplicationRunner(TestStreamApplication.getInstance(
        TEST_SYSTEM, ImmutableList.of(inputKafkaTopic), outputKafkaTopic, processedMessagesLatch1, null, kafkaEventsConsumedLatch,
        applicationConfig1), applicationConfig1);
    ApplicationRunner appRunner2 = ApplicationRunners.getApplicationRunner(TestStreamApplication.getInstance(
        TEST_SYSTEM, ImmutableList.of(inputKafkaTopic), outputKafkaTopic, processedMessagesLatch2, null, kafkaEventsConsumedLatch,
        applicationConfig2), applicationConfig2);

    // Run stream applications.
    executeRun(appRunner1, applicationConfig1);
    executeRun(appRunner2, applicationConfig2);

    // Wait for message processing to run in both the processors.
    processedMessagesLatch1.await();
    processedMessagesLatch2.await();

    // Create a stream app with same processor id as SP2 and run it. It should fail.
    publishKafkaEvents(inputKafkaTopic, NUM_KAFKA_EVENTS, 2 * NUM_KAFKA_EVENTS, PROCESSOR_IDS[2]);
    kafkaEventsConsumedLatch = new CountDownLatch(NUM_KAFKA_EVENTS);
    ApplicationRunner appRunner3 = ApplicationRunners.getApplicationRunner(TestStreamApplication.getInstance(
        TEST_SYSTEM, ImmutableList.of(inputKafkaTopic), outputKafkaTopic, null, null, kafkaEventsConsumedLatch,
        applicationConfig2), applicationConfig2);
    // Fail when the duplicate processor joins.
    expectedException.expect(SamzaException.class);
    try {
      executeRun(appRunner3, applicationConfig2);
    } finally {
      appRunner1.kill();
      appRunner2.kill();

      appRunner1.waitForFinish();
      appRunner2.waitForFinish();
    }
  }

  @Test
  public void testRollingUpgradeOfStreamApplicationsShouldGenerateSameJobModel() throws Exception {
    // Set up kafka topics.
    publishKafkaEvents(inputKafkaTopic, 0, NUM_KAFKA_EVENTS, PROCESSOR_IDS[0]);

    Map<String, String> configMap = buildStreamApplicationConfigMap(
            ImmutableList.of(inputKafkaTopic), testStreamAppName, testStreamAppId);

    configMap.put(JobConfig.PROCESSOR_ID(), PROCESSOR_IDS[0]);
    Config applicationConfig1 = new MapConfig(configMap);

    configMap.put(JobConfig.PROCESSOR_ID(), PROCESSOR_IDS[1]);
    Config applicationConfig2 = new MapConfig(configMap);

    List<TestStreamApplication.TestKafkaEvent> messagesProcessed = new ArrayList<>();
    TestStreamApplication.StreamApplicationCallback streamApplicationCallback = messagesProcessed::add;

    // Create StreamApplication from configuration.
    CountDownLatch kafkaEventsConsumedLatch = new CountDownLatch(NUM_KAFKA_EVENTS);
    CountDownLatch processedMessagesLatch1 = new CountDownLatch(1);
    CountDownLatch processedMessagesLatch2 = new CountDownLatch(1);

    ApplicationRunner appRunner1 = ApplicationRunners.getApplicationRunner(TestStreamApplication.getInstance(
        TEST_SYSTEM, ImmutableList.of(inputKafkaTopic), outputKafkaTopic, processedMessagesLatch1, null, kafkaEventsConsumedLatch,
        applicationConfig1), applicationConfig1);
    ApplicationRunner appRunner2 = ApplicationRunners.getApplicationRunner(TestStreamApplication.getInstance(
        TEST_SYSTEM, ImmutableList.of(inputKafkaTopic), outputKafkaTopic, processedMessagesLatch2, null, kafkaEventsConsumedLatch,
        applicationConfig2), applicationConfig2);

    // Run stream application.
    executeRun(appRunner1, applicationConfig1);
    executeRun(appRunner2, applicationConfig2);

    processedMessagesLatch1.await();
    processedMessagesLatch2.await();

    // Read job model before rolling upgrade.
    String jobModelVersion = zkUtils.getJobModelVersion();
    JobModel jobModel = zkUtils.getJobModel(jobModelVersion);

    appRunner1.kill();
    appRunner1.waitForFinish();

    int lastProcessedMessageId = -1;
    for (TestStreamApplication.TestKafkaEvent message : messagesProcessed) {
      lastProcessedMessageId = Math.max(lastProcessedMessageId, Integer.parseInt(message.getEventData()));
    }
    messagesProcessed.clear();

    assertEquals(ApplicationStatus.SuccessfulFinish, appRunner1.status());

    processedMessagesLatch1 = new CountDownLatch(1);
    publishKafkaEvents(inputKafkaTopic, NUM_KAFKA_EVENTS, 2 * NUM_KAFKA_EVENTS, PROCESSOR_IDS[0]);
    ApplicationRunner appRunner3 = ApplicationRunners.getApplicationRunner(TestStreamApplication.getInstance(
        TEST_SYSTEM, ImmutableList.of(inputKafkaTopic), outputKafkaTopic, processedMessagesLatch1, null, kafkaEventsConsumedLatch,
        applicationConfig1), applicationConfig1);
    executeRun(appRunner3, applicationConfig1);

    processedMessagesLatch1.await();

    // Read new job model after rolling upgrade.
    String newJobModelVersion = zkUtils.getJobModelVersion();
    JobModel newJobModel = zkUtils.getJobModel(newJobModelVersion);

    assertEquals(Integer.parseInt(jobModelVersion) + 1, Integer.parseInt(newJobModelVersion));
    assertEquals(jobModel.getContainers(), newJobModel.getContainers());

    appRunner2.kill();
    appRunner2.waitForFinish();
    assertEquals(ApplicationStatus.SuccessfulFinish, appRunner2.status());
    appRunner3.kill();
    appRunner3.waitForFinish();
    assertEquals(ApplicationStatus.SuccessfulFinish, appRunner3.status());
  }

  @Test
  public void testShouldStopStreamApplicationWhenShutdownTimeOutIsLessThanContainerShutdownTime() throws Exception {
    publishKafkaEvents(inputKafkaTopic, 0, NUM_KAFKA_EVENTS, PROCESSOR_IDS[0]);

    Map<String, String> configMap = buildStreamApplicationConfigMap(ImmutableList.of(inputKafkaTopic), testStreamAppName, testStreamAppId);
    configMap.put(TaskConfig.TASK_SHUTDOWN_MS, "0");

    configMap.put(JobConfig.PROCESSOR_ID(), PROCESSOR_IDS[0]);
    Config applicationConfig1 = new MapConfig(configMap);

    configMap.put(JobConfig.PROCESSOR_ID(), PROCESSOR_IDS[1]);
    Config applicationConfig2 = new MapConfig(configMap);

    // Create StreamApplication from configuration.
    CountDownLatch kafkaEventsConsumedLatch = new CountDownLatch(NUM_KAFKA_EVENTS);
    CountDownLatch processedMessagesLatch1 = new CountDownLatch(1);
    CountDownLatch processedMessagesLatch2 = new CountDownLatch(1);

    ApplicationRunner appRunner1 = ApplicationRunners.getApplicationRunner(TestStreamApplication.getInstance(
        TEST_SYSTEM, ImmutableList.of(inputKafkaTopic), outputKafkaTopic, processedMessagesLatch1, null, kafkaEventsConsumedLatch,
        applicationConfig1), applicationConfig1);
    ApplicationRunner appRunner2 = ApplicationRunners.getApplicationRunner(TestStreamApplication.getInstance(
        TEST_SYSTEM, ImmutableList.of(inputKafkaTopic), outputKafkaTopic, processedMessagesLatch2, null, kafkaEventsConsumedLatch,
        applicationConfig2), applicationConfig2);

    executeRun(appRunner1, applicationConfig1);
    executeRun(appRunner2, applicationConfig2);

    processedMessagesLatch1.await();
    processedMessagesLatch2.await();
    kafkaEventsConsumedLatch.await();

    // At this stage, both the processors are running and have drained the kakfa source.
    // Trigger re-balancing phase, by manually adding a new processor.

    configMap.put(JobConfig.PROCESSOR_ID(), PROCESSOR_IDS[2]);

    // Reset the task shutdown ms for 3rd application to give it ample time to shutdown cleanly
    configMap.put(TaskConfig.TASK_SHUTDOWN_MS, TASK_SHUTDOWN_MS);
    Config applicationConfig3 = new MapConfig(configMap);

    CountDownLatch processedMessagesLatch3 = new CountDownLatch(1);

    ApplicationRunner appRunner3 = ApplicationRunners.getApplicationRunner(TestStreamApplication.getInstance(
        TEST_SYSTEM, ImmutableList.of(inputKafkaTopic), outputKafkaTopic, processedMessagesLatch3, null, kafkaEventsConsumedLatch,
        applicationConfig3), applicationConfig3);
    executeRun(appRunner3, applicationConfig3);

    publishKafkaEvents(inputKafkaTopic, NUM_KAFKA_EVENTS, 2 * NUM_KAFKA_EVENTS, PROCESSOR_IDS[0]);

    processedMessagesLatch3.await();
    appRunner1.waitForFinish();
    appRunner2.waitForFinish();

    /**
     * If the processing has started in the third stream processor, then other two stream processors should be stopped.
     */
    assertEquals(ApplicationStatus.UnsuccessfulFinish, appRunner1.status());
    assertEquals(ApplicationStatus.UnsuccessfulFinish, appRunner2.status());

    appRunner3.kill();
    appRunner3.waitForFinish();
    assertEquals(ApplicationStatus.SuccessfulFinish, appRunner3.status());
  }

  /**
   * A. Create a kafka topic with partition count set to 5.
   * B. Create and launch a samza application which consumes events from the kafka topic.
   * C. Validate that the {@link JobModel} contains 5 {@link SystemStreamPartition}'s.
   * D. Increase the partition count of the input kafka topic to 100.
   * E. Validate that the new {@link JobModel} contains 100 {@link SystemStreamPartition}'s.
   */
  @Test
  public void testShouldGenerateJobModelOnPartitionCountChange() throws Exception {
    publishKafkaEvents(inputKafkaTopic, 0, NUM_KAFKA_EVENTS, PROCESSOR_IDS[0]);

    // Create StreamApplication from configuration.
    CountDownLatch kafkaEventsConsumedLatch1 = new CountDownLatch(NUM_KAFKA_EVENTS);
    CountDownLatch processedMessagesLatch1 = new CountDownLatch(1);

    ApplicationRunner appRunner1 = ApplicationRunners.getApplicationRunner(TestStreamApplication.getInstance(
            TEST_SYSTEM, ImmutableList.of(inputKafkaTopic), outputKafkaTopic, processedMessagesLatch1, null, kafkaEventsConsumedLatch1,
            applicationConfig1), applicationConfig1);

    executeRun(appRunner1, applicationConfig1);
    processedMessagesLatch1.await();

    String jobModelVersion = zkUtils.getJobModelVersion();
    JobModel jobModel = zkUtils.getJobModel(jobModelVersion);
    Set<SystemStreamPartition> ssps = getSystemStreamPartitions(jobModel);

    // Validate that the input partition count is 5 in the JobModel.
    Assert.assertEquals(5, ssps.size());

    // Increase the partition count of input kafka topic to 100.
    increasePartitionsTo(inputKafkaTopic, 100);

    long jobModelWaitTimeInMillis = 10;
    while (Objects.equals(zkUtils.getJobModelVersion(), jobModelVersion)) {
      LOGGER.info("Waiting for new jobModel to be published");
      Thread.sleep(jobModelWaitTimeInMillis);
      jobModelWaitTimeInMillis = jobModelWaitTimeInMillis * 2;
    }

    String newJobModelVersion = zkUtils.getJobModelVersion();
    JobModel newJobModel = zkUtils.getJobModel(newJobModelVersion);
    ssps = getSystemStreamPartitions(newJobModel);

    // Validate that the input partition count is 100 in the new JobModel.
    Assert.assertEquals(100, ssps.size());

    // Validate that configuration is stored in coordinator stream.
    MapConfig config = getConfigFromCoordinatorStream(applicationConfig1);

    // Execution plan and serialized DAG of a samza job is stored in the config of coordinator stream. Thus, direct equals comparison between
    // the application configuration and the coordinator config will fail. Iterating through the entire configuration bag and verify that expected
    // configuration is present in the coordinator configuration.
    for (Map.Entry<String, String> entry : applicationConfig1.entrySet()) {
      Assert.assertTrue(config.containsKey(entry.getKey()));
    }
  }

  private MapConfig getConfigFromCoordinatorStream(Config config) {
    MetadataStoreFactory metadataStoreFactory =
        ReflectionUtil.getObj(getClass().getClassLoader(), new JobConfig(config).getMetadataStoreFactory(),
            MetadataStoreFactory.class);
    MetadataStore metadataStore = metadataStoreFactory.getMetadataStore("set-config", config, new MetricsRegistryMap());
    metadataStore.init();
    Map<String, String> configMap = new HashMap<>();
    CoordinatorStreamValueSerde jsonSerde = new CoordinatorStreamValueSerde("set-config");
    metadataStore.all().forEach((key, value) -> {
        CoordinatorStreamStore.CoordinatorMessageKey coordinatorMessageKey = CoordinatorStreamStore.deserializeCoordinatorMessageKeyFromJson(key);
        String deserializedValue = jsonSerde.fromBytes(value);
        configMap.put(coordinatorMessageKey.getKey(), deserializedValue);
      });
    return new MapConfig(configMap);
  }

  /**
   * A. Create a input kafka topic with partition count set to 32.
   * B. Create and launch a stateful samza application which consumes events from the input kafka topic.
   * C. Validate that the {@link JobModel} contains 32 {@link SystemStreamPartition}'s.
   * D. Increase the partition count of the input kafka topic to 64.
   * E. Validate that the new {@link JobModel} contains 64 {@link SystemStreamPartition}'s and the input
   * SystemStreamPartitions are mapped to the correct task.
   */
  @Test
  public void testStatefulSamzaApplicationShouldRedistributeInputPartitionsToCorrectTasksWhenAInputStreamIsExpanded() throws Exception {
    // Setup input topics.
    String statefulInputKafkaTopic = String.format("test-input-topic-%s", UUID.randomUUID().toString());
    createTopic(statefulInputKafkaTopic, 32, 1);

    // Generate configuration for the test.
    Map<String, String> configMap = buildStreamApplicationConfigMap(ImmutableList.of(statefulInputKafkaTopic), testStreamAppName, testStreamAppId);
    configMap.put(JobConfig.PROCESSOR_ID(), PROCESSOR_IDS[0]);
    Config applicationConfig1 = new ApplicationConfig(new MapConfig(configMap));

    publishKafkaEvents(statefulInputKafkaTopic, 0, NUM_KAFKA_EVENTS, PROCESSOR_IDS[0]);

    // Create StreamApplication from configuration.
    CountDownLatch kafkaEventsConsumedLatch1 = new CountDownLatch(NUM_KAFKA_EVENTS);
    CountDownLatch processedMessagesLatch1 = new CountDownLatch(1);

    ApplicationRunner appRunner1 = ApplicationRunners.getApplicationRunner(TestStreamApplication.getInstance(
            TEST_SYSTEM, ImmutableList.of(statefulInputKafkaTopic), outputKafkaTopic, processedMessagesLatch1, null, kafkaEventsConsumedLatch1,
            applicationConfig1), applicationConfig1);

    executeRun(appRunner1, applicationConfig1);
    processedMessagesLatch1.await();

    // Generate the correct task assignments before the input stream expansion.
    Map<TaskName, Set<SystemStreamPartition>> expectedTaskAssignments = new HashMap<>();
    for (int partition = 0; partition < 32; ++partition) {
      TaskName taskName = new TaskName(String.format("Partition %d", partition));
      SystemStreamPartition systemStreamPartition = new SystemStreamPartition(TEST_SYSTEM, statefulInputKafkaTopic, new Partition(partition));
      expectedTaskAssignments.put(taskName, ImmutableSet.of(systemStreamPartition));
    }

    // Read the latest JobModel for validation.
    String jobModelVersion = zkUtils.getJobModelVersion();
    JobModel jobModel = zkUtils.getJobModel(jobModelVersion);
    Set<SystemStreamPartition> ssps = getSystemStreamPartitions(jobModel);

    // Validate that the input partition count is 32 in the JobModel.
    Assert.assertEquals(32, ssps.size());

    // Validate that the new JobModel has the expected task assignments before the input stream expansion.
    Map<TaskName, Set<SystemStreamPartition>> actualTaskAssignments = getTaskAssignments(jobModel);
    Assert.assertEquals(expectedTaskAssignments, actualTaskAssignments);

    // Increase the partition count of the input kafka topic to 64.
    increasePartitionsTo(statefulInputKafkaTopic, 64);

    // Wait for the JobModel version to change due to the increase in the input partition count.
    long jobModelWaitTimeInMillis = 10;
    while (true) {
      LOGGER.info("Waiting for new jobModel to be published");
      jobModelVersion = zkUtils.getJobModelVersion();
      jobModel = zkUtils.getJobModel(jobModelVersion);
      ssps = getSystemStreamPartitions(jobModel);

      if (ssps.size() == 64) {
        break;
      }
      Thread.sleep(jobModelWaitTimeInMillis);
    }

    // Validate that the input partition count is 64 in the new JobModel.
    Assert.assertEquals(64, ssps.size());

    // Generate the correct task assignments after the input stream expansion.
    expectedTaskAssignments = new HashMap<>();
    for (int partition = 0; partition < 32; ++partition) {
      TaskName taskName = new TaskName(String.format("Partition %d", partition));
      SystemStreamPartition ssp = new SystemStreamPartition(TEST_SYSTEM, statefulInputKafkaTopic, new Partition(partition));
      SystemStreamPartition expandedSSP = new SystemStreamPartition(TEST_SYSTEM, statefulInputKafkaTopic, new Partition(partition + 32));
      expectedTaskAssignments.put(taskName, ImmutableSet.of(ssp, expandedSSP));
    }

    // Validate that the new JobModel has the expected task assignments.
    actualTaskAssignments = getTaskAssignments(jobModel);

    for (Map.Entry<TaskName, Set<SystemStreamPartition>> entry : expectedTaskAssignments.entrySet()) {
      TaskName taskName = entry.getKey();
      Set<SystemStreamPartition> expectedSSPs = entry.getValue();
      Assert.assertTrue(actualTaskAssignments.containsKey(taskName));
      Set<SystemStreamPartition> actualSSPs = actualTaskAssignments.get(taskName);
      Assert.assertEquals(actualSSPs, expectedSSPs);
    }

    Assert.assertEquals(expectedTaskAssignments, actualTaskAssignments);
    Assert.assertEquals(32, jobModel.maxChangeLogStreamPartitions);
  }

  /**
   * A. Create a input kafka topic: T1 with partition count set to 32.
   * B. Create a input kafka topic: T2 with partition count set to 32.
   * C. Create and launch a stateful samza application which consumes events from the kafka topics: T1 and T2.
   * D. Validate that the {@link JobModel} contains 32 {@link SystemStreamPartition}'s of T1 and 32 {@link SystemStreamPartition}'s of T2.
   * E. Increase the partition count of the input kafka topic: T1 to 64.
   * F. Increase the partition count of the input kafka topic: T2 to 64.
   * G. Validate that the new {@link JobModel} contains 64 {@link SystemStreamPartition}'s of T1, T2 and the input
   * SystemStreamPartitions are mapped to the correct task.
   */
  @Test
  public void testStatefulSamzaApplicationShouldRedistributeInputPartitionsToCorrectTasksWhenMultipleInputStreamsAreExpanded() throws Exception {
    // Setup the two input kafka topics.
    String statefulInputKafkaTopic1 = String.format("test-input-topic-%s", UUID.randomUUID().toString());
    String statefulInputKafkaTopic2 = String.format("test-input-topic-%s", UUID.randomUUID().toString());
    createTopic(statefulInputKafkaTopic1, 32, 1);
    createTopic(statefulInputKafkaTopic2, 32, 1);

    // Generate configuration for the test.
    Map<String, String> configMap = buildStreamApplicationConfigMap(ImmutableList.of(statefulInputKafkaTopic1, statefulInputKafkaTopic2),
                                  testStreamAppName, testStreamAppId);
    configMap.put(JobConfig.PROCESSOR_ID(), PROCESSOR_IDS[0]);
    Config applicationConfig1 = new ApplicationConfig(new MapConfig(configMap));

    // Publish events into the input kafka topics.
    publishKafkaEvents(statefulInputKafkaTopic1, 0, NUM_KAFKA_EVENTS, PROCESSOR_IDS[0]);
    publishKafkaEvents(statefulInputKafkaTopic2, 0, NUM_KAFKA_EVENTS, PROCESSOR_IDS[0]);

    // Create and launch the StreamApplication from configuration.
    CountDownLatch kafkaEventsConsumedLatch1 = new CountDownLatch(NUM_KAFKA_EVENTS);
    CountDownLatch processedMessagesLatch1 = new CountDownLatch(1);

    ApplicationRunner appRunner1 = ApplicationRunners.getApplicationRunner(TestStreamApplication.getInstance(
        TEST_SYSTEM, ImmutableList.of(statefulInputKafkaTopic1, statefulInputKafkaTopic2), outputKafkaTopic, processedMessagesLatch1, null, kafkaEventsConsumedLatch1,
        applicationConfig1), applicationConfig1);

    executeRun(appRunner1, applicationConfig1);
    processedMessagesLatch1.await();
    kafkaEventsConsumedLatch1.await();

    // Generate the correct task assignments before the input stream expansion.
    Map<TaskName, Set<SystemStreamPartition>> expectedTaskAssignments = new HashMap<>();
    for (int partition = 0; partition < 32; ++partition) {
      TaskName taskName = new TaskName(String.format("Partition %d", partition));
      SystemStreamPartition systemStreamPartition1 = new SystemStreamPartition(TEST_SYSTEM, statefulInputKafkaTopic1, new Partition(partition));
      SystemStreamPartition systemStreamPartition2 = new SystemStreamPartition(TEST_SYSTEM, statefulInputKafkaTopic2, new Partition(partition));
      expectedTaskAssignments.put(taskName, ImmutableSet.of(systemStreamPartition1, systemStreamPartition2));
    }

    // Read the latest JobModel for validation.
    String jobModelVersion = zkUtils.getJobModelVersion();
    JobModel jobModel = zkUtils.getJobModel(jobModelVersion);
    Set<SystemStreamPartition> ssps = getSystemStreamPartitions(jobModel);

    // Validate that the input 64 partitions are present in JobModel.
    Assert.assertEquals(64, ssps.size());

    // Validate that the new JobModel has the expected task assignments before the input stream expansion.
    Map<TaskName, Set<SystemStreamPartition>> actualTaskAssignments = getTaskAssignments(jobModel);
    Assert.assertEquals(expectedTaskAssignments, actualTaskAssignments);

    // Increase the partition count of the input kafka topic1 to 64.
    increasePartitionsTo(statefulInputKafkaTopic1, 64);

    // Increase the partition count of the input kafka topic2 to 64.
    increasePartitionsTo(statefulInputKafkaTopic2, 64);

    // Wait for the JobModel version to change due to the increase in the input partition count.
    long jobModelWaitTimeInMillis = 10;
    while (true) {
      LOGGER.info("Waiting for new jobModel to be published");
      jobModelVersion = zkUtils.getJobModelVersion();
      jobModel = zkUtils.getJobModel(jobModelVersion);
      ssps = getSystemStreamPartitions(jobModel);

      if (ssps.size() == 128) {
        break;
      }

      Thread.sleep(jobModelWaitTimeInMillis);
    }

    // Validate that the input partition count is 128 in the new JobModel.
    Assert.assertEquals(128, ssps.size());

    // Generate the correct task assignments after the input stream expansion.
    expectedTaskAssignments = new HashMap<>();
    for (int partition = 0; partition < 32; ++partition) {
      TaskName taskName = new TaskName(String.format("Partition %d", partition));
      SystemStreamPartition ssp1 = new SystemStreamPartition(TEST_SYSTEM, statefulInputKafkaTopic1, new Partition(partition));
      SystemStreamPartition expandedSSP1 = new SystemStreamPartition(TEST_SYSTEM, statefulInputKafkaTopic1, new Partition(partition + 32));
      SystemStreamPartition ssp2 = new SystemStreamPartition(TEST_SYSTEM, statefulInputKafkaTopic2, new Partition(partition));
      SystemStreamPartition expandedSSP2 = new SystemStreamPartition(TEST_SYSTEM, statefulInputKafkaTopic2, new Partition(partition + 32));
      expectedTaskAssignments.put(taskName, ImmutableSet.of(ssp1, expandedSSP1, ssp2, expandedSSP2));
    }

    // Validate that the new JobModel has the expected task assignments.
    actualTaskAssignments = getTaskAssignments(jobModel);
    Assert.assertEquals(expectedTaskAssignments, actualTaskAssignments);
    Assert.assertEquals(32, jobModel.maxChangeLogStreamPartitions);
  }

  @Test
  public void testApplicationShutdownShouldBeIndependentOfPerMessageProcessingTime() throws Exception {
    publishKafkaEvents(inputKafkaTopic, 0, NUM_KAFKA_EVENTS, PROCESSOR_IDS[0]);

    // Create a TaskApplication with only one task per container.
    // The task does not invokes taskCallback.complete for any of the dispatched message.
    CountDownLatch shutdownLatch = new CountDownLatch(1);
    CountDownLatch processedMessagesLatch1 = new CountDownLatch(1);

    TaskApplication taskApplication = new TestTaskApplication(TEST_SYSTEM, inputKafkaTopic, outputKafkaTopic, processedMessagesLatch1, shutdownLatch);
    MapConfig taskApplicationConfig = new MapConfig(ImmutableList.of(applicationConfig1,
        ImmutableMap.of(TaskConfig.MAX_CONCURRENCY, "1", JobConfig.SSP_GROUPER_FACTORY(), "org.apache.samza.container.grouper.stream.AllSspToSingleTaskGrouperFactory")));
    ApplicationRunner appRunner = ApplicationRunners.getApplicationRunner(taskApplication, taskApplicationConfig);

    // Run the application.
    executeRun(appRunner, applicationConfig1);

    // Wait for the task to receive at least one dispatched message.
    processedMessagesLatch1.await();

    // Kill the application when none of the dispatched messages is acknowledged as completed by the task.
    appRunner.kill();
    appRunner.waitForFinish();

    // Expect the shutdown latch to be triggered.
    shutdownLatch.await();

    // Assert that the shutdown was successful.
    Assert.assertEquals(ApplicationStatus.SuccessfulFinish, appRunner.status());
  }

  /**
   * Computes the task to partition assignment of the {@param JobModel}.
   * @param jobModel the jobModel to compute task to partition assignment for.
   * @return the computed task to partition assignments of the {@param JobModel}.
   */
  private static Map<TaskName, Set<SystemStreamPartition>> getTaskAssignments(JobModel jobModel) {
    Map<TaskName, Set<SystemStreamPartition>> taskAssignments = new HashMap<>();
    for (Map.Entry<String, ContainerModel> entry : jobModel.getContainers().entrySet()) {
      Map<TaskName, TaskModel> tasks = entry.getValue().getTasks();
      for (TaskModel taskModel : tasks.values()) {
        if (!taskAssignments.containsKey(taskModel.getTaskName())) {
          taskAssignments.put(taskModel.getTaskName(), new HashSet<>());
        }
        if (taskModel.getTaskMode() == TaskMode.Active) {
          taskAssignments.get(taskModel.getTaskName()).addAll(taskModel.getSystemStreamPartitions());
        }
      }
    }
    return taskAssignments;
  }

  /**
   * Test if two processors coming up at the same time agree on a single runid
   * 1. bring up two processors
   * 2. wait till they start consuimg messages
   * 3. check if first processor run.id matches that of second processor
   */
  @Test
  public void testAgreeingOnSameRunIdForBatch() throws InterruptedException {
    publishKafkaEvents(inputKafkaTopic, 0, NUM_KAFKA_EVENTS, PROCESSOR_IDS[0]);

    Map<String, String> configMap =
        buildStreamApplicationConfigMap(ImmutableList.of(inputKafkaTopic), testStreamAppName, testStreamAppId, true);
    configMap.put(JobConfig.PROCESSOR_ID(), PROCESSOR_IDS[0]);
    applicationConfig1 = new ApplicationConfig(new MapConfig(configMap));
    configMap.put(JobConfig.PROCESSOR_ID(), PROCESSOR_IDS[1]);
    applicationConfig2 = new ApplicationConfig(new MapConfig(configMap));


    // Create StreamApplication from configuration.
    CountDownLatch processedMessagesLatch1 = new CountDownLatch(1);
    CountDownLatch processedMessagesLatch2 = new CountDownLatch(1);

    ApplicationRunner appRunner1 = ApplicationRunners.getApplicationRunner(TestStreamApplication.getInstance(
        TEST_SYSTEM, ImmutableList.of(inputKafkaTopic), outputKafkaTopic, processedMessagesLatch1, null, null,
        applicationConfig1), applicationConfig1);
    ApplicationRunner appRunner2 = ApplicationRunners.getApplicationRunner(TestStreamApplication.getInstance(
        TEST_SYSTEM, ImmutableList.of(inputKafkaTopic), outputKafkaTopic, processedMessagesLatch2, null, null,
        applicationConfig2), applicationConfig2);

    executeRun(appRunner1, applicationConfig1);
    executeRun(appRunner2, applicationConfig2);

    processedMessagesLatch1.await();
    processedMessagesLatch2.await();

    // At this stage, both the processors are running.
    // check if their runId matches

    LocalApplicationRunner localApplicationRunner1 = (LocalApplicationRunner) appRunner1;
    LocalApplicationRunner localApplicationRunner2 = (LocalApplicationRunner) appRunner2;

    assertEquals("RunId of the two processors does not match", localApplicationRunner2.getRunId(), localApplicationRunner1.getRunId());

    appRunner1.kill();
    appRunner1.waitForFinish();
    appRunner2.kill();
    appRunner2.waitForFinish();
  }


  /**
   * Test if a new processors joining an existing qurorum get the same runid
   * 1. bring up two processors
   * 2. wait till they start consuming messages
   * 3. bring up a third processor
   * 4. wait till third processor starts consuming messsages
   * 5. check if third processor run.id matches that of first twp
   */
  @Test
  public void testNewProcessorGetsSameRunIdForBatch() throws InterruptedException {
    publishKafkaEvents(inputKafkaTopic, 0, NUM_KAFKA_EVENTS, PROCESSOR_IDS[0]);

    Map<String, String> configMap =
        buildStreamApplicationConfigMap(ImmutableList.of(inputKafkaTopic), testStreamAppName, testStreamAppId, true);
    configMap.put(JobConfig.PROCESSOR_ID(), PROCESSOR_IDS[0]);
    applicationConfig1 = new ApplicationConfig(new MapConfig(configMap));
    configMap.put(JobConfig.PROCESSOR_ID(), PROCESSOR_IDS[1]);
    applicationConfig2 = new ApplicationConfig(new MapConfig(configMap));
    configMap.put(JobConfig.PROCESSOR_ID(), PROCESSOR_IDS[2]);
    applicationConfig3 = new ApplicationConfig(new MapConfig(configMap));

    // Create StreamApplication from configuration.
    CountDownLatch processedMessagesLatch1 = new CountDownLatch(1);
    CountDownLatch processedMessagesLatch2 = new CountDownLatch(1);

    ApplicationRunner appRunner1 = ApplicationRunners.getApplicationRunner(TestStreamApplication.getInstance(
        TEST_SYSTEM, ImmutableList.of(inputKafkaTopic), outputKafkaTopic, processedMessagesLatch1, null, null,
        applicationConfig1), applicationConfig1);
    ApplicationRunner appRunner2 = ApplicationRunners.getApplicationRunner(TestStreamApplication.getInstance(
        TEST_SYSTEM, ImmutableList.of(inputKafkaTopic), outputKafkaTopic, processedMessagesLatch2, null, null,
        applicationConfig2), applicationConfig2);

    executeRun(appRunner1, applicationConfig1);
    executeRun(appRunner2, applicationConfig2);

    processedMessagesLatch1.await();
    processedMessagesLatch2.await();

    // At this stage, both the processors are running.
    // check if their runId matches

    LocalApplicationRunner localApplicationRunner1 = (LocalApplicationRunner) appRunner1;
    LocalApplicationRunner localApplicationRunner2 = (LocalApplicationRunner) appRunner2;

    assertEquals("RunId of the two processors does not match", localApplicationRunner2.getRunId(), localApplicationRunner1.getRunId());

    //Bring up a new processsor
    CountDownLatch processedMessagesLatch3 = new CountDownLatch(1);
    ApplicationRunner appRunner3 = ApplicationRunners.getApplicationRunner(TestStreamApplication.getInstance(
        TEST_SYSTEM, ImmutableList.of(inputKafkaTopic), outputKafkaTopic, processedMessagesLatch3, null, null,
        applicationConfig3), applicationConfig3);
    executeRun(appRunner3, applicationConfig3);
    processedMessagesLatch3.await();

    // At this stage, the new processor is running.
    // check if new processor's runId matches that of the older processors
    LocalApplicationRunner localApplicationRunner3 = (LocalApplicationRunner) appRunner3;
    assertEquals("RunId of the new processor does not match that of old processor", localApplicationRunner3.getRunId(), localApplicationRunner1.getRunId());


    appRunner1.kill();
    appRunner1.waitForFinish();
    appRunner2.kill();
    appRunner2.waitForFinish();
    appRunner3.kill();
    appRunner3.waitForFinish();
  }


  /**
   * Test one group of processors dying and a new processor coming up generates new run.id
   * 1. bring up two processors
   * 2. wait till they start consuimg messages
   * 3. kill and shutdown neatly both the processors
   * 4. bring up a new processor
   * 5. wait till new processor starts consuming messages
   * 6. check if new processor has new runid different from shutdown processors
   */
  @Test
  public void testAllProcesssorDieNewProcessorGetsNewRunIdForBatch() throws InterruptedException {
    publishKafkaEvents(inputKafkaTopic, 0, NUM_KAFKA_EVENTS, PROCESSOR_IDS[0]);

    Map<String, String> configMap =
        buildStreamApplicationConfigMap(ImmutableList.of(inputKafkaTopic), testStreamAppName, testStreamAppId, true);
    configMap.put(JobConfig.PROCESSOR_ID(), PROCESSOR_IDS[0]);
    applicationConfig1 = new ApplicationConfig(new MapConfig(configMap));
    configMap.put(JobConfig.PROCESSOR_ID(), PROCESSOR_IDS[1]);
    applicationConfig2 = new ApplicationConfig(new MapConfig(configMap));
    configMap.put(JobConfig.PROCESSOR_ID(), PROCESSOR_IDS[2]);
    applicationConfig3 = new ApplicationConfig(new MapConfig(configMap));

    // Create StreamApplication from configuration.
    CountDownLatch processedMessagesLatch1 = new CountDownLatch(1);
    CountDownLatch processedMessagesLatch2 = new CountDownLatch(1);

    ApplicationRunner appRunner1 = ApplicationRunners.getApplicationRunner(TestStreamApplication.getInstance(
        TEST_SYSTEM, ImmutableList.of(inputKafkaTopic), outputKafkaTopic, processedMessagesLatch1, null, null,
        applicationConfig1), applicationConfig1);
    ApplicationRunner appRunner2 = ApplicationRunners.getApplicationRunner(TestStreamApplication.getInstance(
        TEST_SYSTEM, ImmutableList.of(inputKafkaTopic), outputKafkaTopic, processedMessagesLatch2, null, null,
        applicationConfig2), applicationConfig2);

    executeRun(appRunner1, applicationConfig1);
    executeRun(appRunner2, applicationConfig2);

    processedMessagesLatch1.await();
    processedMessagesLatch2.await();

    // At this stage, both the processors are running.
    // check if their runId matches

    LocalApplicationRunner localApplicationRunner1 = (LocalApplicationRunner) appRunner1;
    LocalApplicationRunner localApplicationRunner2 = (LocalApplicationRunner) appRunner2;

    assertEquals("RunId of the two processors does not match", localApplicationRunner2.getRunId(), localApplicationRunner1.getRunId());

    String oldRunId = localApplicationRunner1.getRunId().get();

    // shut down both the processors
    appRunner1.kill();
    appRunner1.waitForFinish();
    appRunner2.kill();
    appRunner2.waitForFinish();

    //Bring up a new processsor
    CountDownLatch processedMessagesLatch3 = new CountDownLatch(1);
    ApplicationRunner appRunner3 = ApplicationRunners.getApplicationRunner(TestStreamApplication.getInstance(
        TEST_SYSTEM, ImmutableList.of(inputKafkaTopic), outputKafkaTopic, processedMessagesLatch3, null, null,
        applicationConfig3), applicationConfig3);
    executeRun(appRunner3, applicationConfig3);
    processedMessagesLatch3.await();

    // At this stage, the new processor is running.
    // check if new processor's runId matches that of the older processors
    LocalApplicationRunner localApplicationRunner3 = (LocalApplicationRunner) appRunner3;

    assertNotEquals("RunId of the new processor same as that of old stopped processors", oldRunId, localApplicationRunner3.getRunId());

    appRunner3.kill();
    appRunner3.waitForFinish();
  }


  /**
   * Test if first processor dying changes the runid for new processors joining
   * 1. bring up two processors
   * 2. wait till they start consuimg messages
   * 3. kill and shutdown first processor
   * 4. bring up a new processor
   * 5. wait till new processor starts consuming messages
   * 6. check if new processor gets same run.id
   */
  @Test
  public void testFirstProcessorDiesButSameRunIdForBatch() throws InterruptedException {
    publishKafkaEvents(inputKafkaTopic, 0, NUM_KAFKA_EVENTS, PROCESSOR_IDS[0]);

    Map<String, String> configMap =
        buildStreamApplicationConfigMap(ImmutableList.of(inputKafkaTopic), testStreamAppName, testStreamAppId, true);
    configMap.put(JobConfig.PROCESSOR_ID(), PROCESSOR_IDS[0]);
    applicationConfig1 = new ApplicationConfig(new MapConfig(configMap));
    configMap.put(JobConfig.PROCESSOR_ID(), PROCESSOR_IDS[1]);
    applicationConfig2 = new ApplicationConfig(new MapConfig(configMap));
    configMap.put(JobConfig.PROCESSOR_ID(), PROCESSOR_IDS[2]);
    applicationConfig3 = new ApplicationConfig(new MapConfig(configMap));

    CountDownLatch processedMessagesLatch1 = new CountDownLatch(1);
    ApplicationRunner appRunner1 = ApplicationRunners.getApplicationRunner(TestStreamApplication.getInstance(
        TEST_SYSTEM, ImmutableList.of(inputKafkaTopic), outputKafkaTopic, processedMessagesLatch1, null, null,
        applicationConfig1), applicationConfig1);
    executeRun(appRunner1, applicationConfig1);

    // firt processor is up and running
    processedMessagesLatch1.await();

    LocalApplicationRunner localApplicationRunner1 = (LocalApplicationRunner) appRunner1;

    // bring up second processor
    CountDownLatch processedMessagesLatch2 = new CountDownLatch(1);
    ApplicationRunner appRunner2 = ApplicationRunners.getApplicationRunner(TestStreamApplication.getInstance(
        TEST_SYSTEM, ImmutableList.of(inputKafkaTopic), outputKafkaTopic, processedMessagesLatch2, null, null,
        applicationConfig2), applicationConfig2);
    executeRun(appRunner2, applicationConfig2);

    // second processor is up and running
    processedMessagesLatch2.await();
    LocalApplicationRunner localApplicationRunner2 = (LocalApplicationRunner) appRunner2;

    assertEquals("RunId of the two processors does not match", localApplicationRunner2.getRunId(), localApplicationRunner1.getRunId());

    // shut down first processor
    appRunner1.kill();
    appRunner1.waitForFinish();

    //Bring up a new processsor
    CountDownLatch processedMessagesLatch3 = new CountDownLatch(1);
    ApplicationRunner appRunner3 = ApplicationRunners.getApplicationRunner(TestStreamApplication.getInstance(
        TEST_SYSTEM, ImmutableList.of(inputKafkaTopic), outputKafkaTopic, processedMessagesLatch3, null, null,
        applicationConfig3), applicationConfig3);
    executeRun(appRunner3, applicationConfig3);
    processedMessagesLatch3.await();

    // At this stage, the new processor is running.
    // check if new processor runid matches the old ones
    LocalApplicationRunner localApplicationRunner3 = (LocalApplicationRunner) appRunner3;
    assertEquals("RunId of the new processor is not the same as that of earlier processors", localApplicationRunner2.getRunId(), localApplicationRunner3.getRunId());


    appRunner2.kill();
    appRunner2.waitForFinish();
    appRunner3.kill();
    appRunner3.waitForFinish();
  }


  private static Set<SystemStreamPartition> getSystemStreamPartitions(JobModel jobModel) {
    System.out.println(jobModel);
    Set<SystemStreamPartition> ssps = new HashSet<>();
    jobModel.getContainers().forEach((containerName, containerModel) -> {
        containerModel.getTasks().forEach((taskName, taskModel) -> ssps.addAll(taskModel.getSystemStreamPartitions()));
      });
    return ssps;
  }
}<|MERGE_RESOLUTION|>--- conflicted
+++ resolved
@@ -194,39 +194,14 @@
                                                  .map(topic -> String.format("%s.%s", TestZkLocalApplicationRunner.TEST_SYSTEM, topic))
                                                  .collect(Collectors.toList());
     String coordinatorSystemName = "coordinatorSystem";
-<<<<<<< HEAD
-    Map<String, String> samzaContainerConfig = ImmutableMap.<String, String>builder()
-        .put(ZkConfig.ZK_CONSENSUS_TIMEOUT_MS, BARRIER_TIMEOUT_MS)
-        .put(TaskConfig.INPUT_STREAMS, Joiner.on(',').join(inputSystemStreams))
-        .put(JobConfig.JOB_DEFAULT_SYSTEM(), TestZkLocalApplicationRunner.TEST_SYSTEM)
-        .put(TaskConfig.IGNORED_EXCEPTIONS, "*")
-        .put(ZkConfig.ZK_CONNECT, zkConnect())
-        .put(JobConfig.SSP_GROUPER_FACTORY(), TEST_SSP_GROUPER_FACTORY)
-        .put(TaskConfig.GROUPER_FACTORY, TEST_TASK_GROUPER_FACTORY)
-        .put(JobCoordinatorConfig.JOB_COORDINATOR_FACTORY, TEST_JOB_COORDINATOR_FACTORY)
-        .put(ApplicationConfig.APP_NAME, appName)
-        .put(ApplicationConfig.APP_ID, appId)
-        .put("app.runner.class", "org.apache.samza.runtime.LocalApplicationRunner")
-        .put(String.format("systems.%s.samza.factory", TestZkLocalApplicationRunner.TEST_SYSTEM), TEST_SYSTEM_FACTORY)
-        .put(JobConfig.JOB_NAME(), appName)
-        .put(JobConfig.JOB_ID(), appId)
-        .put(TaskConfig.TASK_SHUTDOWN_MS, TASK_SHUTDOWN_MS)
-        .put(TaskConfig.DROP_PRODUCER_ERRORS, "true")
-        .put(JobConfig.JOB_DEBOUNCE_TIME_MS(), JOB_DEBOUNCE_TIME_MS)
-        .put(JobConfig.MONITOR_PARTITION_CHANGE_FREQUENCY_MS(), "1000")
-        .put(ClusterManagerConfig.HOST_AFFINITY_ENABLED, "true")
-        .put("job.coordinator.system", coordinatorSystemName)
-        .put("job.coordinator.replication.factor", "1")
-        .build();
-=======
     Map<String, String> config = new HashMap<>();
     config.put(ZkConfig.ZK_CONSENSUS_TIMEOUT_MS, BARRIER_TIMEOUT_MS);
-    config.put(TaskConfig.INPUT_STREAMS(), Joiner.on(',').join(inputSystemStreams));
+    config.put(TaskConfig.INPUT_STREAMS, Joiner.on(',').join(inputSystemStreams));
     config.put(JobConfig.JOB_DEFAULT_SYSTEM(), TestZkLocalApplicationRunner.TEST_SYSTEM);
-    config.put(TaskConfig.IGNORED_EXCEPTIONS(), "*");
+    config.put(TaskConfig.IGNORED_EXCEPTIONS, "*");
     config.put(ZkConfig.ZK_CONNECT, zkConnect());
     config.put(JobConfig.SSP_GROUPER_FACTORY(), TEST_SSP_GROUPER_FACTORY);
-    config.put(TaskConfig.GROUPER_FACTORY(), TEST_TASK_GROUPER_FACTORY);
+    config.put(TaskConfig.GROUPER_FACTORY, TEST_TASK_GROUPER_FACTORY);
     config.put(JobCoordinatorConfig.JOB_COORDINATOR_FACTORY, TEST_JOB_COORDINATOR_FACTORY);
     config.put(ApplicationConfig.APP_NAME, appName);
     config.put(ApplicationConfig.APP_ID, appId);
@@ -234,8 +209,8 @@
     config.put(String.format("systems.%s.samza.factory", TestZkLocalApplicationRunner.TEST_SYSTEM), TEST_SYSTEM_FACTORY);
     config.put(JobConfig.JOB_NAME(), appName);
     config.put(JobConfig.JOB_ID(), appId);
-    config.put(TaskConfigJava.TASK_SHUTDOWN_MS, TASK_SHUTDOWN_MS);
-    config.put(TaskConfig.DROP_PRODUCER_ERRORS(), "true");
+    config.put(TaskConfig.TASK_SHUTDOWN_MS, TASK_SHUTDOWN_MS);
+    config.put(TaskConfig.DROP_PRODUCER_ERRORS, "true");
     config.put(JobConfig.JOB_DEBOUNCE_TIME_MS(), JOB_DEBOUNCE_TIME_MS);
     config.put(JobConfig.MONITOR_PARTITION_CHANGE_FREQUENCY_MS(), "1000");
     config.put(ClusterManagerConfig.HOST_AFFINITY_ENABLED, "true");
@@ -246,7 +221,6 @@
       config.put(ClusterManagerConfig.HOST_AFFINITY_ENABLED, "false");
     }
     Map<String, String> samzaContainerConfig = ImmutableMap.<String, String>builder().putAll(config).build();
->>>>>>> 3b87fbd2
     Map<String, String> applicationConfig = Maps.newHashMap(samzaContainerConfig);
     applicationConfig.putAll(StandaloneTestUtils.getKafkaSystemConfigs(coordinatorSystemName, bootstrapServers(), zkConnect(), null, StandaloneTestUtils.SerdeAlias.STRING, true));
     applicationConfig.putAll(StandaloneTestUtils.getKafkaSystemConfigs(TestZkLocalApplicationRunner.TEST_SYSTEM, bootstrapServers(), zkConnect(), null, StandaloneTestUtils.SerdeAlias.STRING, true));
