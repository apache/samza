--- conflicted
+++ resolved
@@ -128,13 +128,8 @@
 
       appDesc.getInputStream(PAGEVIEW_STREAM, new NoOpSerde<TestTableData.PageView>())
           .partitionBy(TestTableData.PageView::getMemberId, v -> v, "partition-page-view")
-<<<<<<< HEAD
-          .join(table, new TestLocalTable.PageViewToProfileJoinFunction())
+          .join(table, new PageViewToProfileJoinFunction())
           .sendTo(appDesc.getOutputStream(ENRICHED_PAGEVIEW_STREAM, new NoOpSerde<>()));
-=======
-          .join(table, new PageViewToProfileJoinFunction())
-          .sendTo(graph.getOutputStream(ENRICHED_PAGEVIEW_STREAM, new NoOpSerde<>()));
->>>>>>> 2d6b1995
     }
 
     protected TableDescriptor<Integer, Profile, ?> getTableDescriptor() {
