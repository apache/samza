/*
 * Licensed to the Apache Software Foundation (ASF) under one
 * or more contributor license agreements.  See the NOTICE file
 * distributed with this work for additional information
 * regarding copyright ownership.  The ASF licenses this file
 * to you under the Apache License, Version 2.0 (the
 * "License"); you may not use this file except in compliance
 * with the License.  You may obtain a copy of the License at
 *
 *   http://www.apache.org/licenses/LICENSE-2.0
 *
 * Unless required by applicable law or agreed to in writing,
 * software distributed under the License is distributed on an
 * "AS IS" BASIS, WITHOUT WARRANTIES OR CONDITIONS OF ANY
 * KIND, either express or implied.  See the License for the
 * specific language governing permissions and limitations
 * under the License.
 */

package org.apache.samza.test.table;

import com.google.common.collect.ImmutableList;

import java.time.Duration;
import java.util.Arrays;
import java.util.HashMap;
import java.util.List;
import java.util.Map;
import java.util.stream.Collectors;
import org.apache.samza.SamzaException;
import org.apache.samza.application.StreamApplicationDescriptor;
import org.apache.samza.application.StreamApplication;
import org.apache.samza.config.JobConfig;
import org.apache.samza.config.MapConfig;
import org.apache.samza.config.StreamConfig;
import org.apache.samza.config.ClusterManagerConfig;
import org.apache.samza.operators.KV;
import org.apache.samza.operators.TableDescriptor;
import org.apache.samza.serializers.IntegerSerde;
import org.apache.samza.serializers.KVSerde;
import org.apache.samza.serializers.NoOpSerde;
import org.apache.samza.storage.kv.Entry;
import org.apache.samza.storage.kv.RocksDbTableDescriptor;
import org.apache.samza.storage.kv.inmemory.InMemoryTableDescriptor;
import org.apache.samza.system.kafka.KafkaSystemDescriptor;
import org.apache.samza.table.Table;
import org.apache.samza.test.framework.TestRunner;
import org.apache.samza.test.framework.system.InMemoryInputDescriptor;
import org.apache.samza.test.framework.system.InMemoryOutputDescriptor;
import org.apache.samza.test.framework.system.InMemorySystemDescriptor;
import org.apache.samza.test.harness.AbstractIntegrationTestHarness;
import org.junit.Test;

import static org.apache.samza.test.table.TestTableData.*;
import static org.junit.Assert.assertEquals;
import static org.junit.Assert.assertTrue;


public class TestLocalTableWithSideInputs extends AbstractIntegrationTestHarness {
  private static final String PAGEVIEW_STREAM = "pageview";
  private static final String PROFILE_STREAM = "profile";
  private static final String ENRICHED_PAGEVIEW_STREAM = "enrichedpageview";

  @Test
  public void testJoinWithSideInputsTable() {
    runTest(
        "side-input-join",
        new PageViewProfileJoin(),
        Arrays.asList(TestTableData.generatePageViews(10)),
        Arrays.asList(TestTableData.generateProfiles(10)));
  }

  @Test
  public void testJoinWithDurableSideInputTable() {
    runTest(
        "durable-side-input",
        new DurablePageViewProfileJoin(),
        Arrays.asList(TestTableData.generatePageViews(5)),
        Arrays.asList(TestTableData.generateProfiles(5)));
  }

  private void runTest(String systemName, StreamApplication app, List<PageView> pageViews,
      List<Profile> profiles) {
    Map<String, String> configs = new HashMap<>();
    configs.put(String.format(StreamConfig.SYSTEM_FOR_STREAM_ID(), PAGEVIEW_STREAM), systemName);
    configs.put(String.format(StreamConfig.SYSTEM_FOR_STREAM_ID(), PROFILE_STREAM), systemName);
    configs.put(String.format(StreamConfig.SYSTEM_FOR_STREAM_ID(), ENRICHED_PAGEVIEW_STREAM), systemName);
    configs.put(JobConfig.JOB_DEFAULT_SYSTEM(), systemName);

    InMemorySystemDescriptor isd = new InMemorySystemDescriptor(systemName);

    InMemoryInputDescriptor<PageView> pageViewStreamDesc = isd
        .getInputDescriptor(PAGEVIEW_STREAM, new NoOpSerde<PageView>());

    InMemoryInputDescriptor<Profile> profileStreamDesc = isd
        .getInputDescriptor(PROFILE_STREAM, new NoOpSerde<Profile>());

    InMemoryOutputDescriptor<EnrichedPageView> outputStreamDesc = isd
        .getOutputDescriptor(ENRICHED_PAGEVIEW_STREAM, new NoOpSerde<EnrichedPageView>());

    TestRunner
        .of(app)
        .addInputStream(pageViewStreamDesc, pageViews)
        .addInputStream(profileStreamDesc, profiles)
        .addOutputStream(outputStreamDesc, 1)
        .addConfigs(new MapConfig(configs))
        .addOverrideConfig(ClusterManagerConfig.CLUSTER_MANAGER_HOST_AFFINITY_ENABLED, Boolean.FALSE.toString())
        .run(Duration.ofMillis(100000));

    try {
      Map<Integer, List<EnrichedPageView>> result = TestRunner.consumeStream(outputStreamDesc, Duration.ofMillis(1000));
      List<EnrichedPageView> results = result.values().stream()
          .flatMap(List::stream)
          .collect(Collectors.toList());

      List<EnrichedPageView> expectedEnrichedPageviews = pageViews.stream()
          .flatMap(pv -> profiles.stream()
              .filter(profile -> pv.memberId == profile.memberId)
              .map(profile -> new EnrichedPageView(pv.pageKey, profile.memberId, profile.company)))
          .collect(Collectors.toList());

      boolean successfulJoin = results.stream().allMatch(expectedEnrichedPageviews::contains);
      assertEquals("Mismatch between the expected and actual join count", results.size(),
          expectedEnrichedPageviews.size());
      assertTrue("Pageview profile join did not succeed for all inputs", successfulJoin);
<<<<<<< HEAD
    } catch (InterruptedException e) {
=======
    } catch (SamzaException e) {
>>>>>>> da39af72
      e.printStackTrace();
    }
  }

  static class PageViewProfileJoin implements StreamApplication {
    static final String PROFILE_TABLE = "profile-table";

    @Override
    public void describe(StreamApplicationDescriptor appDesc) {
      Table<KV<Integer, TestTableData.Profile>> table = appDesc.getTable(getTableDescriptor());
      KafkaSystemDescriptor sd =
          new KafkaSystemDescriptor(appDesc.getConfig().get(String.format(StreamConfig.SYSTEM_FOR_STREAM_ID(), PAGEVIEW_STREAM)));
      appDesc.getInputStream(sd.getInputDescriptor(PAGEVIEW_STREAM, new NoOpSerde<TestTableData.PageView>()))
          .partitionBy(TestTableData.PageView::getMemberId, v -> v, "partition-page-view")
          .join(table, new PageViewToProfileJoinFunction())
          .sendTo(appDesc.getOutputStream(sd.getOutputDescriptor(ENRICHED_PAGEVIEW_STREAM, new NoOpSerde<>())));
    }

    protected TableDescriptor<Integer, Profile, ?> getTableDescriptor() {
      return new InMemoryTableDescriptor(PROFILE_TABLE, KVSerde.of(new IntegerSerde(), new ProfileJsonSerde()))
          .withSideInputs(ImmutableList.of(PROFILE_STREAM))
          .withSideInputsProcessor((msg, store) -> {
              Profile profile = (Profile) msg.getMessage();
              int key = profile.getMemberId();

              return ImmutableList.of(new Entry<>(key, profile));
            });
    }
  }

  static class DurablePageViewProfileJoin extends PageViewProfileJoin {
    @Override
    protected TableDescriptor<Integer, Profile, ?> getTableDescriptor() {
      return new RocksDbTableDescriptor(PROFILE_TABLE, KVSerde.of(new IntegerSerde(), new ProfileJsonSerde()))
          .withSideInputs(ImmutableList.of(PROFILE_STREAM))
          .withSideInputsProcessor((msg, store) -> {
              TestTableData.Profile profile = (TestTableData.Profile) msg.getMessage();
              int key = profile.getMemberId();

              return ImmutableList.of(new Entry<>(key, profile));
            });
    }
  }
}<|MERGE_RESOLUTION|>--- conflicted
+++ resolved
@@ -123,11 +123,7 @@
       assertEquals("Mismatch between the expected and actual join count", results.size(),
           expectedEnrichedPageviews.size());
       assertTrue("Pageview profile join did not succeed for all inputs", successfulJoin);
-<<<<<<< HEAD
-    } catch (InterruptedException e) {
-=======
     } catch (SamzaException e) {
->>>>>>> da39af72
       e.printStackTrace();
     }
   }
