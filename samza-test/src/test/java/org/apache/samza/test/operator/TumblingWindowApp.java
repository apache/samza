--- conflicted
+++ resolved
@@ -19,13 +19,13 @@
 
 package org.apache.samza.test.operator;
 
-<<<<<<< HEAD
+import java.io.IOException;
 import org.apache.samza.application.StreamApplication;
+import org.apache.samza.application.StreamApplications;
 import org.apache.samza.config.Config;
 import org.apache.samza.operators.KV;
 import org.apache.samza.operators.MessageStream;
 import org.apache.samza.operators.OutputStream;
-import org.apache.samza.operators.StreamGraph;
 import org.apache.samza.operators.windows.Windows;
 import org.apache.samza.serializers.IntegerSerde;
 import org.apache.samza.serializers.JsonSerdeV2;
@@ -34,43 +34,30 @@
 import org.apache.samza.test.operator.data.PageView;
 
 import java.time.Duration;
-=======
-//import org.apache.samza.application.StreamApplication;
-//import org.apache.samza.config.Config;
-//import org.apache.samza.operators.MessageStream;
-//import org.apache.samza.operators.OutputStream;
-//import org.apache.samza.operators.StreamGraph;
-//import org.apache.samza.operators.windows.WindowPane;
-//import org.apache.samza.operators.windows.Windows;
+import org.apache.samza.util.CommandLine;
 import org.slf4j.Logger;
 import org.slf4j.LoggerFactory;
 
-//import java.time.Duration;
-//import java.util.Collection;
->>>>>>> dde1ab14
 
 /**
  * A {@link org.apache.samza.application.StreamApplication} that demonstrates a filter followed by a tumbling window.
  */
-<<<<<<< HEAD
-public class TumblingWindowApp implements StreamApplication {
+public class TumblingWindowApp {
   private static final String INPUT_TOPIC = "page-views";
   private static final String OUTPUT_TOPIC = "page-view-counts";
-=======
-//public class TumblingWindowApp implements StreamApplication {
-public class TumblingWindowApp {
 
   private static final Logger LOG = LoggerFactory.getLogger(TumblingWindowApp.class);
->>>>>>> dde1ab14
   private static final String FILTER_KEY = "badKey";
 
-<<<<<<< HEAD
-  @Override
-  public void init(StreamGraph graph, Config config) {
+  public static void main(String[] args) throws IOException {
+    CommandLine cmdLine = new CommandLine();
+    Config config = cmdLine.loadConfig(cmdLine.parser().parse(args));
+    StreamApplication app = StreamApplications.createStreamApp(config);
+
     MessageStream<PageView> pageViews =
-        graph.getInputStream(INPUT_TOPIC, new JsonSerdeV2<>(PageView.class));
+        app.openInput(INPUT_TOPIC, new JsonSerdeV2<>(PageView.class));
     OutputStream<KV<String, Integer>> outputStream =
-        graph.getOutputStream(OUTPUT_TOPIC, new KVSerde<>(new StringSerde(), new IntegerSerde()));
+        app.openOutput(OUTPUT_TOPIC, new KVSerde<>(new StringSerde(), new IntegerSerde()));
 
     pageViews
         .filter(m -> !FILTER_KEY.equals(m.getUserId()))
@@ -78,17 +65,5 @@
         .map(m -> KV.of(m.getKey().getKey(), m.getMessage().size()))
         .sendTo(outputStream);
   }
-=======
-//  @Override
-//  public void init(StreamGraph graph, Config config) {
-//    MessageStream<PageView> pageViews = graph.<String, String, PageView>getInputStream("page-views", (k, v) -> new PageView(v));
-//    OutputStream<String, String, WindowPane<String, Collection<PageView>>> outputStream = graph
-//        .getOutputStream(OUTPUT_TOPIC, m -> m.getKey().getKey(), m -> new Integer(m.getMessage().size()).toString());
-//
-//    pageViews
-//        .filter(m -> !FILTER_KEY.equals(m.getUserId()))
-//        .window(Windows.keyedTumblingWindow(pageView -> pageView.getUserId(), Duration.ofSeconds(3)))
-//        .sendTo(outputStream);
-//  }
->>>>>>> dde1ab14
+
 }