--- conflicted
+++ resolved
@@ -70,12 +70,8 @@
 
     pageViews
         .filter(m -> !FILTER_KEY.equals(m.getUserId()))
-<<<<<<< HEAD
-        .window(Windows.keyedTumblingWindow(PageView::getUserId, Duration.ofSeconds(3), null, null), "w1")
-=======
         .window(Windows.keyedTumblingWindow(PageView::getUserId, Duration.ofSeconds(3),
             new StringSerde(), new JsonSerdeV2<>(PageView.class)), "tumblingWindow")
->>>>>>> 2e04e177
         .map(m -> KV.of(m.getKey().getKey(), m.getMessage().size()))
         .sendTo(outputStream);
 
