/*
 * Licensed to the Apache Software Foundation (ASF) under one
 * or more contributor license agreements.  See the NOTICE file
 * distributed with this work for additional information
 * regarding copyright ownership.  The ASF licenses this file
 * to you under the Apache License, Version 2.0 (the
 * "License"); you may not use this file except in compliance
 * with the License.  You may obtain a copy of the License at
 *
 *   http://www.apache.org/licenses/LICENSE-2.0
 *
 * Unless required by applicable law or agreed to in writing,
 * software distributed under the License is distributed on an
 * "AS IS" BASIS, WITHOUT WARRANTIES OR CONDITIONS OF ANY
 * KIND, either express or implied.  See the License for the
 * specific language governing permissions and limitations
 * under the License.
 */

package org.apache.samza.test.operator;

import java.time.Duration;
import org.apache.samza.application.StreamAppDescriptor;
import org.apache.samza.application.StreamApplication;
import org.apache.samza.config.Config;
import org.apache.samza.operators.KV;
import org.apache.samza.operators.MessageStream;
import org.apache.samza.operators.OutputStream;
import org.apache.samza.operators.windows.Windows;
import org.apache.samza.runtime.ApplicationRunner;
import org.apache.samza.runtime.ApplicationRunners;
import org.apache.samza.serializers.IntegerSerde;
import org.apache.samza.serializers.JsonSerdeV2;
import org.apache.samza.serializers.KVSerde;
import org.apache.samza.serializers.StringSerde;
import org.apache.samza.system.kafka.KafkaInputDescriptor;
import org.apache.samza.system.kafka.KafkaOutputDescriptor;
import org.apache.samza.system.kafka.KafkaSystemDescriptor;
import org.apache.samza.test.operator.data.PageView;
import org.apache.samza.util.CommandLine;


/**
 * A {@link StreamApplication} that demonstrates a filter followed by a tumbling window.
 */
public class TumblingWindowApp implements StreamApplication {
  private static final String SYSTEM = "kafka";
  private static final String INPUT_TOPIC = "page-views";
  private static final String OUTPUT_TOPIC = "page-view-counts";
  private static final String FILTER_KEY = "badKey";

  public static void main(String[] args) {
    CommandLine cmdLine = new CommandLine();
    Config config = cmdLine.loadConfig(cmdLine.parser().parse(args));
    ApplicationRunner runner = ApplicationRunners.getApplicationRunner(new TumblingWindowApp(), config);

    runner.run();
    runner.waitForFinish();
  }

  @Override
<<<<<<< HEAD
  public void describe(StreamAppDescriptor appDesc) {
    MessageStream<PageView> pageViews =
        appDesc.getInputStream(INPUT_TOPIC, new JsonSerdeV2<>(PageView.class));
    OutputStream<KV<String, Integer>> outputStream =
        appDesc.getOutputStream(OUTPUT_TOPIC, new KVSerde<>(new StringSerde(), new IntegerSerde()));
=======
  public void init(StreamGraph graph, Config config) {
    JsonSerdeV2<PageView> inputSerde = new JsonSerdeV2<>(PageView.class);
    KVSerde<String, Integer> outputSerde = KVSerde.of(new StringSerde(), new IntegerSerde());
    KafkaSystemDescriptor ksd = new KafkaSystemDescriptor(SYSTEM);
    KafkaInputDescriptor<PageView> id = ksd.getInputDescriptor(INPUT_TOPIC, inputSerde);
    KafkaOutputDescriptor<KV<String, Integer>> od = ksd.getOutputDescriptor(OUTPUT_TOPIC, outputSerde);

    MessageStream<PageView> pageViews = graph.getInputStream(id);
    OutputStream<KV<String, Integer>> outputStream = graph.getOutputStream(od);
>>>>>>> 46685406

    pageViews
        .filter(m -> !FILTER_KEY.equals(m.getUserId()))
        .window(Windows.keyedTumblingWindow(PageView::getUserId, Duration.ofSeconds(3),
            new StringSerde(), new JsonSerdeV2<>(PageView.class)), "tumblingWindow")
        .map(m -> KV.of(m.getKey().getKey(), m.getMessage().size()))
        .sendTo(outputStream);

  }
}<|MERGE_RESOLUTION|>--- conflicted
+++ resolved
@@ -59,23 +59,15 @@
   }
 
   @Override
-<<<<<<< HEAD
   public void describe(StreamAppDescriptor appDesc) {
-    MessageStream<PageView> pageViews =
-        appDesc.getInputStream(INPUT_TOPIC, new JsonSerdeV2<>(PageView.class));
-    OutputStream<KV<String, Integer>> outputStream =
-        appDesc.getOutputStream(OUTPUT_TOPIC, new KVSerde<>(new StringSerde(), new IntegerSerde()));
-=======
-  public void init(StreamGraph graph, Config config) {
     JsonSerdeV2<PageView> inputSerde = new JsonSerdeV2<>(PageView.class);
     KVSerde<String, Integer> outputSerde = KVSerde.of(new StringSerde(), new IntegerSerde());
     KafkaSystemDescriptor ksd = new KafkaSystemDescriptor(SYSTEM);
     KafkaInputDescriptor<PageView> id = ksd.getInputDescriptor(INPUT_TOPIC, inputSerde);
     KafkaOutputDescriptor<KV<String, Integer>> od = ksd.getOutputDescriptor(OUTPUT_TOPIC, outputSerde);
 
-    MessageStream<PageView> pageViews = graph.getInputStream(id);
-    OutputStream<KV<String, Integer>> outputStream = graph.getOutputStream(od);
->>>>>>> 46685406
+    MessageStream<PageView> pageViews = appDesc.getInputStream(id);
+    OutputStream<KV<String, Integer>> outputStream = appDesc.getOutputStream(od);
 
     pageViews
         .filter(m -> !FILTER_KEY.equals(m.getUserId()))
