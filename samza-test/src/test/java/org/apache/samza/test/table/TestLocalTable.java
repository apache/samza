/*
 * Licensed to the Apache Software Foundation (ASF) under one
 * or more contributor license agreements.  See the NOTICE file
 * distributed with this work for additional information
 * regarding copyright ownership.  The ASF licenses this file
 * to you under the Apache License, Version 2.0 (the
 * "License"); you may not use this file except in compliance
 * with the License.  You may obtain a copy of the License at
 *
 *   http://www.apache.org/licenses/LICENSE-2.0
 *
 * Unless required by applicable law or agreed to in writing,
 * software distributed under the License is distributed on an
 * "AS IS" BASIS, WITHOUT WARRANTIES OR CONDITIONS OF ANY
 * KIND, either express or implied.  See the License for the
 * specific language governing permissions and limitations
 * under the License.
 */

package org.apache.samza.test.table;

import java.util.ArrayList;
import java.util.Arrays;
import java.util.HashMap;
import java.util.LinkedList;
import java.util.List;
import java.util.Map;
import java.util.concurrent.atomic.AtomicInteger;
import org.apache.samza.application.StreamApplication;
import org.apache.samza.application.internal.StreamAppDescriptorImpl;
import org.apache.samza.config.Config;
import org.apache.samza.config.JobConfig;
import org.apache.samza.config.JobCoordinatorConfig;
import org.apache.samza.config.MapConfig;
import org.apache.samza.config.TaskConfig;
import org.apache.samza.container.SamzaContainerContext;
import org.apache.samza.container.grouper.task.SingleContainerGrouperFactory;
import org.apache.samza.metrics.Counter;
import org.apache.samza.metrics.Gauge;
import org.apache.samza.metrics.MetricsRegistry;
import org.apache.samza.metrics.Timer;
import org.apache.samza.operators.KV;
import org.apache.samza.operators.MessageStream;
import org.apache.samza.operators.functions.MapFunction;
import org.apache.samza.operators.functions.StreamTableJoinFunction;
import org.apache.samza.runtime.LocalApplicationRunner;
import org.apache.samza.serializers.IntegerSerde;
import org.apache.samza.serializers.KVSerde;
import org.apache.samza.serializers.NoOpSerde;
import org.apache.samza.standalone.PassthroughCoordinationUtilsFactory;
import org.apache.samza.standalone.PassthroughJobCoordinatorFactory;
import org.apache.samza.storage.kv.Entry;
import org.apache.samza.storage.kv.KeyValueStore;
import org.apache.samza.storage.kv.LocalStoreBackedReadWriteTable;
import org.apache.samza.storage.kv.inmemory.InMemoryTableDescriptor;
import org.apache.samza.table.ReadableTable;
import org.apache.samza.table.Table;
import org.apache.samza.task.TaskContext;
import org.apache.samza.test.harness.AbstractIntegrationTestHarness;
import org.apache.samza.test.table.TestTableData.EnrichedPageView;
import org.apache.samza.test.table.TestTableData.PageView;
import org.apache.samza.test.table.TestTableData.PageViewJsonSerde;
import org.apache.samza.test.table.TestTableData.PageViewJsonSerdeFactory;
import org.apache.samza.test.table.TestTableData.Profile;
import org.apache.samza.test.table.TestTableData.ProfileJsonSerde;
import org.apache.samza.test.util.ArraySystemFactory;
import org.apache.samza.test.util.Base64Serializer;
import org.junit.Assert;
import org.junit.Test;

<<<<<<< HEAD
import static org.junit.Assert.*;
=======
import static org.junit.Assert.assertEquals;
import static org.junit.Assert.assertTrue;
import static org.mockito.Matchers.any;
import static org.mockito.Matchers.anyList;
import static org.mockito.Matchers.anyString;
import static org.mockito.Mockito.doReturn;
import static org.mockito.Mockito.mock;
import static org.mockito.Mockito.times;
import static org.mockito.Mockito.verify;

>>>>>>> a8ddede1

/**
 * This test class tests sendTo() and join() for local tables
 */
public class TestLocalTable extends AbstractIntegrationTestHarness {

  @Test
  public void testSendTo() throws  Exception {

    int count = 10;
    Profile[] profiles = TestTableData.generateProfiles(count);

    int partitionCount = 4;
    Map<String, String> configs = getBaseJobConfig(bootstrapUrl(), zkConnect());

    configs.put("streams.Profile.samza.system", "test");
    configs.put("streams.Profile.source", Base64Serializer.serialize(profiles));
    configs.put("streams.Profile.partitionCount", String.valueOf(partitionCount));

    MyMapFunction mapFn = new MyMapFunction();

    final StreamApplication app = appDesc -> {

      Table<KV<Integer, Profile>> table = appDesc.getTable(new InMemoryTableDescriptor("t1")
          .withSerde(KVSerde.of(new IntegerSerde(), new ProfileJsonSerde())));

      appDesc.getInputStream("Profile", new NoOpSerde<Profile>())
          .map(mapFn)
          .sendTo(table);
    };

    final LocalApplicationRunner runner = new LocalApplicationRunner(new StreamAppDescriptorImpl(app, new MapConfig(configs)));
    runner.run();
    runner.waitForFinish();

    for (int i = 0; i < partitionCount; i++) {
      MyMapFunction mapFnCopy = MyMapFunction.getMapFunctionByTask(String.format("Partition %d", i));
      assertEquals(count, mapFnCopy.received.size());
      mapFnCopy.received.forEach(p -> Assert.assertTrue(mapFnCopy.table.get(p.getMemberId()) != null));
    }
  }

  static class TestStreamTableJoin {
    static List<PageView> received = new LinkedList<>();
    static List<EnrichedPageView> joined = new LinkedList<>();
    final int count;
    final int partitionCount;
    final Map<String, String> configs;

    TestStreamTableJoin(int count, int partitionCount, Map<String, String> configs) {
      this.count = count;
      this.partitionCount = partitionCount;
      this.configs = configs;
    }

    void runTest() {
      final StreamApplication app = appDesc -> {

        Table<KV<Integer, Profile>> table = appDesc.getTable(
            new InMemoryTableDescriptor("t1").withSerde(KVSerde.of(new IntegerSerde(), new ProfileJsonSerde())));

        appDesc.getInputStream("Profile", new NoOpSerde<Profile>())
            .map(m -> new KV(m.getMemberId(), m))
            .sendTo(table);

        appDesc.getInputStream("PageView", new NoOpSerde<PageView>())
            .map(pv -> {
                received.add(pv);
                return pv;
              })
            .partitionBy(PageView::getMemberId, v -> v, "p1")
            .join(table, new PageViewToProfileJoinFunction())
            .sink((m, collector, coordinator) -> joined.add(m));
      };

      final LocalApplicationRunner runner = new LocalApplicationRunner(new StreamAppDescriptorImpl(app, new MapConfig(configs)));
      runner.run();
      runner.waitForFinish();

      assertEquals(count * partitionCount, received.size());
      assertEquals(count * partitionCount, joined.size());
      assertTrue(joined.get(0) instanceof EnrichedPageView);
    }
  }

  @Test
  public void testStreamTableJoin() throws Exception {

    int count = 10;
    PageView[] pageViews = TestTableData.generatePageViews(count);
    Profile[] profiles = TestTableData.generateProfiles(count);

    int partitionCount = 4;
    Map<String, String> configs = getBaseJobConfig(bootstrapUrl(), zkConnect());

    configs.put("streams.PageView.samza.system", "test");
    configs.put("streams.PageView.source", Base64Serializer.serialize(pageViews));
    configs.put("streams.PageView.partitionCount", String.valueOf(partitionCount));

    configs.put("streams.Profile.samza.system", "test");
    configs.put("streams.Profile.samza.bootstrap", "true");
    configs.put("streams.Profile.source", Base64Serializer.serialize(profiles));
    configs.put("streams.Profile.partitionCount", String.valueOf(partitionCount));

    TestStreamTableJoin joinTest = new TestStreamTableJoin(count, partitionCount, configs);
    joinTest.runTest();
  }

  static class TestDualStreamTableJoin {
    static List<Profile> sentToProfileTable1 = new LinkedList<>();
    static List<Profile> sentToProfileTable2 = new LinkedList<>();
    static List<EnrichedPageView> joinedPageViews1 = new LinkedList<>();
    static List<EnrichedPageView> joinedPageViews2 = new LinkedList<>();
    final int count;
    final int partitionCount;
    final Map<String, String> configs;

    TestDualStreamTableJoin(int count, int partitionCount, Map<String, String> configs) {
      this.count = count;
      this.partitionCount = partitionCount;
      this.configs = configs;
    }

    void runTest() {
      KVSerde<Integer, Profile> profileKVSerde = KVSerde.of(new IntegerSerde(), new ProfileJsonSerde());
      KVSerde<Integer, PageView> pageViewKVSerde = KVSerde.of(new IntegerSerde(), new PageViewJsonSerde());

      PageViewToProfileJoinFunction joinFn1 = new PageViewToProfileJoinFunction();
      PageViewToProfileJoinFunction joinFn2 = new PageViewToProfileJoinFunction();

      final StreamApplication app = appDesc -> {

        Table<KV<Integer, Profile>> profileTable = appDesc.getTable(new InMemoryTableDescriptor("t1")
            .withSerde(profileKVSerde));

        MessageStream<Profile> profileStream1 = appDesc.getInputStream("Profile1", new NoOpSerde<Profile>());
        MessageStream<Profile> profileStream2 = appDesc.getInputStream("Profile2", new NoOpSerde<Profile>());

        profileStream1
            .map(m -> {
                sentToProfileTable1.add(m);
                return new KV(m.getMemberId(), m);
              })
            .sendTo(profileTable);
        profileStream2
            .map(m -> {
                sentToProfileTable2.add(m);
                return new KV(m.getMemberId(), m);
              })
            .sendTo(profileTable);

        MessageStream<PageView> pageViewStream1 = appDesc.getInputStream("PageView1", new NoOpSerde<PageView>());
        MessageStream<PageView> pageViewStream2 = appDesc.getInputStream("PageView2", new NoOpSerde<PageView>());

        pageViewStream1
            .partitionBy(PageView::getMemberId, v -> v, pageViewKVSerde, "p1")
            .join(profileTable, joinFn1)
            .sink((m, collector, coordinator) -> joinedPageViews1.add(m));

        pageViewStream2
            .partitionBy(PageView::getMemberId, v -> v, pageViewKVSerde, "p2")
            .join(profileTable, joinFn2)
            .sink((m, collector, coordinator) -> joinedPageViews2.add(m));
      };

      final LocalApplicationRunner runner = new LocalApplicationRunner(new StreamAppDescriptorImpl(app, new MapConfig(configs)));
      runner.run();
      runner.waitForFinish();

      assertEquals(count * partitionCount, sentToProfileTable1.size());
      assertEquals(count * partitionCount, sentToProfileTable2.size());

      for (int i = 0; i < PageViewToProfileJoinFunction.seqNo; i++) {
        assertEquals(count * partitionCount, PageViewToProfileJoinFunction.counterPerJoinFn.get(i).intValue());
      }
      assertEquals(count * partitionCount, joinedPageViews1.size());
      assertEquals(count * partitionCount, joinedPageViews2.size());
      assertTrue(joinedPageViews1.get(0) instanceof EnrichedPageView);
      assertTrue(joinedPageViews2.get(0) instanceof EnrichedPageView);

    }

  }

  @Test
  public void testDualStreamTableJoin() throws Exception {

    int count = 10;
    PageView[] pageViews = TestTableData.generatePageViews(count);
    Profile[] profiles = TestTableData.generateProfiles(count);

    int partitionCount = 4;
    Map<String, String> configs = getBaseJobConfig(bootstrapUrl(), zkConnect());

    configs.put("streams.Profile1.samza.system", "test");
    configs.put("streams.Profile1.source", Base64Serializer.serialize(profiles));
    configs.put("streams.Profile1.samza.bootstrap", "true");
    configs.put("streams.Profile1.partitionCount", String.valueOf(partitionCount));

    configs.put("streams.Profile2.samza.system", "test");
    configs.put("streams.Profile2.source", Base64Serializer.serialize(profiles));
    configs.put("streams.Profile2.samza.bootstrap", "true");
    configs.put("streams.Profile2.partitionCount", String.valueOf(partitionCount));

    configs.put("streams.PageView1.samza.system", "test");
    configs.put("streams.PageView1.source", Base64Serializer.serialize(pageViews));
    configs.put("streams.PageView1.partitionCount", String.valueOf(partitionCount));

    configs.put("streams.PageView2.samza.system", "test");
    configs.put("streams.PageView2.source", Base64Serializer.serialize(pageViews));
    configs.put("streams.PageView2.partitionCount", String.valueOf(partitionCount));

    TestDualStreamTableJoin dualJoinTest = new TestDualStreamTableJoin(count, partitionCount, configs);
    dualJoinTest.runTest();
  }

  static Map<String, String> getBaseJobConfig(String bootstrapUrl, String zkConnect) {
    Map<String, String> configs = new HashMap<>();
    configs.put("systems.test.samza.factory", ArraySystemFactory.class.getName());

    configs.put(JobConfig.JOB_NAME(), "test-table-job");
    configs.put(JobConfig.PROCESSOR_ID(), "1");
    configs.put(JobCoordinatorConfig.JOB_COORDINATION_UTILS_FACTORY, PassthroughCoordinationUtilsFactory.class.getName());
    configs.put(JobCoordinatorConfig.JOB_COORDINATOR_FACTORY, PassthroughJobCoordinatorFactory.class.getName());
    configs.put(TaskConfig.GROUPER_FACTORY(), SingleContainerGrouperFactory.class.getName());

    // For intermediate streams
    configs.put("systems.kafka.samza.factory", "org.apache.samza.system.kafka.KafkaSystemFactory");
    configs.put("systems.kafka.producer.bootstrap.servers", bootstrapUrl);
    configs.put("systems.kafka.consumer.zookeeper.connect", zkConnect);
    configs.put("systems.kafka.samza.key.serde", "int");
    configs.put("systems.kafka.samza.msg.serde", "json");
    configs.put("systems.kafka.default.stream.replication.factor", "1");
    configs.put("job.default.system", "kafka");

    configs.put("serializers.registry.int.class", "org.apache.samza.serializers.IntegerSerdeFactory");
    configs.put("serializers.registry.json.class", PageViewJsonSerdeFactory.class.getName());

    return configs;
  }

  private static class MyMapFunction implements MapFunction<Profile, KV<Integer, Profile>> {

    private static Map<String, MyMapFunction> taskToMapFunctionMap = new HashMap<>();

    private transient List<Profile> received;
    private transient ReadableTable table;

    @Override
    public void init(Config config, TaskContext context) {
      table = (ReadableTable) context.getTable("t1");
      this.received = new ArrayList<>();

      taskToMapFunctionMap.put(context.getTaskName().getTaskName(), this);
    }

    @Override
    public KV<Integer, Profile> apply(Profile profile) {
      received.add(profile);
      return new KV(profile.getMemberId(), profile);
    }

    public static MyMapFunction getMapFunctionByTask(String taskName) {
      return taskToMapFunctionMap.get(taskName);
    }
  }

  static class PageViewToProfileJoinFunction implements StreamTableJoinFunction
      <Integer, KV<Integer, PageView>, KV<Integer, Profile>, EnrichedPageView> {
    private static Map<Integer, AtomicInteger> counterPerJoinFn = new HashMap<>();
    private static int seqNo = 0;
    private final int currentSeqNo;

    public PageViewToProfileJoinFunction() {
      this.currentSeqNo = seqNo++;
    }

    @Override
    public void init(Config config, TaskContext context) {
      counterPerJoinFn.put(this.currentSeqNo, new AtomicInteger(0));
    }

    @Override
    public EnrichedPageView apply(KV<Integer, PageView> m, KV<Integer, Profile> r) {
      counterPerJoinFn.get(this.currentSeqNo).incrementAndGet();
      return r == null ? null :
          new EnrichedPageView(m.getValue().getPageKey(), m.getKey(), r.getValue().getCompany());
    }

    @Override
    public Integer getMessageKey(KV<Integer, PageView> message) {
      return message.getKey();
    }

    @Override
    public Integer getRecordKey(KV<Integer, Profile> record) {
      return record.getKey();
    }
  }

  @Test
  public void testAsyncOperation() throws Exception {
    KeyValueStore kvStore = mock(KeyValueStore.class);
    LocalStoreBackedReadWriteTable<String, String> table = new LocalStoreBackedReadWriteTable<>("table1", kvStore);
    TaskContext taskContext = mock(TaskContext.class);
    MetricsRegistry metricsRegistry = mock(MetricsRegistry.class);
    doReturn(mock(Timer.class)).when(metricsRegistry).newTimer(anyString(), anyString());
    doReturn(mock(Counter.class)).when(metricsRegistry).newCounter(anyString(), anyString());
    doReturn(mock(Gauge.class)).when(metricsRegistry).newGauge(anyString(), any());
    doReturn(metricsRegistry).when(taskContext).getMetricsRegistry();

    SamzaContainerContext containerContext = mock(SamzaContainerContext.class);

    table.init(containerContext, taskContext);

    // GET
    doReturn("bar").when(kvStore).get(anyString());
    Assert.assertEquals("bar", table.getAsync("foo").get());

    // GET-ALL
    Map<String, String> recordMap = new HashMap<>();
    recordMap.put("foo1", "bar1");
    recordMap.put("foo2", "bar2");
    doReturn(recordMap).when(kvStore).getAll(anyList());
    Assert.assertEquals(recordMap, table.getAllAsync(Arrays.asList("foo1", "foo2")).get());

    // PUT
    table.putAsync("foo1", "bar1").get();
    verify(kvStore, times(1)).put(anyString(), anyString());

    // PUT-ALL
    List<Entry<String, String>> records = Arrays.asList(new Entry<>("foo1", "bar1"), new Entry<>("foo2", "bar2"));
    table.putAllAsync(records).get();
    verify(kvStore, times(1)).putAll(anyList());

    // DELETE
    table.deleteAsync("foo").get();
    verify(kvStore, times(1)).delete(anyString());

    // DELETE-ALL
    table.deleteAllAsync(Arrays.asList("foo1", "foo2")).get();
    verify(kvStore, times(1)).deleteAll(anyList());
  }
}<|MERGE_RESOLUTION|>--- conflicted
+++ resolved
@@ -68,9 +68,6 @@
 import org.junit.Assert;
 import org.junit.Test;
 
-<<<<<<< HEAD
-import static org.junit.Assert.*;
-=======
 import static org.junit.Assert.assertEquals;
 import static org.junit.Assert.assertTrue;
 import static org.mockito.Matchers.any;
@@ -81,7 +78,6 @@
 import static org.mockito.Mockito.times;
 import static org.mockito.Mockito.verify;
 
->>>>>>> a8ddede1
 
 /**
  * This test class tests sendTo() and join() for local tables
