--- conflicted
+++ resolved
@@ -328,11 +328,7 @@
     }
   }
 
-<<<<<<< HEAD
   private static class PageViewToProfileJoinFunction implements StreamTableJoinFunction
-=======
-  static class PageViewToProfileJoinFunction implements StreamTableJoinFunction
->>>>>>> 30c6a89b
       <Integer, KV<Integer, PageView>, KV<Integer, Profile>, EnrichedPageView> {
     private static Map<Integer, AtomicInteger> counterPerJoinFn = new HashMap<>();
     private static int seqNo = 0;
