/*
 * Licensed to the Apache Software Foundation (ASF) under one
 * or more contributor license agreements.  See the NOTICE file
 * distributed with this work for additional information
 * regarding copyright ownership.  The ASF licenses this file
 * to you under the Apache License, Version 2.0 (the
 * "License"); you may not use this file except in compliance
 * with the License.  You may obtain a copy of the License at
 *
 *   http://www.apache.org/licenses/LICENSE-2.0
 *
 * Unless required by applicable law or agreed to in writing,
 * software distributed under the License is distributed on an
 * "AS IS" BASIS, WITHOUT WARRANTIES OR CONDITIONS OF ANY
 * KIND, either express or implied.  See the License for the
 * specific language governing permissions and limitations
 * under the License.
 */
package org.apache.samza.test.operator;

import java.util.Arrays;
import java.util.HashMap;
import java.util.HashSet;
import java.util.Map;
import org.apache.kafka.clients.consumer.ConsumerRecord;
import org.apache.samza.Partition;
import org.apache.samza.system.StreamSpec;
import org.apache.samza.system.SystemStreamMetadata;
import org.apache.samza.system.SystemStreamMetadata.SystemStreamPartitionMetadata;
import org.apache.samza.system.kafka.KafkaSystemAdmin;
import org.apache.samza.util.ExponentialSleepStrategy;
import org.apache.samza.SamzaException;
import org.apache.samza.config.JobCoordinatorConfig;
import org.apache.samza.config.MapConfig;
import org.apache.samza.config.TaskConfig;
import org.junit.Assert;
import org.junit.Test;

import java.util.Collections;
import java.util.List;

/**
 * Test driver for {@link RepartitionJoinWindowApp}.
 */
public class TestRepartitionJoinWindowApp extends StreamApplicationIntegrationTestHarness {

  void initializeTopics(String input1, String input2, String output) {
    // create topics
    createTopic(input1, 2);
    createTopic(input2, 2);
    createTopic(output, 1);

    // create events for the following user activity.
    // userId: (viewId, pageId, (adIds))
    // u1: (v1, p1, (a1)), (v2, p2, (a3))
    // u2: (v3, p1, (a1)), (v4, p3, (a5))
    produceMessage(input1, 0, "p1", "{\"viewId\":\"v1\",\"pageId\":\"p1\",\"userId\":\"u1\"}");
    produceMessage(input1, 1, "p2", "{\"viewId\":\"v2\",\"pageId\":\"p2\",\"userId\":\"u1\"}");
    produceMessage(input1, 0, "p1", "{\"viewId\":\"v3\",\"pageId\":\"p1\",\"userId\":\"u2\"}");
    produceMessage(input1, 1, "p3", "{\"viewId\":\"v4\",\"pageId\":\"p3\",\"userId\":\"u2\"}");

    produceMessage(input2, 0, "a1", "{\"viewId\":\"v1\",\"adId\":\"a1\"}");
    produceMessage(input2, 0, "a3", "{\"viewId\":\"v2\",\"adId\":\"a3\"}");
    produceMessage(input2, 0, "a1", "{\"viewId\":\"v3\",\"adId\":\"a1\"}");
    produceMessage(input2, 0, "a5", "{\"viewId\":\"v4\",\"adId\":\"a5\"}");
  }

  @Test
  public void testRepartitionJoinWindowAppWithoutDeletionOnCommit() throws Exception {
    String inputTopicName1 = "page-views";
    String inputTopicName2 = "ad-clicks";
    String outputTopicName = "user-ad-click-counts";

    KafkaSystemAdmin.deleteMessagesCalled_$eq(false);

    initializeTopics(inputTopicName1, inputTopicName2, outputTopicName);

    // run the application
    RepartitionJoinWindowApp app = new RepartitionJoinWindowApp();
    String appName = "UserPageAdClickCounter";
    Map<String, String> configs = new HashMap<>();
    configs.put("systems.kafka.samza.delete.committed.messages", "false");
    configs.put(RepartitionJoinWindowApp.INPUT_TOPIC_NAME_1_PROP, inputTopicName1);
    configs.put(RepartitionJoinWindowApp.INPUT_TOPIC_NAME_2_PROP, inputTopicName2);
    configs.put(RepartitionJoinWindowApp.OUTPUT_TOPIC_NAME_PROP, outputTopicName);

    Thread runThread = new Thread(() -> {
      try {
        // run the application
        runApplication(app.getClass().getName(), appName, new MapConfig(configs));
      } catch (Exception e) {
        throw new SamzaException("Exception in running RepartitionJoinWindowApp", e);
      }
    });

    runThread.start();

    // consume and validate result
    List<ConsumerRecord<String, String>> messages = consumeMessages(Collections.singletonList(outputTopicName), 2);
    Assert.assertEquals(2, messages.size());

    Assert.assertFalse(KafkaSystemAdmin.deleteMessagesCalled());

    runThread.interrupt();
    runThread.join();

  }

  @Test
  public void testRepartitionJoinWindowAppAndDeleteMessagesOnCommit() throws Exception {
    String inputTopicName1 = "page-views2";
    String inputTopicName2 = "ad-clicks2";
    String outputTopicName = "user-ad-click-counts2";

    initializeTopics(inputTopicName1, inputTopicName2, outputTopicName);

    // run the application
    RepartitionJoinWindowApp app = new RepartitionJoinWindowApp();
    final String appName = "UserPageAdClickCounter2";
    Map<String, String> configs = new HashMap<>();
    configs.put(JobCoordinatorConfig.JOB_COORDINATOR_FACTORY, "org.apache.samza.standalone.PassthroughJobCoordinatorFactory");
    configs.put(JobCoordinatorConfig.JOB_COORDINATION_UTILS_FACTORY, "org.apache.samza.standalone.PassthroughCoordinationUtilsFactory");
    configs.put(TaskConfig.GROUPER_FACTORY(), "org.apache.samza.container.grouper.task.GroupByContainerIdsFactory");
    configs.put("systems.kafka.samza.delete.committed.messages", "true");
    configs.put(RepartitionJoinWindowApp.INPUT_TOPIC_NAME_1_PROP, inputTopicName1);
    configs.put(RepartitionJoinWindowApp.INPUT_TOPIC_NAME_2_PROP, inputTopicName2);
    configs.put(RepartitionJoinWindowApp.OUTPUT_TOPIC_NAME_PROP, outputTopicName);

<<<<<<< HEAD
    Thread runThread = new Thread(() -> {
        try {
          // run the application
          runApplication(app.getClass().getName(), appName, new MapConfig(configs));
        } catch (Exception e) {
          throw new SamzaException("Exception in running RepartitionJoinWindowApp", e);
        }
      });

    runThread.start();
=======
    RunApplicationContext runApplicationContext = runApplication(app, appName, configs);
>>>>>>> a702b3bb

    // consume and validate result
    List<ConsumerRecord<String, String>> messages = consumeMessages(Collections.singletonList(outputTopicName), 2);
    Assert.assertEquals(2, messages.size());

    for (ConsumerRecord<String, String> message : messages) {
      String key = message.key();
      String value = message.value();
      Assert.assertTrue(key.equals("u1") || key.equals("u2"));
      Assert.assertEquals("2", value);
    }

    // Verify that messages in the intermediate stream will be deleted in 10 seconds
    long startTimeMs = System.currentTimeMillis();
    for (StreamSpec spec: app.getIntermediateStreams()) {
      long remainingMessageNum = -1;

      while (remainingMessageNum != 0 && System.currentTimeMillis() - startTimeMs < 10000) {
        remainingMessageNum = 0;
        SystemStreamMetadata metadatas = systemAdmin.getSystemStreamMetadata(
            new HashSet<>(Arrays.asList(spec.getPhysicalName())), new ExponentialSleepStrategy.Mock(3)
        ).get(spec.getPhysicalName()).get();

        for (Map.Entry<Partition, SystemStreamPartitionMetadata> entry : metadatas.getSystemStreamPartitionMetadata().entrySet()) {
          SystemStreamPartitionMetadata metadata = entry.getValue();
          remainingMessageNum += Long.parseLong(metadata.getUpcomingOffset()) - Long.parseLong(metadata.getOldestOffset());
        }
      }
      Assert.assertEquals(0, remainingMessageNum);
    }
<<<<<<< HEAD

    runThread.interrupt();
    runThread.join();

=======
>>>>>>> a702b3bb
  }

  @Test
  public void testBroadcastApp() throws InterruptedException {
    String inputTopicName1 = "page-views";
    String inputTopicName2 = "ad-clicks";
    String outputTopicName = "user-ad-click-counts";
    Map<String, String> configs = new HashMap<>();
    configs.put(BroadcastAssertApp.INPUT_TOPIC_NAME_PROP, inputTopicName1);

    initializeTopics(inputTopicName1, inputTopicName2, outputTopicName);
    Thread runThread = new Thread(() -> {
      try {
        // run the application
        runApplication(BroadcastAssertApp.class.getName(), "BroadcastTest", new MapConfig(configs));
      } catch (Exception e) {
        throw new SamzaException("Exception in running RepartitionJoinWindowApp", e);
      }
    });

    runThread.start();

    runThread.interrupt();
    runThread.join();
  }
}<|MERGE_RESOLUTION|>--- conflicted
+++ resolved
@@ -84,16 +84,8 @@
     configs.put(RepartitionJoinWindowApp.INPUT_TOPIC_NAME_2_PROP, inputTopicName2);
     configs.put(RepartitionJoinWindowApp.OUTPUT_TOPIC_NAME_PROP, outputTopicName);
 
-    Thread runThread = new Thread(() -> {
-      try {
-        // run the application
-        runApplication(app.getClass().getName(), appName, new MapConfig(configs));
-      } catch (Exception e) {
-        throw new SamzaException("Exception in running RepartitionJoinWindowApp", e);
-      }
-    });
-
-    runThread.start();
+    // run the application
+    Thread runThread = runApplication(app.getClass().getName(), appName, new MapConfig(configs)).getRunThread();
 
     // consume and validate result
     List<ConsumerRecord<String, String>> messages = consumeMessages(Collections.singletonList(outputTopicName), 2);
@@ -126,20 +118,7 @@
     configs.put(RepartitionJoinWindowApp.INPUT_TOPIC_NAME_2_PROP, inputTopicName2);
     configs.put(RepartitionJoinWindowApp.OUTPUT_TOPIC_NAME_PROP, outputTopicName);
 
-<<<<<<< HEAD
-    Thread runThread = new Thread(() -> {
-        try {
-          // run the application
-          runApplication(app.getClass().getName(), appName, new MapConfig(configs));
-        } catch (Exception e) {
-          throw new SamzaException("Exception in running RepartitionJoinWindowApp", e);
-        }
-      });
-
-    runThread.start();
-=======
-    RunApplicationContext runApplicationContext = runApplication(app, appName, configs);
->>>>>>> a702b3bb
+    Thread runThread = runApplication(app.getClass().getName(), appName, new MapConfig(configs)).getRunThread();
 
     // consume and validate result
     List<ConsumerRecord<String, String>> messages = consumeMessages(Collections.singletonList(outputTopicName), 2);
@@ -170,13 +149,9 @@
       }
       Assert.assertEquals(0, remainingMessageNum);
     }
-<<<<<<< HEAD
 
     runThread.interrupt();
     runThread.join();
-
-=======
->>>>>>> a702b3bb
   }
 
   @Test
@@ -188,16 +163,8 @@
     configs.put(BroadcastAssertApp.INPUT_TOPIC_NAME_PROP, inputTopicName1);
 
     initializeTopics(inputTopicName1, inputTopicName2, outputTopicName);
-    Thread runThread = new Thread(() -> {
-      try {
-        // run the application
-        runApplication(BroadcastAssertApp.class.getName(), "BroadcastTest", new MapConfig(configs));
-      } catch (Exception e) {
-        throw new SamzaException("Exception in running RepartitionJoinWindowApp", e);
-      }
-    });
-
-    runThread.start();
+    // run the application
+    Thread runThread = runApplication(BroadcastAssertApp.class.getName(), "BroadcastTest", new MapConfig(configs)).getRunThread();
 
     runThread.interrupt();
     runThread.join();
