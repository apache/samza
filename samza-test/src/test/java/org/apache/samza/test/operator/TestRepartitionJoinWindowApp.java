--- conflicted
+++ resolved
@@ -33,11 +33,7 @@
 
 import static org.apache.samza.test.operator.RepartitionJoinWindowApp.AD_CLICKS;
 import static org.apache.samza.test.operator.RepartitionJoinWindowApp.OUTPUT_TOPIC;
-<<<<<<< HEAD
-import static org.apache.samza.test.operator.RepartitionWindowApp.*;
-=======
 import static org.apache.samza.test.operator.RepartitionJoinWindowApp.PAGE_VIEWS;
->>>>>>> 2e04e177
 
 
 /**
@@ -66,26 +62,20 @@
     produceMessage(AD_CLICKS, 0, "a1", "{\"viewId\":\"v3\",\"adId\":\"a1\"}");
     produceMessage(AD_CLICKS, 0, "a5", "{\"viewId\":\"v4\",\"adId\":\"a5\"}");
 
-<<<<<<< HEAD
+  }
+
+  @Test
+  public void testRepartitionJoinWindowApp() throws Exception {
     Map<String, String> configs = new HashMap<>();
     configs.put(JobCoordinatorConfig.JOB_COORDINATOR_FACTORY, "org.apache.samza.standalone.PassthroughJobCoordinatorFactory");
     configs.put(JobCoordinatorConfig.JOB_COORDINATION_UTILS_FACTORY, "org.apache.samza.standalone.PassthroughCoordinationUtilsFactory");
     configs.put(TaskConfig.GROUPER_FACTORY(), "org.apache.samza.container.grouper.task.GroupByContainerIdsFactory");
-    configs.put(String.format("streams.%s.samza.msg.serde", INPUT_TOPIC), "string");
-    configs.put(String.format("streams.%s.samza.key.serde", INPUT_TOPIC), "string");
 
-    // run the application
-    runApplication(new RepartitionJoinWindowApp(), APP_NAME, new MapConfig(configs));
-=======
-  }
-
-  @Test
-  public void testRepartitionJoinWindowApp() throws Exception {
     // run the application
     RepartitionJoinWindowApp app = new RepartitionJoinWindowApp();
     final String appName = "UserPageAdClickCounter";
-    runApplication(app, appName, null);
->>>>>>> 2e04e177
+    // run the application
+    runApplication(app, appName, new MapConfig(configs));
 
     // consume and validate result
     List<ConsumerRecord<String, String>> messages = consumeMessages(Collections.singletonList(OUTPUT_TOPIC), 2);
