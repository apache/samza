--- conflicted
+++ resolved
@@ -60,15 +60,10 @@
 import org.apache.samza.test.harness.AbstractIntegrationTestHarness;
 import org.apache.samza.test.util.Base64Serializer;
 import org.apache.samza.util.RateLimiter;
-import com.google.common.cache.CacheBuilder;
 import org.junit.Assert;
 import org.junit.Test;
 
-<<<<<<< HEAD
-=======
 import static org.apache.samza.test.table.TestTableData.*;
-
->>>>>>> 2d6b1995
 import static org.mockito.Matchers.any;
 import static org.mockito.Matchers.anyString;
 import static org.mockito.Mockito.doReturn;
@@ -191,13 +186,9 @@
         inputTable = getCachingTable(inputTable, defaultCache, "input", streamGraph);
       }
 
-<<<<<<< HEAD
       DelegatingSystemDescriptor ksd = new DelegatingSystemDescriptor("test");
       GenericInputDescriptor<TestTableData.PageView> isd = ksd.getInputDescriptor("PageView", new NoOpSerde<>());
       streamGraph.getInputStream(isd)
-=======
-      streamGraph.getInputStream("PageView", new NoOpSerde<PageView>())
->>>>>>> 2d6b1995
           .map(pv -> new KV<>(pv.getMemberId(), pv))
           .join(inputTable, new PageViewToProfileJoinFunction())
           .map(m -> new KV(m.getMemberId(), m))
