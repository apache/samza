--- conflicted
+++ resolved
@@ -57,15 +57,11 @@
 import org.apache.samza.test.harness.AbstractIntegrationTestHarness;
 import org.apache.samza.test.util.Base64Serializer;
 import org.apache.samza.util.RateLimiter;
-import com.google.common.cache.CacheBuilder;
 import org.junit.Assert;
 import org.junit.Test;
 
-<<<<<<< HEAD
-=======
 import static org.apache.samza.test.table.TestTableData.*;
 
->>>>>>> 2d6b1995
 import static org.mockito.Matchers.any;
 import static org.mockito.Matchers.anyString;
 import static org.mockito.Mockito.doReturn;
@@ -163,14 +159,8 @@
 
     final RateLimiter readRateLimiter = mock(RateLimiter.class);
     final RateLimiter writeRateLimiter = mock(RateLimiter.class);
-<<<<<<< HEAD
     final StreamApplication app = appDesc -> {
       RemoteTableDescriptor<Integer, TestTableData.Profile> inputTableDesc = new RemoteTableDescriptor<>("profile-table-1");
-=======
-    final LocalApplicationRunner runner = new LocalApplicationRunner(new MapConfig(configs));
-    final StreamApplication app = (streamGraph, cfg) -> {
-      RemoteTableDescriptor<Integer, Profile> inputTableDesc = new RemoteTableDescriptor<>("profile-table-1");
->>>>>>> 2d6b1995
       inputTableDesc
           .withReadFunction(InMemoryReadFunction.getInMemoryReadFunction(profiles))
           .withRateLimiter(readRateLimiter, null, null);
@@ -181,31 +171,19 @@
           .withWriteFunction(writer)
           .withRateLimiter(writeRateLimiter, null, null);
 
-<<<<<<< HEAD
-      Table<KV<Integer, TestTableData.EnrichedPageView>> outputTable = appDesc.getTable(outputTableDesc);
-=======
-      Table<KV<Integer, EnrichedPageView>> outputTable = streamGraph.getTable(outputTableDesc);
->>>>>>> 2d6b1995
+      Table<KV<Integer, EnrichedPageView>> outputTable = appDesc.getTable(outputTableDesc);
 
       if (withCache) {
         outputTable = getCachingTable(outputTable, defaultCache, "output", appDesc);
       }
 
-<<<<<<< HEAD
-      Table<KV<Integer, TestTableData.Profile>> inputTable = appDesc.getTable(inputTableDesc);
-=======
-      Table<KV<Integer, Profile>> inputTable = streamGraph.getTable(inputTableDesc);
->>>>>>> 2d6b1995
+      Table<KV<Integer, Profile>> inputTable = appDesc.getTable(inputTableDesc);
 
       if (withCache) {
         inputTable = getCachingTable(inputTable, defaultCache, "input", appDesc);
       }
 
-<<<<<<< HEAD
-      appDesc.getInputStream("PageView", new NoOpSerde<TestTableData.PageView>())
-=======
-      streamGraph.getInputStream("PageView", new NoOpSerde<PageView>())
->>>>>>> 2d6b1995
+      appDesc.getInputStream("PageView", new NoOpSerde<PageView>())
           .map(pv -> new KV<>(pv.getMemberId(), pv))
           .join(inputTable, new PageViewToProfileJoinFunction())
           .map(m -> new KV(m.getMemberId(), m))
