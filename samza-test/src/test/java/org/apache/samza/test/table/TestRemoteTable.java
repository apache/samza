/*
 * Licensed to the Apache Software Foundation (ASF) under one
 * or more contributor license agreements.  See the NOTICE file
 * distributed with this work for additional information
 * regarding copyright ownership.  The ASF licenses this file
 * to you under the Apache License, Version 2.0 (the
 * "License"); you may not use this file except in compliance
 * with the License.  You may obtain a copy of the License at
 *
 *   http://www.apache.org/licenses/LICENSE-2.0
 *
 * Unless required by applicable law or agreed to in writing,
 * software distributed under the License is distributed on an
 * "AS IS" BASIS, WITHOUT WARRANTIES OR CONDITIONS OF ANY
 * KIND, either express or implied.  See the License for the
 * specific language governing permissions and limitations
 * under the License.
 */

package org.apache.samza.test.table;

import java.io.IOException;
import java.io.ObjectInputStream;
import java.time.Duration;
import java.util.ArrayList;
import java.util.Arrays;
import java.util.HashMap;
import java.util.List;
import java.util.Map;
import java.util.concurrent.CompletableFuture;
import java.util.concurrent.Executors;
import java.util.concurrent.TimeUnit;
import java.util.function.Function;
import java.util.stream.Collectors;

import org.apache.samza.SamzaException;
import org.apache.samza.application.StreamApplication;
import org.apache.samza.config.MapConfig;
import org.apache.samza.container.SamzaContainerContext;
import org.apache.samza.metrics.Counter;
import org.apache.samza.metrics.MetricsRegistry;
import org.apache.samza.metrics.Timer;
import org.apache.samza.operators.KV;
import org.apache.samza.operators.StreamGraph;
import org.apache.samza.operators.descriptors.GenericInputDescriptor;
import org.apache.samza.runtime.LocalApplicationRunner;
import org.apache.samza.serializers.NoOpSerde;
import org.apache.samza.table.Table;
import org.apache.samza.table.caching.CachingTableDescriptor;
import org.apache.samza.table.caching.guava.GuavaCacheTableDescriptor;
import org.apache.samza.table.remote.TableRateLimiter;
import org.apache.samza.table.remote.TableReadFunction;
import org.apache.samza.table.remote.TableWriteFunction;
import org.apache.samza.table.remote.RemoteReadableTable;
import org.apache.samza.table.remote.RemoteTableDescriptor;
import org.apache.samza.table.remote.RemoteReadWriteTable;
import org.apache.samza.task.TaskContext;
import org.apache.samza.test.harness.AbstractIntegrationTestHarness;
import org.apache.samza.test.util.Base64Serializer;
import org.apache.samza.util.RateLimiter;
import org.junit.Assert;
import org.junit.Test;

import com.google.common.cache.CacheBuilder;

import static org.mockito.Matchers.any;
import static org.mockito.Matchers.anyString;
import static org.mockito.Mockito.doReturn;
import static org.mockito.Mockito.mock;


public class TestRemoteTable extends AbstractIntegrationTestHarness {

  static Map<String, List<TestTableData.EnrichedPageView>> writtenRecords = new HashMap<>();

  static class InMemoryReadFunction implements TableReadFunction<Integer, TestTableData.Profile> {
    private final String serializedProfiles;
    private transient Map<Integer, TestTableData.Profile> profileMap;

    private InMemoryReadFunction(String profiles) {
      this.serializedProfiles = profiles;
    }

    private void readObject(ObjectInputStream in) throws IOException, ClassNotFoundException {
      in.defaultReadObject();
      TestTableData.Profile[] profiles = Base64Serializer.deserialize(this.serializedProfiles, TestTableData.Profile[].class);
      this.profileMap = Arrays.stream(profiles).collect(Collectors.toMap(p -> p.getMemberId(), Function.identity()));
    }

    @Override
    public CompletableFuture<TestTableData.Profile> getAsync(Integer key) {
      return CompletableFuture.completedFuture(profileMap.get(key));
    }

    static InMemoryReadFunction getInMemoryReadFunction(String serializedProfiles) {
      return new InMemoryReadFunction(serializedProfiles);
    }
  }

  static class InMemoryWriteFunction implements TableWriteFunction<Integer, TestTableData.EnrichedPageView> {
    private transient List<TestTableData.EnrichedPageView> records;
    private String testName;

    public InMemoryWriteFunction(String testName) {
      this.testName = testName;
    }

    // Verify serializable functionality
    private void readObject(ObjectInputStream in) throws IOException, ClassNotFoundException {
      in.defaultReadObject();

      // Write to the global list for verification
      records = writtenRecords.get(testName);
    }

    @Override
    public CompletableFuture<Void> putAsync(Integer key, TestTableData.EnrichedPageView record) {
      records.add(record);
      return CompletableFuture.completedFuture(null);
    }

    @Override
    public CompletableFuture<Void> deleteAsync(Integer key) {
      records.remove(key);
      return CompletableFuture.completedFuture(null);
    }
  }

  private <K, V> Table<KV<K, V>> getCachingTable(Table<KV<K, V>> actualTable, boolean defaultCache, String id, StreamGraph streamGraph) {
    CachingTableDescriptor<K, V> cachingDesc = new CachingTableDescriptor<>("caching-table-" + id);
    if (defaultCache) {
      cachingDesc.withReadTtl(Duration.ofMinutes(5));
      cachingDesc.withWriteTtl(Duration.ofMinutes(5));
    } else {
      GuavaCacheTableDescriptor<K, V> guavaDesc = new GuavaCacheTableDescriptor<>("guava-table-" + id);
      guavaDesc.withCache(CacheBuilder.newBuilder().expireAfterAccess(5, TimeUnit.MINUTES).build());
      Table<KV<K, V>> guavaTable = streamGraph.getTable(guavaDesc);
      cachingDesc.withCache(guavaTable);
    }

    cachingDesc.withTable(actualTable);
    return streamGraph.getTable(cachingDesc);
  }

  private void doTestStreamTableJoinRemoteTable(boolean withCache, boolean defaultCache, String testName) throws Exception {
    final InMemoryWriteFunction writer = new InMemoryWriteFunction(testName);

    writtenRecords.put(testName, new ArrayList<>());

    int count = 10;
    TestTableData.PageView[] pageViews = TestTableData.generatePageViews(count);
    String profiles = Base64Serializer.serialize(TestTableData.generateProfiles(count));

    int partitionCount = 4;
    Map<String, String> configs = TestLocalTable.getBaseJobConfig(bootstrapUrl(), zkConnect());

    configs.put("streams.PageView.samza.system", "test");
    configs.put("streams.PageView.source", Base64Serializer.serialize(pageViews));
    configs.put("streams.PageView.partitionCount", String.valueOf(partitionCount));

    final RateLimiter readRateLimiter = mock(RateLimiter.class);
    final RateLimiter writeRateLimiter = mock(RateLimiter.class);
    final LocalApplicationRunner runner = new LocalApplicationRunner(new MapConfig(configs));
    final StreamApplication app = (streamGraph, cfg) -> {
      RemoteTableDescriptor<Integer, TestTableData.Profile> inputTableDesc = new RemoteTableDescriptor<>("profile-table-1");
      inputTableDesc
          .withReadFunction(InMemoryReadFunction.getInMemoryReadFunction(profiles))
          .withRateLimiter(readRateLimiter, null, null);

      RemoteTableDescriptor<Integer, TestTableData.EnrichedPageView> outputTableDesc = new RemoteTableDescriptor<>("enriched-page-view-table-1");
      outputTableDesc
          .withReadFunction(key -> null) // dummy reader
          .withWriteFunction(writer)
          .withRateLimiter(writeRateLimiter, null, null);

      Table<KV<Integer, TestTableData.EnrichedPageView>> outputTable = streamGraph.getTable(outputTableDesc);

      if (withCache) {
        outputTable = getCachingTable(outputTable, defaultCache, "output", streamGraph);
      }

      Table<KV<Integer, TestTableData.Profile>> inputTable = streamGraph.getTable(inputTableDesc);

      if (withCache) {
        inputTable = getCachingTable(inputTable, defaultCache, "input", streamGraph);
      }

<<<<<<< HEAD
      GenericInputDescriptor<TestTableData.PageView> isd =
          GenericInputDescriptor.from("PageView", "test", new NoOpSerde<TestTableData.PageView>());
      streamGraph.getInputStream(isd)
          .map(pv -> {
              return new KV<Integer, TestTableData.PageView>(pv.getMemberId(), pv);
            })
=======
      streamGraph.getInputStream("PageView", new NoOpSerde<TestTableData.PageView>())
          .map(pv -> new KV<>(pv.getMemberId(), pv))
>>>>>>> a8ddede1
          .join(inputTable, new TestLocalTable.PageViewToProfileJoinFunction())
          .map(m -> new KV(m.getMemberId(), m))
          .sendTo(outputTable);
    };

    runner.run(app);
    runner.waitForFinish();

    int numExpected = count * partitionCount;
    Assert.assertEquals(numExpected, writtenRecords.get(testName).size());
    Assert.assertTrue(writtenRecords.get(testName).get(0) instanceof TestTableData.EnrichedPageView);
  }

  @Test
  public void testStreamTableJoinRemoteTable() throws Exception {
    doTestStreamTableJoinRemoteTable(false, false, "testStreamTableJoinRemoteTable");
  }

  @Test
  public void testStreamTableJoinRemoteTableWithCache() throws Exception {
    doTestStreamTableJoinRemoteTable(true, false, "testStreamTableJoinRemoteTableWithCache");
  }

  @Test
  public void testStreamTableJoinRemoteTableWithDefaultCache() throws Exception {
    doTestStreamTableJoinRemoteTable(true, true, "testStreamTableJoinRemoteTableWithDefaultCache");
  }

  private TaskContext createMockTaskContext() {
    MetricsRegistry metricsRegistry = mock(MetricsRegistry.class);
    doReturn(new Counter("")).when(metricsRegistry).newCounter(anyString(), anyString());
    doReturn(new Timer("")).when(metricsRegistry).newTimer(anyString(), anyString());
    TaskContext context = mock(TaskContext.class);
    doReturn(metricsRegistry).when(context).getMetricsRegistry();
    return context;
  }

  @Test(expected = SamzaException.class)
  public void testCatchReaderException() {
    TableReadFunction<String, ?> reader = mock(TableReadFunction.class);
    CompletableFuture<String> future = new CompletableFuture<>();
    future.completeExceptionally(new RuntimeException("Expected test exception"));
    doReturn(future).when(reader).getAsync(anyString());
    TableRateLimiter rateLimitHelper = mock(TableRateLimiter.class);
    RemoteReadableTable<String, ?> table = new RemoteReadableTable<>(
        "table1", reader, rateLimitHelper, Executors.newSingleThreadExecutor(), null);
    table.init(mock(SamzaContainerContext.class), createMockTaskContext());
    table.get("abc");
  }

  @Test(expected = SamzaException.class)
  public void testCatchWriterException() {
    TableReadFunction<String, String> reader = mock(TableReadFunction.class);
    TableWriteFunction<String, String> writer = mock(TableWriteFunction.class);
    CompletableFuture<String> future = new CompletableFuture<>();
    future.completeExceptionally(new RuntimeException("Expected test exception"));
    doReturn(future).when(writer).putAsync(anyString(), any());
    TableRateLimiter rateLimitHelper = mock(TableRateLimiter.class);
    RemoteReadWriteTable<String, String> table = new RemoteReadWriteTable<String, String>(
        "table1", reader, writer, rateLimitHelper, rateLimitHelper, Executors.newSingleThreadExecutor(), null);
    table.init(mock(SamzaContainerContext.class), createMockTaskContext());
    table.put("abc", "efg");
  }
}<|MERGE_RESOLUTION|>--- conflicted
+++ resolved
@@ -185,17 +185,10 @@
         inputTable = getCachingTable(inputTable, defaultCache, "input", streamGraph);
       }
 
-<<<<<<< HEAD
       GenericInputDescriptor<TestTableData.PageView> isd =
           GenericInputDescriptor.from("PageView", "test", new NoOpSerde<TestTableData.PageView>());
       streamGraph.getInputStream(isd)
-          .map(pv -> {
-              return new KV<Integer, TestTableData.PageView>(pv.getMemberId(), pv);
-            })
-=======
-      streamGraph.getInputStream("PageView", new NoOpSerde<TestTableData.PageView>())
           .map(pv -> new KV<>(pv.getMemberId(), pv))
->>>>>>> a8ddede1
           .join(inputTable, new TestLocalTable.PageViewToProfileJoinFunction())
           .map(m -> new KV(m.getMemberId(), m))
           .sendTo(outputTable);
