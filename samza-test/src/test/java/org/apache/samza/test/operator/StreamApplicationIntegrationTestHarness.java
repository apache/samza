--- conflicted
+++ resolved
@@ -19,8 +19,6 @@
 package org.apache.samza.test.operator;
 
 import java.io.File;
-import java.io.IOException;
-import java.lang.reflect.InvocationTargetException;
 import java.lang.reflect.Method;
 import java.time.Duration;
 import java.util.ArrayList;
@@ -41,15 +39,16 @@
 import org.apache.samza.application.StreamApplication;
 import org.apache.samza.config.Config;
 import org.apache.samza.config.KafkaConfig;
+import org.apache.samza.config.MapConfig;
 import org.apache.samza.execution.TestStreamManager;
-import org.apache.samza.runtime.AbstractApplicationRunner;
 import org.apache.samza.system.kafka.KafkaSystemAdmin;
+import org.apache.samza.test.framework.StreamAssert;
 import org.apache.samza.test.harness.AbstractIntegrationTestHarness;
 import scala.Option;
 import scala.Option$;
 
 /**
- * Harness for writing integration tests for {@link org.apache.samza.application.StreamApplication}s.
+ * Harness for writing integration tests for {@link StreamApplication}s.
  *
  * <p> This provides the following features for its sub-classes:
  * <ul>
@@ -75,7 +74,7 @@
  * State persistence: {@link #tearDown()} clears all associated state (including topics and metadata) in Kafka and
  * Zookeeper. Hence, the state is not durable across invocations of {@link #tearDown()} <br/>
  *
- * Execution model: {@link org.apache.samza.application.StreamApplication}s are run as their own {@link org.apache.samza.job.local.ThreadJob}s.
+ * Execution model: {@link StreamApplication}s are run as their own {@link org.apache.samza.job.local.ThreadJob}s.
  * Similarly, embedded Kafka servers and Zookeeper servers are run as their own threads.
  * {@link #produceMessage(String, int, String, String)} and {@link #consumeMessages(Collection, int)} are blocking calls.
  *
@@ -218,52 +217,29 @@
    * @return RunApplicationContext which contains objects created within runApplication, to be used for verification
    * if necessary
    */
-<<<<<<< HEAD
-  public void runApplication(String userAppClass, String appName, Config overriddenConfigs)
-      throws ClassNotFoundException, NoSuchMethodException, InvocationTargetException, IllegalAccessException,
-             IOException {
-    Map<String, String> configs = new HashMap<>();
-    configs.put("app.runner.class", "org.apache.samza.runtime.LocalApplicationRunner");
-//    configs.put("job.factory.class", "org.apache.samza.job.local.ThreadJobFactory");
-    configs.put("job.name", appName);
-    configs.put("serializers.registry.json.class", "org.apache.samza.serializers.JsonSerdeFactory");
-    configs.put("serializers.registry.string.class", "org.apache.samza.serializers.StringSerdeFactory");
-    configs.put("systems.kafka.samza.factory", "org.apache.samza.system.kafka.KafkaSystemFactory");
-    configs.put("systems.kafka.consumer.zookeeper.connect", zkConnect());
-    configs.put("systems.kafka.producer.bootstrap.servers", bootstrapUrl());
-    configs.put("systems.kafka.samza.key.serde", "string");
-    configs.put("systems.kafka.samza.msg.serde", "json");
-    configs.put("systems.kafka.samza.offset.default", "oldest");
-    configs.put("systems.kafka.default.stream.replication.factor", "1");
-    configs.put("job.coordinator.system", "kafka");
-    configs.put("job.default.system", "kafka");
-    configs.put("job.coordinator.replication.factor", "1");
-//    configs.put("job.coordinator.factory", "org.apache.samza.zk.ZkJobCoordinatorFactory");
-//    configs.put("job.coordinator.zk.connect", zkConnect());
-    configs.put("task.window.ms", "1000");
-    configs.put("task.checkpoint.factory", TestStreamManager.MockCheckpointManagerFactory.class.getName());
-=======
-  protected RunApplicationContext runApplication(StreamApplication streamApplication,
+  protected RunApplicationContext runApplication(String userAppClass,
       String appName,
-      Map<String, String> overriddenConfigs) {
+      Config overriddenConfigs) {
     Map<String, String> configMap = new HashMap<>();
-    configMap.put("job.factory.class", "org.apache.samza.job.local.ThreadJobFactory");
+    configMap.put("app.runner.class", "org.apache.samza.runtime.LocalApplicationRunner");
+//    configMap.put("job.factory.class", "org.apache.samza.job.local.ThreadJobFactory");
     configMap.put("job.name", appName);
-    configMap.put("app.class", streamApplication.getClass().getCanonicalName());
     configMap.put("serializers.registry.json.class", "org.apache.samza.serializers.JsonSerdeFactory");
     configMap.put("serializers.registry.string.class", "org.apache.samza.serializers.StringSerdeFactory");
     configMap.put("systems.kafka.samza.factory", "org.apache.samza.system.kafka.KafkaSystemFactory");
     configMap.put("systems.kafka.consumer.zookeeper.connect", zkConnect());
     configMap.put("systems.kafka.producer.bootstrap.servers", bootstrapUrl());
     configMap.put("systems.kafka.samza.key.serde", "string");
-    configMap.put("systems.kafka.samza.msg.serde", "string");
+    configMap.put("systems.kafka.samza.msg.serde", "json");
     configMap.put("systems.kafka.samza.offset.default", "oldest");
+    configMap.put("systems.kafka.default.stream.replication.factor", "1");
     configMap.put("job.coordinator.system", "kafka");
     configMap.put("job.default.system", "kafka");
     configMap.put("job.coordinator.replication.factor", "1");
+//    configMap.put("job.coordinator.factory", "org.apache.samza.zk.ZkJobCoordinatorFactory");
+//    configMap.put("job.coordinator.zk.connect", zkConnect());
     configMap.put("task.window.ms", "1000");
     configMap.put("task.checkpoint.factory", TestStreamManager.MockCheckpointManagerFactory.class.getName());
->>>>>>> a702b3bb
 
     // This is to prevent tests from taking a long time to stop after they're done. The issue is that
     // tearDown currently doesn't call runner.kill(app), and shuts down the Kafka and ZK servers immediately.
@@ -280,11 +256,20 @@
       configMap.putAll(overriddenConfigs);
     }
 
-<<<<<<< HEAD
-    Class<?> cls = Class.forName(userAppClass);
-    Method mainMethod = cls.getMethod("main", String[].class);
-    String[] params = getCommandLineConfigs(configs);
-    mainMethod.invoke(null, (Object) params);
+    Thread runThread = new Thread(() -> {
+        try {
+          Class<?> cls = Class.forName(userAppClass);
+          Method mainMethod = cls.getMethod("main", String[].class);
+          String[] params = getCommandLineConfigs(configMap);
+          mainMethod.invoke(null, (Object) params);
+        } catch (Exception e) {
+          throw new RuntimeException("Stream application main() failed with exception.", e);
+        }
+      });
+    runThread.start();
+
+    StreamAssert.waitForComplete();
+    return new RunApplicationContext(runThread, new MapConfig(configMap));
   }
 
   private String[] getCommandLineConfigs(Map<String, String> configs) {
@@ -296,14 +281,6 @@
       cliParams[i++] = String.format("%s=%s", entry.getKey(), entry.getValue());
     }
     return cliParams;
-=======
-    Config config = new MapConfig(configMap);
-    AbstractApplicationRunner runner = (AbstractApplicationRunner) ApplicationRunner.fromConfig(config);
-    runner.run(streamApplication);
-
-    StreamAssert.waitForComplete();
-    return new RunApplicationContext(runner, config);
->>>>>>> a702b3bb
   }
 
   public void setNumEmptyPolls(int numEmptyPolls) {
@@ -326,16 +303,16 @@
    * runApplication in order to do verification.
    */
   protected static class RunApplicationContext {
-    private final AbstractApplicationRunner runner;
+    private final Thread runThread;
     private final Config config;
 
-    private RunApplicationContext(AbstractApplicationRunner runner, Config config) {
-      this.runner = runner;
+    private RunApplicationContext(Thread runThread, Config config) {
       this.config = config;
-    }
-
-    public AbstractApplicationRunner getRunner() {
-      return this.runner;
+      this.runThread = runThread;
+    }
+
+    public Thread getRunThread() {
+      return this.runThread;
     }
 
     public Config getConfig() {
