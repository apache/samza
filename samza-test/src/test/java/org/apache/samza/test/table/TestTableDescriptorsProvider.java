--- conflicted
+++ resolved
@@ -137,21 +137,11 @@
       final RateLimiter readRateLimiter = mock(RateLimiter.class);
       final MyReadFunction readFn = new MyReadFunction();
 
-<<<<<<< HEAD
-      tableDescriptors.add(new RemoteTableDescriptor<>("remote-table-1")
-          .withReadFunction(readFn)
-          .withRateLimiter(readRateLimiter, null, null)
-          .withSerde(KVSerde.of(new StringSerde(), new LongSerde())));
-      tableDescriptors.add(new RocksDbTableDescriptor("local-table-1")
-          .withBlockSize(4096)
-          .withSerde(KVSerde.of(new StringSerde(), new StringSerde())));
-=======
       tableDescriptors.add(new RemoteTableDescriptor<>("remote-table-1", KVSerde.of(new StringSerde(), new LongSerde()))
           .withReadFunction(readFn)
           .withRateLimiter(readRateLimiter, null, null));
       tableDescriptors.add(new RocksDbTableDescriptor("local-table-1", KVSerde.of(new StringSerde(), new StringSerde()))
           .withBlockSize(4096));
->>>>>>> da39af72
       return tableDescriptors;
     }
   }
