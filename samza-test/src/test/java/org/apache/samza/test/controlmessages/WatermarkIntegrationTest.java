--- conflicted
+++ resolved
@@ -38,7 +38,6 @@
 import org.apache.samza.container.grouper.task.SingleContainerGrouperFactory;
 import org.apache.samza.metrics.MetricsRegistry;
 import org.apache.samza.operators.KV;
-import org.apache.samza.operators.StreamGraph;
 import org.apache.samza.operators.impl.InputOperatorImpl;
 import org.apache.samza.operators.impl.OperatorImpl;
 import org.apache.samza.operators.impl.OperatorImplGraph;
@@ -143,18 +142,6 @@
     configs.put("serializers.registry.json.class", PageViewJsonSerdeFactory.class.getName());
 
     List<PageView> received = new ArrayList<>();
-<<<<<<< HEAD
-    final StreamApplication app = new StreamApplication() {
-      @Override
-      public void init(StreamGraph graph, Config config) {
-        graph.<KV<String, PageView>>getInputStream("PageView")
-            .map(EndOfStreamIntegrationTest.Values.create())
-            .partitionBy(pv -> pv.getMemberId(), pv -> pv, "p1")
-            .sink((m, collector, coordinator) -> {
-                received.add(m.getValue());
-              });
-      }
-=======
     final StreamApplication app = (streamGraph, cfg) -> {
       streamGraph.<KV<String, PageView>>getInputStream("PageView")
           .map(EndOfStreamIntegrationTest.Values.create())
@@ -162,7 +149,6 @@
           .sink((m, collector, coordinator) -> {
               received.add(m.getValue());
             });
->>>>>>> 2e04e177
     };
 
     LocalApplicationRunner runner = new LocalApplicationRunner(new MapConfig(configs));
