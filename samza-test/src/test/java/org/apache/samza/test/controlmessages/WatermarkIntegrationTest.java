--- conflicted
+++ resolved
@@ -150,12 +150,14 @@
     configs.put("serializers.registry.json.class", PageViewJsonSerdeFactory.class.getName());
 
     List<PageView> received = new ArrayList<>();
-<<<<<<< HEAD
     class TestStreamApp implements StreamApplication {
 
       @Override
       public void describe(StreamAppDescriptor appDesc) {
-        appDesc.<KV<String, PageView>>getInputStream("PageView")
+        DelegatingSystemDescriptor sd = new DelegatingSystemDescriptor("test");
+        GenericInputDescriptor<KV<String, PageView>> isd =
+            sd.getInputDescriptor("PageView", KVSerde.of(new NoOpSerde<>(), new NoOpSerde<>()));
+        appDesc.getInputStream(isd)
             .map(EndOfStreamIntegrationTest.Values.create())
             .partitionBy(pv -> pv.getMemberId(), pv -> pv, "p1")
             .sink((m, collector, coordinator) -> {
@@ -166,22 +168,7 @@
 
     final ApplicationRunner runner = ApplicationRunners.getApplicationRunner(new TestStreamApp(), new MapConfig(configs));
     runner.run();
-=======
-    final StreamApplication app = (streamGraph, cfg) -> {
-      DelegatingSystemDescriptor sd = new DelegatingSystemDescriptor("test");
-      GenericInputDescriptor<KV<String, PageView>> isd =
-          sd.getInputDescriptor("PageView", KVSerde.of(new NoOpSerde<>(), new NoOpSerde<>()));
-      streamGraph.getInputStream(isd)
-          .map(EndOfStreamIntegrationTest.Values.create())
-          .partitionBy(pv -> pv.getMemberId(), pv -> pv, "p1")
-          .sink((m, collector, coordinator) -> {
-              received.add(m.getValue());
-            });
-    };
-
-    LocalApplicationRunner runner = new LocalApplicationRunner(new MapConfig(configs));
-    runner.run(app);
->>>>>>> 46685406
+
     // processors are only available when the app is running
     Map<String, StreamOperatorTask> tasks = getTaskOperationGraphs((LocalApplicationRunner) runner);
 
