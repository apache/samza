--- conflicted
+++ resolved
@@ -24,6 +24,7 @@
 import java.util.List;
 import org.apache.samza.application.StreamApplication;
 import org.apache.samza.application.StreamAppDescriptor;
+import org.apache.samza.config.Config;
 import org.apache.samza.operators.KV;
 import org.apache.samza.operators.MessageStream;
 import org.apache.samza.operators.functions.JoinFunction;
@@ -54,18 +55,10 @@
   private final List<String> intermediateStreamIds = new ArrayList<>();
 
   @Override
-<<<<<<< HEAD
   public void describe(StreamAppDescriptor appDesc) {
-    String inputTopicName1 = appDesc.getConfig().get(INPUT_TOPIC_NAME_1_PROP);
-    String inputTopicName2 = appDesc.getConfig().get(INPUT_TOPIC_NAME_2_PROP);
-    String outputTopic = appDesc.getConfig().get(OUTPUT_TOPIC_NAME_PROP);
-
-    MessageStream<PageView> pageViews = appDesc.getInputStream(inputTopicName1, new JsonSerdeV2<>(PageView.class));
-    MessageStream<AdClick> adClicks = appDesc.getInputStream(inputTopicName2, new JsonSerdeV2<>(AdClick.class));
-=======
-  public void init(StreamGraph graph, Config config) {
     // offset.default = oldest required for tests since checkpoint topic is empty on start and messages are published
     // before the application is run
+    Config config = appDesc.getConfig();
     String inputTopic1 = config.get(INPUT_TOPIC_1_CONFIG_KEY);
     String inputTopic2 = config.get(INPUT_TOPIC_2_CONFIG_KEY);
     String outputTopic = config.get(OUTPUT_TOPIC_CONFIG_KEY);
@@ -73,9 +66,8 @@
     KafkaInputDescriptor<PageView> id1 = ksd.getInputDescriptor(inputTopic1, new JsonSerdeV2<>(PageView.class));
     KafkaInputDescriptor<AdClick> id2 = ksd.getInputDescriptor(inputTopic2, new JsonSerdeV2<>(AdClick.class));
 
-    MessageStream<PageView> pageViews = graph.getInputStream(id1);
-    MessageStream<AdClick> adClicks = graph.getInputStream(id2);
->>>>>>> 46685406
+    MessageStream<PageView> pageViews = appDesc.getInputStream(id1);
+    MessageStream<AdClick> adClicks = appDesc.getInputStream(id2);
 
     MessageStream<KV<String, PageView>> pageViewsRepartitionedByViewId = pageViews
         .partitionBy(PageView::getViewId, pv -> pv,
