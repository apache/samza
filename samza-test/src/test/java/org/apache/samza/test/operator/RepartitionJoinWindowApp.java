--- conflicted
+++ resolved
@@ -19,18 +19,22 @@
 
 package org.apache.samza.test.operator;
 
+import java.util.ArrayList;
+import java.util.List;
 import org.apache.samza.application.StreamApplication;
 import org.apache.samza.config.Config;
 import org.apache.samza.operators.KV;
 import org.apache.samza.operators.MessageStream;
 import org.apache.samza.operators.StreamGraph;
 import org.apache.samza.operators.functions.JoinFunction;
+import org.apache.samza.operators.stream.IntermediateMessageStreamImpl;
 import org.apache.samza.operators.windows.Windows;
 import org.apache.samza.runtime.LocalApplicationRunner;
 import org.apache.samza.serializers.JsonSerdeV2;
 import org.apache.samza.serializers.KVSerde;
 import org.apache.samza.serializers.StringSerde;
 import org.apache.samza.system.OutgoingMessageEnvelope;
+import org.apache.samza.system.StreamSpec;
 import org.apache.samza.system.SystemStream;
 import org.apache.samza.task.TaskCoordinator;
 import org.apache.samza.test.operator.data.AdClick;
@@ -50,6 +54,8 @@
   public static final String INPUT_TOPIC_NAME_2_PROP = "inputTopicName2";
   public static final String OUTPUT_TOPIC_NAME_PROP = "outputTopicName";
 
+  private final List<StreamSpec> intermediateStreams = new ArrayList<>();
+
   public static void main(String[] args) throws Exception {
     CommandLine cmdLine = new CommandLine();
     Config config = cmdLine.loadConfig(cmdLine.parser().parse(args));
@@ -63,52 +69,52 @@
 
   @Override
   public void init(StreamGraph graph, Config config) {
-<<<<<<< HEAD
 
-    MessageStream<PageView> pageViews = graph.getInputStream(PAGE_VIEWS, new JsonSerdeV2<>(PageView.class));
-    MessageStream<AdClick> adClicks = graph.getInputStream(AD_CLICKS, new JsonSerdeV2<>(AdClick.class));
-    OutputStream<KV<String, String>> outputStream =
-        graph.getOutputStream(OUTPUT_TOPIC, new KVSerde<>(new StringSerde(), new StringSerde()));
-=======
     String inputTopicName1 = config.get(INPUT_TOPIC_NAME_1_PROP);
     String inputTopicName2 = config.get(INPUT_TOPIC_NAME_2_PROP);
     String outputTopic = config.get(OUTPUT_TOPIC_NAME_PROP);
 
     MessageStream<PageView> pageViews = graph.getInputStream(inputTopicName1, new JsonSerdeV2<>(PageView.class));
     MessageStream<AdClick> adClicks = graph.getInputStream(inputTopicName2, new JsonSerdeV2<>(AdClick.class));
->>>>>>> 445d1e26
 
-    MessageStream<PageView> pageViewsRepartitionedByViewId = pageViews
+    MessageStream<KV<String, PageView>> pageViewsRepartitionedByViewId = pageViews
         .partitionBy(PageView::getViewId, pv -> pv,
-            new KVSerde<>(new StringSerde(), new JsonSerdeV2<>(PageView.class)), "pageViewsByViewId")
-        .map(KV::getValue);
+            new KVSerde<>(new StringSerde(), new JsonSerdeV2<>(PageView.class)), "pageViewsByViewId");
 
-    MessageStream<AdClick> adClicksRepartitionedByViewId = adClicks
+    MessageStream<PageView> pageViewsRepartitionedByViewIdValueONly = pageViewsRepartitionedByViewId.map(KV::getValue);
+
+    MessageStream<KV<String, AdClick>> adClicksRepartitionedByViewId = adClicks
         .partitionBy(AdClick::getViewId, ac -> ac,
-            new KVSerde<>(new StringSerde(), new JsonSerdeV2<>(AdClick.class)), "adClicksByViewId")
-        .map(KV::getValue);
+            new KVSerde<>(new StringSerde(), new JsonSerdeV2<>(AdClick.class)), "adClicksByViewId");
+    MessageStream<AdClick> adClicksRepartitionedByViewIdValueOnly = adClicksRepartitionedByViewId.map(KV::getValue);
 
-    MessageStream<UserPageAdClick> userPageAdClicks = pageViewsRepartitionedByViewId
-        .join(adClicksRepartitionedByViewId, new UserPageViewAdClicksJoiner(),
+    MessageStream<UserPageAdClick> userPageAdClicks = pageViewsRepartitionedByViewIdValueONly
+        .join(adClicksRepartitionedByViewIdValueOnly, new UserPageViewAdClicksJoiner(),
             new StringSerde(), new JsonSerdeV2<>(PageView.class), new JsonSerdeV2<>(AdClick.class),
             Duration.ofMinutes(1), "pageViewAdClickJoin");
 
-    userPageAdClicks
+    MessageStream<KV<String, UserPageAdClick>> userPageAdClicksByUserId = userPageAdClicks
         .partitionBy(UserPageAdClick::getUserId, upac -> upac,
-            KVSerde.of(new StringSerde(), new JsonSerdeV2<>(UserPageAdClick.class)), "userPageAdClicksByUserId")
-        .map(KV::getValue)
+            KVSerde.of(new StringSerde(), new JsonSerdeV2<>(UserPageAdClick.class)), "userPageAdClicksByUserId");
+
+    userPageAdClicksByUserId.map(KV::getValue)
         .window(Windows.keyedSessionWindow(UserPageAdClick::getUserId, Duration.ofSeconds(3),
             new StringSerde(), new JsonSerdeV2<>(UserPageAdClick.class)), "userAdClickWindow")
         .map(windowPane -> KV.of(windowPane.getKey().getKey(), String.valueOf(windowPane.getMessage().size())))
-<<<<<<< HEAD
-        .sendTo(outputStream);
-
-=======
         .sink((message, messageCollector, taskCoordinator) -> {
             taskCoordinator.commit(TaskCoordinator.RequestScope.ALL_TASKS_IN_CONTAINER);
             messageCollector.send(new OutgoingMessageEnvelope(new SystemStream("kafka", outputTopic), null, message.getKey(), message.getValue()));
           });
->>>>>>> 445d1e26
+
+
+    intermediateStreams.add(((IntermediateMessageStreamImpl) pageViewsRepartitionedByViewId).getStreamSpec());
+    intermediateStreams.add(((IntermediateMessageStreamImpl) adClicksRepartitionedByViewId).getStreamSpec());
+    intermediateStreams.add(((IntermediateMessageStreamImpl) userPageAdClicksByUserId).getStreamSpec());
+
+  }
+
+  public List<StreamSpec> getIntermediateStreams() {
+    return intermediateStreams;
   }
 
   private static class UserPageViewAdClicksJoiner implements JoinFunction<String, PageView, AdClick, UserPageAdClick> {
