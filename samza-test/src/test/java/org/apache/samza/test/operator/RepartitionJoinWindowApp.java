--- conflicted
+++ resolved
@@ -66,23 +66,6 @@
     OutputStream<KV<String, String>> outputStream =
         graph.getOutputStream(OUTPUT_TOPIC, new KVSerde<>(new StringSerde(), new StringSerde()));
 
-<<<<<<< HEAD
-    pageViews
-        .partitionBy(PageView::getViewId, pv -> pv, new KVSerde<>(new StringSerde(), new JsonSerdeV2<>(PageView.class)), "p1")
-        .map(KV::getValue)
-        .join(adClicks
-                .partitionBy(AdClick::getViewId, ac -> ac, new KVSerde<>(new StringSerde(), new JsonSerdeV2<>(AdClick.class)), "p2")
-                .map(KV::getValue),
-            new UserPageViewAdClicksJoiner(),
-            new StringSerde(),
-            new JsonSerdeV2<>(PageView.class),
-            new JsonSerdeV2<>(AdClick.class),
-            Duration.ofMinutes(1), "j1")
-        .partitionBy(UserPageAdClick::getUserId, upac -> upac,
-            KVSerde.of(new StringSerde(), new JsonSerdeV2<>(UserPageAdClick.class)), "p3")
-        .map(KV::getValue)
-        .window(Windows.keyedSessionWindow(UserPageAdClick::getUserId, Duration.ofSeconds(3), new StringSerde(), new JsonSerdeV2<>(UserPageAdClick.class)), "w1")
-=======
     MessageStream<PageView> pageViewsRepartitionedByViewId = pageViews
         .partitionBy(PageView::getViewId, pv -> pv,
             new KVSerde<>(new StringSerde(), new JsonSerdeV2<>(PageView.class)), "pageViewsByViewId")
@@ -104,7 +87,6 @@
         .map(KV::getValue)
         .window(Windows.keyedSessionWindow(UserPageAdClick::getUserId, Duration.ofSeconds(3),
             new StringSerde(), new JsonSerdeV2<>(UserPageAdClick.class)), "userAdClickWindow")
->>>>>>> 2e04e177
         .map(windowPane -> KV.of(windowPane.getKey().getKey(), String.valueOf(windowPane.getMessage().size())))
         .sendTo(outputStream);
 
