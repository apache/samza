--- conflicted
+++ resolved
@@ -24,12 +24,9 @@
   commonsCodecVersion = "1.9"
   commonsCollectionVersion = "3.2.1"
   commonsHttpClientVersion = "3.1"
+  commonsIoVersion = "2.6"
   commonsLang3Version = "3.4"
-<<<<<<< HEAD
   cytodynamicsVersion = "0.1.1-SNAPSHOT"
-=======
-  commonsIoVersion = "2.6"
->>>>>>> a07e386d
   elasticsearchVersion = "2.2.0"
   gsonVersion = "2.8.5"
   guavaVersion = "23.0"
