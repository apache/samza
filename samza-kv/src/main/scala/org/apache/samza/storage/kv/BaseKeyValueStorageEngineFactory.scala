/*
 * Licensed to the Apache Software Foundation (ASF) under one
 * or more contributor license agreements.  See the NOTICE file
 * distributed with this work for additional information
 * regarding copyright ownership.  The ASF licenses this file
 * to you under the Apache License, Version 2.0 (the
 * "License"); you may not use this file except in compliance
 * with the License.  You may obtain a copy of the License at
 *
 *   http://www.apache.org/licenses/LICENSE-2.0
 *
 * Unless required by applicable law or agreed to in writing,
 * software distributed under the License is distributed on an
 * "AS IS" BASIS, WITHOUT WARRANTIES OR CONDITIONS OF ANY
 * KIND, either express or implied.  See the License for the
 * specific language governing permissions and limitations
 * under the License.
 */

package org.apache.samza.storage.kv

import java.io.File

import org.apache.samza.SamzaException
import org.apache.samza.config.MetricsConfig.Config2Metrics
import org.apache.samza.config.StorageConfig
import org.apache.samza.context.{ContainerContext, JobContext}
import org.apache.samza.metrics.MetricsRegistry
import org.apache.samza.serializers.Serde
import org.apache.samza.storage.StorageEngineFactory.StoreMode
import org.apache.samza.storage.{StorageEngine, StorageEngineFactory, StoreProperties}
import org.apache.samza.system.SystemStreamPartition
import org.apache.samza.task.MessageCollector
import org.apache.samza.util.ScalaJavaUtil.JavaOptionals
import org.apache.samza.util.{HighResolutionClock, ScalaJavaUtil}

/**
  * A key value storage engine factory implementation
  *
  * This trait encapsulates all the steps needed to create a key value storage engine. It is meant to be extended
  * by the specific key value store factory implementations which will in turn override the getKVStore method.
  */
trait BaseKeyValueStorageEngineFactory[K, V] extends StorageEngineFactory[K, V] {

  private val INMEMORY_KV_STORAGE_ENGINE_FACTORY =
    "org.apache.samza.storage.kv.inmemory.InMemoryKeyValueStorageEngineFactory"
  private val CHANGELOG_MAX_MSG_SIZE_BYTES = "changelog.max.message.size.bytes"
  private val DEFAULT_CHANGELOG_MAX_MSG_SIZE_BYTES = 1000000 // slightly less than 1 MB
  private val EXPECT_LARGE_MESSAGES = "expect.large.message"
  private val DEFAULT_EXPECT_LARGE_MESSAGES = false
  private val DROP_LARGE_MESSAGES = "drop.large.messages"
  private val DEFAULT_DROP_LARGE_MESSAGES = false

  /**
   * Return a KeyValueStore instance for the given store name,
   * which will be used as the underlying raw store
   *
   * @param storeName Name of the store
   * @param storeDir The directory of the store
   * @param registry MetricsRegistry to which to publish store specific metrics.
   * @param changeLogSystemStreamPartition Samza stream partition from which to receive the changelog.
   * @param containerContext Information about the container in which the task is executing.
   * @return A valid KeyValueStore instance
   */
  def getKVStore(storeName: String,
    storeDir: File,
    registry: MetricsRegistry,
    changeLogSystemStreamPartition: SystemStreamPartition,
    jobContext: JobContext,
    containerContext: ContainerContext, storeMode: StoreMode): KeyValueStore[Array[Byte], Array[Byte]]

  /**
   * Constructs a key-value StorageEngine and returns it to the caller
   *
   * @param storeName The name of the storage engine.
   * @param storeDir The directory of the storage engine.
   * @param keySerde The serializer to use for serializing keys when reading or writing to the store.
   * @param msgSerde The serializer to use for serializing messages when reading or writing to the store.
   * @param collector MessageCollector the storage engine uses to persist changes.
   * @param registry MetricsRegistry to which to publish storage-engine specific metrics.
   * @param changeLogSystemStreamPartition Samza stream partition from which to receive the changelog.
   * @param containerContext Information about the container in which the task is executing.
   **/
  def getStorageEngine(storeName: String,
    storeDir: File,
    keySerde: Serde[K],
    msgSerde: Serde[V],
    collector: MessageCollector,
    registry: MetricsRegistry,
    changeLogSystemStreamPartition: SystemStreamPartition,
    jobContext: JobContext,
    containerContext: ContainerContext, storeMode : StoreMode): StorageEngine = {
    val storageConfigSubset = jobContext.getConfig.subset("stores." + storeName + ".", true)
    val storageConfig = new StorageConfig(jobContext.getConfig)
    val storeFactory = JavaOptionals.toRichOptional(storageConfig.getStorageFactoryClassName(storeName)).toOption
    var storePropertiesBuilder = new StoreProperties.StorePropertiesBuilder()
<<<<<<< HEAD
    val accessLog = storageConfig.getBoolean("accesslog.enabled", false)
    val maxMessageSize = storageConfig.getInt(CHANGELOG_MAX_MSG_SIZE_BYTES, DEFAULT_CHANGELOG_MAX_MSG_SIZE_BYTES)
    val largeMessagesExpected = storageConfig.getBoolean(EXPECT_LARGE_MESSAGES, DEFAULT_EXPECT_LARGE_MESSAGES)
    val dropLargeMessage = storageConfig.getBoolean(DROP_LARGE_MESSAGES, DEFAULT_DROP_LARGE_MESSAGES)
=======
    val accessLog = storageConfig.getAccessLogEnabled(storeName)
>>>>>>> f847b8df

    if (storeFactory.isEmpty) {
      throw new SamzaException("Store factory not defined. Cannot proceed with KV store creation!")
    }
    if (!storeFactory.get.equals(INMEMORY_KV_STORAGE_ENGINE_FACTORY)) {
      storePropertiesBuilder = storePropertiesBuilder.setPersistedToDisk(true)
    }

    val batchSize = storageConfigSubset.getInt("write.batch.size", 500)
    val cacheSize = storageConfigSubset.getInt("object.cache.size", math.max(batchSize, 1000))
    val enableCache = cacheSize > 0

    if (cacheSize > 0 && cacheSize < batchSize) {
      throw new SamzaException("A store's cache.size cannot be less than batch.size as batched values reside in cache.")
    }

    if (keySerde == null) {
      throw new SamzaException("Must define a key serde when using key value storage.")
    }

    if (msgSerde == null) {
      throw new SamzaException("Must define a message serde when using key value storage.")
    }

    val rawStore =
      getKVStore(storeName, storeDir, registry, changeLogSystemStreamPartition, jobContext, containerContext, storeMode)

    // maybe wrap with logging
    val maybeLoggedStore = if (changeLogSystemStreamPartition == null) {
      rawStore
    } else {
      val loggedStoreMetrics = new LoggedStoreMetrics(storeName, registry)
      storePropertiesBuilder = storePropertiesBuilder.setLoggedStore(true)
      new LoggedStore(rawStore, changeLogSystemStreamPartition, collector, loggedStoreMetrics)
    }

    var toBeAccessLoggedStore: KeyValueStore[K, V] = null

    if (largeMessagesExpected) {
      // Execute "if" when we expect to get large messages and user defined config -> EXPECT_LARGE_MESSAGES = true
      // This code path will throw a SamzaException for large message size.

      // maybe wrap with caching
      val maybeCachedStore = if (enableCache) {
        val cachedStoreMetrics = new CachedStoreMetrics(storeName, registry)
        new CachedStore(maybeLoggedStore, cacheSize, batchSize, cachedStoreMetrics)
      } else {
        maybeLoggedStore
      }

      // wrap with large message checking
      val largeMessageSafeKeyValueStore = new LargeMessageSafeStore(maybeCachedStore, storeName, false, maxMessageSize)

      // wrap with serialization
      val serializedMetrics = new SerializedKeyValueStoreMetrics(storeName, registry)
      val serialized = new SerializedKeyValueStore[K, V](largeMessageSafeKeyValueStore, keySerde, msgSerde, serializedMetrics)
      toBeAccessLoggedStore = serialized

    } else {

      var toBeSerializedStore = maybeLoggedStore
      if (dropLargeMessage) {
        // Call LargeMessageSafeKeyValueStore when EXPECT_LARGE_MESSAGES = false but DROP_LARGE_MESSAGES = true
        // This if statement code path will ignore all large messages and continue to add all other messages to the desired stores.

        // wrap with large message checking
        toBeSerializedStore = new LargeMessageSafeStore(maybeLoggedStore, storeName, dropLargeMessage, maxMessageSize)
      }
      // wrap with serialization
      val serializedMetrics = new SerializedKeyValueStoreMetrics(storeName, registry)
      val serialized = new SerializedKeyValueStore[K, V](toBeSerializedStore, keySerde, msgSerde, serializedMetrics)

      // maybe wrap with caching
      val maybeCachedStore = if (enableCache) {
        val cachedStoreMetrics = new CachedStoreMetrics(storeName, registry)
        new CachedStore(serialized, cacheSize, batchSize, cachedStoreMetrics)
      } else {
        serialized
      }
      toBeAccessLoggedStore = maybeCachedStore
    }

    val maybeAccessLoggedStore = if (accessLog) {
      new AccessLoggedStore(toBeAccessLoggedStore, collector, changeLogSystemStreamPartition, storageConfig, storeName, keySerde)
    } else {
      toBeAccessLoggedStore
    }

    // wrap with null value checking
    val nullSafeStore = new NullSafeKeyValueStore(maybeAccessLoggedStore)

    // create the storage engine and return
    // TODO: Decide if we should use raw bytes when restoring
    val keyValueStorageEngineMetrics = new KeyValueStorageEngineMetrics(storeName, registry)
    val clock = if (jobContext.getConfig.getMetricsTimerEnabled) {
      new HighResolutionClock {
        override def nanoTime(): Long = System.nanoTime()
      }
    } else {
      new HighResolutionClock {
        override def nanoTime(): Long = 0L
      }
    }

    new KeyValueStorageEngine(storeName, storeDir, storePropertiesBuilder.build(), nullSafeStore, rawStore,
      keyValueStorageEngineMetrics, batchSize, () => clock.nanoTime())
  }
}<|MERGE_RESOLUTION|>--- conflicted
+++ resolved
@@ -94,14 +94,11 @@
     val storageConfig = new StorageConfig(jobContext.getConfig)
     val storeFactory = JavaOptionals.toRichOptional(storageConfig.getStorageFactoryClassName(storeName)).toOption
     var storePropertiesBuilder = new StoreProperties.StorePropertiesBuilder()
-<<<<<<< HEAD
-    val accessLog = storageConfig.getBoolean("accesslog.enabled", false)
+    val accessLog = storageConfig.getAccessLogEnabled(storeName)
+    
     val maxMessageSize = storageConfig.getInt(CHANGELOG_MAX_MSG_SIZE_BYTES, DEFAULT_CHANGELOG_MAX_MSG_SIZE_BYTES)
     val largeMessagesExpected = storageConfig.getBoolean(EXPECT_LARGE_MESSAGES, DEFAULT_EXPECT_LARGE_MESSAGES)
     val dropLargeMessage = storageConfig.getBoolean(DROP_LARGE_MESSAGES, DEFAULT_DROP_LARGE_MESSAGES)
-=======
-    val accessLog = storageConfig.getAccessLogEnabled(storeName)
->>>>>>> f847b8df
 
     if (storeFactory.isEmpty) {
       throw new SamzaException("Store factory not defined. Cannot proceed with KV store creation!")
