--- conflicted
+++ resolved
@@ -65,13 +65,8 @@
   }
 
   @Override
-<<<<<<< HEAD
-  public CompletionStage<V> getAsync(K key) {
+  public CompletionStage<V> getAsync(K key, Object ... args) {
     CompletableFuture<V> future = new CompletableFuture<>();
-=======
-  public CompletableFuture<V> getAsync(K key, Object ... args) {
-    CompletableFuture<V> future = new CompletableFuture();
->>>>>>> c087f80c
     try {
       future.complete(get(key, args));
     } catch (Exception e) {
@@ -88,13 +83,8 @@
   }
 
   @Override
-<<<<<<< HEAD
-  public CompletionStage<Map<K, V>> getAllAsync(List<K> keys) {
+  public CompletionStage<Map<K, V>> getAllAsync(List<K> keys, Object ... args) {
     CompletableFuture<Map<K, V>> future = new CompletableFuture<>();
-=======
-  public CompletableFuture<Map<K, V>> getAllAsync(List<K> keys, Object ... args) {
-    CompletableFuture<Map<K, V>> future = new CompletableFuture();
->>>>>>> c087f80c
     try {
       future.complete(getAll(keys, args));
     } catch (Exception e) {
@@ -113,13 +103,8 @@
   }
 
   @Override
-<<<<<<< HEAD
-  public CompletionStage<Void> putAsync(K key, V value) {
-    CompletableFuture<Void> future = new CompletableFuture<>();
-=======
-  public CompletableFuture<Void> putAsync(K key, V value, Object ... args) {
-    CompletableFuture<Void> future = new CompletableFuture();
->>>>>>> c087f80c
+  public CompletionStage<Void> putAsync(K key, V value, Object ... args) {
+    CompletableFuture<Void> future = new CompletableFuture<>();
     try {
       put(key, value, args);
       future.complete(null);
@@ -151,13 +136,8 @@
   }
 
   @Override
-<<<<<<< HEAD
-  public CompletionStage<Void> putAllAsync(List<Entry<K, V>> entries) {
-    CompletableFuture<Void> future = new CompletableFuture<>();
-=======
-  public CompletableFuture<Void> putAllAsync(List<Entry<K, V>> entries, Object ... args) {
-    CompletableFuture<Void> future = new CompletableFuture();
->>>>>>> c087f80c
+  public CompletionStage<Void> putAllAsync(List<Entry<K, V>> entries, Object ... args) {
+    CompletableFuture<Void> future = new CompletableFuture<>();
     try {
       putAll(entries, args);
       future.complete(null);
@@ -173,13 +153,8 @@
   }
 
   @Override
-<<<<<<< HEAD
-  public CompletionStage<Void> deleteAsync(K key) {
-    CompletableFuture<Void> future = new CompletableFuture<>();
-=======
-  public CompletableFuture<Void> deleteAsync(K key, Object ... args) {
-    CompletableFuture<Void> future = new CompletableFuture();
->>>>>>> c087f80c
+  public CompletionStage<Void> deleteAsync(K key, Object ... args) {
+    CompletableFuture<Void> future = new CompletableFuture<>();
     try {
       delete(key, args);
       future.complete(null);
@@ -195,13 +170,8 @@
   }
 
   @Override
-<<<<<<< HEAD
-  public CompletionStage<Void> deleteAllAsync(List<K> keys) {
-    CompletableFuture<Void> future = new CompletableFuture<>();
-=======
-  public CompletableFuture<Void> deleteAllAsync(List<K> keys, Object ... args) {
-    CompletableFuture<Void> future = new CompletableFuture();
->>>>>>> c087f80c
+  public CompletionStage<Void> deleteAllAsync(List<K> keys, Object ... args) {
+    CompletableFuture<Void> future = new CompletableFuture<>();
     try {
       deleteAll(keys, args);
       future.complete(null);
