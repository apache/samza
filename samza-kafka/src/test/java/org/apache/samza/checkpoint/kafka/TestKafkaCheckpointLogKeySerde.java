--- conflicted
+++ resolved
@@ -52,15 +52,16 @@
   }
 
   @Test
-<<<<<<< HEAD
   public void testCheckpointTypeV2() {
-    KafkaCheckpointLogKey keyV2 = new KafkaCheckpointLogKey(KafkaCheckpointLogKey.CHECKPOINT_V2_KEY_TYPE,
-        new TaskName("Partition 0"), GroupByPartitionFactory.class.getCanonicalName());
+    KafkaCheckpointLogKey keyV2 = new KafkaCheckpointLogKey(KafkaCheckpointLogKey.CHECKPOINT_V2_KEY_TYPE, new TaskName("Partition 0"),
+        GroupByPartitionFactory.class.getCanonicalName());
     KafkaCheckpointLogKeySerde checkpointKeySerde = new KafkaCheckpointLogKeySerde();
 
     // test that deserialize(serialize(k)) == k
     Assert.assertEquals(keyV2, checkpointKeySerde.fromBytes(checkpointKeySerde.toBytes(keyV2)));
-=======
+  }
+
+  @Test
   public void testForwardsCompatibility() {
     // Set the key to another value, this is for the future if we want to support multiple checkpoint keys
     // we do not want to throw in the Serdes layer, but must be validated in the CheckpointManager
@@ -70,6 +71,5 @@
 
     // test that deserialize(serialize(k)) == k
     Assert.assertEquals(key, checkpointSerde.fromBytes(checkpointSerde.toBytes(key)));
->>>>>>> 8fa07fe1
   }
 }