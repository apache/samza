
/*
 *
 * Licensed to the Apache Software Foundation (ASF) under one
 * or more contributor license agreements.  See the NOTICE file
 * distributed with this work for additional information
 * regarding copyright ownership.  The ASF licenses this file
 * to you under the Apache License, Version 2.0 (the
 * "License"); you may not use this file except in compliance
 * with the License.  You may obtain a copy of the License at
 *
 *   http://www.apache.org/licenses/LICENSE-2.0
 *
 * Unless required by applicable law or agreed to in writing,
 * software distributed under the License is distributed on an
 * "AS IS" BASIS, WITHOUT WARRANTIES OR CONDITIONS OF ANY
 * KIND, either express or implied.  See the License for the
 * specific language governing permissions and limitations
 * under the License.
 *
 */

package org.apache.samza.system.kafka;

import java.util.HashMap;
import java.util.List;
import java.util.Map;
import java.util.Set;
import java.util.concurrent.TimeUnit;
import java.util.concurrent.atomic.AtomicBoolean;
import kafka.common.TopicAndPartition;
import org.apache.kafka.clients.consumer.Consumer;
import org.apache.kafka.clients.consumer.KafkaConsumer;
import org.apache.kafka.common.TopicPartition;
import org.apache.samza.SamzaException;
import org.apache.samza.config.Config;
import org.apache.samza.config.KafkaConfig;
import org.apache.samza.config.KafkaConsumerConfig;
import org.apache.samza.system.IncomingMessageEnvelope;
import org.apache.samza.system.SystemConsumer;
import org.apache.samza.system.SystemStreamPartition;
import org.apache.samza.util.BlockingEnvelopeMap;
import org.apache.samza.util.Clock;
import org.slf4j.Logger;
import org.slf4j.LoggerFactory;
import scala.Option;


public class KafkaSystemConsumer<K, V> extends BlockingEnvelopeMap implements SystemConsumer {

  private static final Logger LOG = LoggerFactory.getLogger(KafkaSystemConsumer.class);

  private static final long FETCH_THRESHOLD = 50000;
  private static final long FETCH_THRESHOLD_BYTES = -1L;

  private final Consumer<K, V> kafkaConsumer;
  private final String systemName;
  private final String clientId;
  private final AtomicBoolean stopped = new AtomicBoolean(false);
  private final AtomicBoolean started = new AtomicBoolean(false);
  private final Config config;
  private final boolean fetchThresholdBytesEnabled;
  private final KafkaSystemConsumerMetrics metrics;

  // This sink is used to transfer the messages from the proxy/consumer to the BlockingEnvelopeMap.
  final KafkaConsumerMessageSink messageSink;

  // This proxy contains a separate thread, which reads kafka messages (with consumer.poll()) and populates
  // BlockeingEnvelopMap's buffers.
  final private KafkaConsumerProxy proxy;

  // keep registration data until the start - mapping between registered SSPs and topicPartitions, and the offsets
  final Map<TopicPartition, String> topicPartitionsToOffset = new HashMap<>();
  final Map<TopicPartition, SystemStreamPartition> topicPartitionsToSSP = new HashMap<>();

  long perPartitionFetchThreshold;
  long perPartitionFetchThresholdBytes;

  /**
   * @param systemName system name for which we create the consumer
   * @param config config passed into the the app
   * @param metrics metrics collecting object
   * @param clock - system clock, allows to override internal clock (System.currentTimeMillis())
   */
  public KafkaSystemConsumer(Consumer<K, V> kafkaConsumer, String systemName, Config config, String clientId,
      KafkaSystemConsumerMetrics metrics, Clock clock) {

    super(metrics.registry(), clock, metrics.getClass().getName());

    this.kafkaConsumer = kafkaConsumer;
    this.clientId = clientId;
    this.systemName = systemName;
    this.config = config;
    this.metrics = metrics;

    fetchThresholdBytesEnabled = new KafkaConfig(config).isConsumerFetchThresholdBytesEnabled(systemName);

    // create a sink for passing the messages between the proxy and the consumer
    messageSink = new KafkaConsumerMessageSink();

    // Create the proxy to do the actual message reading.
    String metricName = String.format("%s %s", systemName, clientId);
    proxy = new KafkaConsumerProxy(kafkaConsumer, systemName, clientId, messageSink, metrics, metricName);
    LOG.info("{}: Created KafkaConsumerProxy {} ", this, proxy);

    LOG.info("{}: Created KafkaSystemConsumer {}", this, kafkaConsumer);
  }

  /**
   * Create internal kafka consumer object, which will be used in the Proxy.
   * @param systemName system name for which we create the consumer
<<<<<<< HEAD
   * @param kafkaConsumerConfig
   * @return kafka consumer
   */
  public static KafkaConsumer<byte[], byte[]> getKafkaConsumerImpl(String systemName, KafkaConsumerConfig kafkaConsumerConfig) {

    LOG.info("KafkaClient properties for systemName {}: {}", systemName, kafkaConsumerConfig.originals());

    return new KafkaConsumer<>(kafkaConsumerConfig.originals());
=======
   * @param clientId client id to use int the kafka client
   * @param config config
   * @return kafka consumer object
   */
  public static KafkaConsumer<byte[], byte[]> getKafkaConsumerImpl(String systemName, String clientId, Config config) {

    // extract kafka client configs
    KafkaConsumerConfig consumerConfig = KafkaConsumerConfig.getKafkaSystemConsumerConfig(config, systemName, clientId);

    LOG.info("{}:{} KafkaClient properties {}", systemName, clientId, consumerConfig);

    return new KafkaConsumer(consumerConfig);
>>>>>>> 4ae563c6
  }

  @Override
  public void start() {
    if (!started.compareAndSet(false, true)) {
      LOG.warn("{}: Attempting to start the consumer for the second (or more) time.", this);
      return;
    }
    if (stopped.get()) {
      LOG.warn("{}: Attempting to start a stopped consumer", this);
      return;
    }
    // initialize the subscriptions for all the registered TopicPartitions
    startSubscription();
    // needs to be called after all the registrations are completed
    setFetchThresholds();

    startConsumer();
    LOG.info("{}: Consumer started", this);
  }

  private void startSubscription() {
    //subscribe to all the registered TopicPartitions
    LOG.info("{}: Consumer subscribes to {}", this, topicPartitionsToSSP.keySet());
    try {
      synchronized (kafkaConsumer) {
        // we are using assign (and not subscribe), so we need to specify both topic and partition
        kafkaConsumer.assign(topicPartitionsToSSP.keySet());
      }
    } catch (Exception e) {
      LOG.warn("{}: Start subscription failed", this);
      throw new SamzaException(e);
    }
  }

  /**
   * Set the offsets to start from.
   * Register the TopicPartitions with the proxy.
   * Start the proxy.
   */
  void startConsumer() {
    // set the offset for each TopicPartition
    if (topicPartitionsToOffset.size() <= 0) {
      LOG.warn("{}: Consumer is not subscribed to any SSPs", this);
    }

    topicPartitionsToOffset.forEach((tp, startingOffsetString) -> {
      long startingOffset = Long.valueOf(startingOffsetString);

      try {
        synchronized (kafkaConsumer) {
          kafkaConsumer.seek(tp, startingOffset); // this value should already be the 'upcoming' value
        }
      } catch (Exception e) {
        // all recoverable execptions are handled by the client.
        // if we get here there is nothing left to do but bail out.
        String msg =
            String.format("%s: Got Exception while seeking to %s for partition %s", this, startingOffsetString, tp);
        LOG.error(msg, e);
        throw new SamzaException(msg, e);
      }

      LOG.info("{}: Changing consumer's starting offset for tp = %s to %s", this, tp, startingOffsetString);

      // add the partition to the proxy
      proxy.addTopicPartition(topicPartitionsToSSP.get(tp), startingOffset);
    });

    // start the proxy thread
    if (proxy != null && !proxy.isRunning()) {
      LOG.info("{}: Starting proxy {}", this, proxy);
      proxy.start();
    }
  }

  private void setFetchThresholds() {
    // get the thresholds, and set defaults if not defined.
    KafkaConfig kafkaConfig = new KafkaConfig(config);

    Option<String> fetchThresholdOption = kafkaConfig.getConsumerFetchThreshold(systemName);
    long fetchThreshold = FETCH_THRESHOLD;
    if (fetchThresholdOption.isDefined()) {
      fetchThreshold = Long.valueOf(fetchThresholdOption.get());
      LOG.info("{}: fetchThresholdOption is configured. fetchThreshold={}", this, fetchThreshold);
    }

    Option<String> fetchThresholdBytesOption = kafkaConfig.getConsumerFetchThresholdBytes(systemName);
    long fetchThresholdBytes = FETCH_THRESHOLD_BYTES;
    if (fetchThresholdBytesOption.isDefined()) {
      fetchThresholdBytes = Long.valueOf(fetchThresholdBytesOption.get());
      LOG.info("{}: fetchThresholdBytesOption is configured. fetchThresholdBytes={}", this, fetchThresholdBytes);
    }

    int numTPs = topicPartitionsToSSP.size();
    if (numTPs != topicPartitionsToOffset.size()) {
      throw new SamzaException("topicPartitionsToSSP.size() doesn't match topicPartitionsToOffset.size()");
    }

    LOG.info("{}: fetchThresholdBytes = {}; fetchThreshold={}; partitions num={}", this, fetchThresholdBytes,
        fetchThreshold, numTPs);

    if (numTPs > 0) {
      perPartitionFetchThreshold = fetchThreshold / numTPs;
      LOG.info("{}: perPartitionFetchThreshold={}", this, perPartitionFetchThreshold);
      if (fetchThresholdBytesEnabled) {
        // currently this feature cannot be enabled, because we do not have the size of the messages available.
        // messages get double buffered, hence divide by 2
        perPartitionFetchThresholdBytes = (fetchThresholdBytes / 2) / numTPs;
        LOG.info("{} :perPartitionFetchThresholdBytes is enabled. perPartitionFetchThresholdBytes={}", this,
            perPartitionFetchThresholdBytes);
      }
    }
  }

  @Override
  public void stop() {
    if (!stopped.compareAndSet(false, true)) {
      LOG.warn("{}: Attempting to stop stopped consumer.", this);
      return;
    }

    LOG.info("{}: Stopping Samza kafkaConsumer ", this);

    // stop the proxy (with 1 minute timeout)
    if (proxy != null) {
      LOG.info("{}: Stopping proxy {}", this, proxy);
      proxy.stop(TimeUnit.SECONDS.toMillis(60));
    }

    try {
      synchronized (kafkaConsumer) {
        LOG.info("{}: Closing kafkaSystemConsumer {}", this, kafkaConsumer);
        kafkaConsumer.close();
      }
    } catch (Exception e) {
      LOG.warn("{}: Failed to stop KafkaSystemConsumer.", this, e);
    }
  }

  /*
   record the ssp and the offset. Do not submit it to the consumer yet.
   */
  @Override
  public void register(SystemStreamPartition systemStreamPartition, String offset) {
    if (started.get()) {
      String msg = String.format("%s: Trying to register partition after consumer has been started. ssp=%s", this,
          systemStreamPartition);
      throw new SamzaException(msg);
    }

    if (!systemStreamPartition.getSystem().equals(systemName)) {
      LOG.warn("{}: ignoring SSP {}, because this consumer's system doesn't match.", this, systemStreamPartition);
      return;
    }
    LOG.info("{}: Registering ssp = {} with offset {}", this, systemStreamPartition, offset);

    super.register(systemStreamPartition, offset);

    TopicPartition tp = toTopicPartition(systemStreamPartition);

    topicPartitionsToSSP.put(tp, systemStreamPartition);

    String existingOffset = topicPartitionsToOffset.get(tp);
    // register the older (of the two) offset in the consumer, to guarantee we do not miss any messages.
    if (existingOffset == null || compareOffsets(existingOffset, offset) > 0) {
      topicPartitionsToOffset.put(tp, offset);
    }

    metrics.registerTopicAndPartition(toTopicAndPartition(tp));
  }

  /**
   * Compare two String offsets.
   * Note. There is a method in KafkaSystemAdmin that does that, but that would require instantiation of systemadmin for each consumer.
   * @return see {@link Long#compareTo(Long)}
   */
  private static int compareOffsets(String offset1, String offset2) {
    return Long.valueOf(offset1).compareTo(Long.valueOf(offset2));
  }

  @Override
  public String toString() {
    return String.format("%s:%s", systemName, clientId);
  }

  @Override
  public Map<SystemStreamPartition, List<IncomingMessageEnvelope>> poll(
      Set<SystemStreamPartition> systemStreamPartitions, long timeout) throws InterruptedException {

    // check if the proxy is running
    if (!proxy.isRunning()) {
      stop();
      String message = String.format("%s: KafkaConsumerProxy has stopped.", this);
      throw new SamzaException(message, proxy.getFailureCause());
    }

    return super.poll(systemStreamPartitions, timeout);
  }

  /**
   * convert from TopicPartition to TopicAndPartition
   */
  public static TopicAndPartition toTopicAndPartition(TopicPartition tp) {
    return new TopicAndPartition(tp.topic(), tp.partition());
  }

  /**
   * convert to TopicPartition from SystemStreamPartition
   */
  public static TopicPartition toTopicPartition(SystemStreamPartition ssp) {
    return new TopicPartition(ssp.getStream(), ssp.getPartition().getPartitionId());
  }

  /**
   * return system name for this consumer
   * @return system name
   */
  public String getSystemName() {
    return systemName;
  }

  public class KafkaConsumerMessageSink {

    public void setIsAtHighWatermark(SystemStreamPartition ssp, boolean isAtHighWatermark) {
      setIsAtHead(ssp, isAtHighWatermark);
    }

    boolean needsMoreMessages(SystemStreamPartition ssp) {
      LOG.debug("{}: needsMoreMessages from following SSP: {}. fetchLimitByBytes enabled={}; messagesSizeInQueue={};"
              + "(limit={}); messagesNumInQueue={}(limit={};", this, ssp, fetchThresholdBytesEnabled,
          getMessagesSizeInQueue(ssp), perPartitionFetchThresholdBytes, getNumMessagesInQueue(ssp),
          perPartitionFetchThreshold);

      if (fetchThresholdBytesEnabled) {
        return getMessagesSizeInQueue(ssp) < perPartitionFetchThresholdBytes;
      } else {
        return getNumMessagesInQueue(ssp) < perPartitionFetchThreshold;
      }
    }

    void addMessage(SystemStreamPartition ssp, IncomingMessageEnvelope envelope) {
      LOG.trace("{}: Incoming message ssp = {}: envelope = {}.", this, ssp, envelope);

      try {
        put(ssp, envelope);
      } catch (InterruptedException e) {
        throw new SamzaException(
            String.format("%s: Consumer was interrupted while trying to add message with offset %s for ssp %s", this,
                envelope.getOffset(), ssp));
      }
    }
  }
}<|MERGE_RESOLUTION|>--- conflicted
+++ resolved
@@ -109,29 +109,14 @@
   /**
    * Create internal kafka consumer object, which will be used in the Proxy.
    * @param systemName system name for which we create the consumer
-<<<<<<< HEAD
    * @param kafkaConsumerConfig
    * @return kafka consumer
    */
   public static KafkaConsumer<byte[], byte[]> getKafkaConsumerImpl(String systemName, KafkaConsumerConfig kafkaConsumerConfig) {
 
-    LOG.info("KafkaClient properties for systemName {}: {}", systemName, kafkaConsumerConfig.originals());
-
-    return new KafkaConsumer<>(kafkaConsumerConfig.originals());
-=======
-   * @param clientId client id to use int the kafka client
-   * @param config config
-   * @return kafka consumer object
-   */
-  public static KafkaConsumer<byte[], byte[]> getKafkaConsumerImpl(String systemName, String clientId, Config config) {
-
-    // extract kafka client configs
-    KafkaConsumerConfig consumerConfig = KafkaConsumerConfig.getKafkaSystemConsumerConfig(config, systemName, clientId);
-
-    LOG.info("{}:{} KafkaClient properties {}", systemName, clientId, consumerConfig);
-
-    return new KafkaConsumer(consumerConfig);
->>>>>>> 4ae563c6
+    LOG.info("KafkaClient properties for systemName {}: {}", systemName, kafkaConsumerConfig);
+
+    return new KafkaConsumer<>(kafkaConsumerConfig);
   }
 
   @Override
