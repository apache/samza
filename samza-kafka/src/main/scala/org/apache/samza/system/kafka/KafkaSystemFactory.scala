/*
 * Licensed to the Apache Software Foundation (ASF) under one
 * or more contributor license agreements.  See the NOTICE file
 * distributed with this work for additional information
 * regarding copyright ownership.  The ASF licenses this file
 * to you under the Apache License, Version 2.0 (the
 * "License"); you may not use this file except in compliance
 * with the License.  You may obtain a copy of the License at
 *
 *   http://www.apache.org/licenses/LICENSE-2.0
 *
 * Unless required by applicable law or agreed to in writing,
 * software distributed under the License is distributed on an
 * "AS IS" BASIS, WITHOUT WARRANTIES OR CONDITIONS OF ANY
 * KIND, either express or implied.  See the License for the
 * specific language governing permissions and limitations
 * under the License.
 */

package org.apache.samza.system.kafka

import java.util.Properties

import org.apache.kafka.clients.consumer.KafkaConsumerConfig
import org.apache.kafka.clients.producer.KafkaProducer
import org.apache.samza.config.ApplicationConfig.ApplicationMode
import org.apache.samza.config.KafkaConfig.Config2Kafka
import org.apache.samza.config.StorageConfig._
import org.apache.samza.config.TaskConfig.Config2Task
import org.apache.samza.config.{ApplicationConfig, Config, KafkaConfig, StreamConfig}
import org.apache.samza.metrics.MetricsRegistry
import org.apache.samza.system.{SystemAdmin, SystemConsumer, SystemFactory, SystemProducer}
import org.apache.samza.util._

object KafkaSystemFactory extends Logging {
  def getInjectedProducerProperties(systemName: String, config: Config) = if (config.isChangelogSystem(systemName)) {
    warn("System name '%s' is being used as a changelog. Disabling compression since Kafka does not support compression for log compacted topics." format systemName)
    Map[String, String]("compression.type" -> "none")
  } else {
    Map[String, String]()
  }
}

class KafkaSystemFactory extends SystemFactory with Logging {

  def getConsumer(systemName: String, config: Config, registry: MetricsRegistry): SystemConsumer = {
    val clientId = KafkaConsumerConfig.getConsumerClientId(config)
    val metrics = new KafkaSystemConsumerMetrics(systemName, registry)

    val kafkaConsumer = KafkaSystemConsumer.getKafkaConsumerImpl(systemName, clientId, config)
    info("Created kafka consumer for system %s, clientId %s: %s" format(systemName, clientId, kafkaConsumer))

<<<<<<< HEAD
    val kc = new KafkaSystemConsumer(kafkaConsumer, systemName, config, clientId, metrics, new SystemClock)
    info("Created samza system consumer %s" format (kc.toString))
=======
    val kafkaSystemConsumer = new KafkaSystemConsumer(kafkaConsumer, systemName, config, clientId, metrics, new SystemClock)
    info("Created samza system consumer %s" format  (kafkaSystemConsumer.toString))
>>>>>>> ed0648dc

    kafkaSystemConsumer
  }

  def getProducer(systemName: String, config: Config, registry: MetricsRegistry): SystemProducer = {
    val clientId = KafkaConsumerConfig.getProducerClientId(config)
    val injectedProps = KafkaSystemFactory.getInjectedProducerProperties(systemName, config)
    val producerConfig = config.getKafkaSystemProducerConfig(systemName, clientId, injectedProps)
    val getProducer = () => {
      new KafkaProducer[Array[Byte], Array[Byte]](producerConfig.getProducerProperties)
    }
    val metrics = new KafkaSystemProducerMetrics(systemName, registry)

    // Unlike consumer, no need to use encoders here, since they come for free
    // inside the producer configs. Kafka's producer will handle all of this
    // for us.

    new KafkaSystemProducer(
      systemName,
      new ExponentialSleepStrategy(initialDelayMs = producerConfig.reconnectIntervalMs),
      getProducer,
      metrics,
      dropProducerExceptions = config.getDropProducerError)
  }

  def getAdmin(systemName: String, config: Config): SystemAdmin = {
    val clientId = KafkaConsumerConfig.getAdminClientId(config)
    /*
    val producerConfig = config.getKafkaSystemProducerConfig(systemName, clientId)

    val bootstrapServers = producerConfig.bootsrapServers
    val consumerConfig = config.getKafkaSystemConsumerConfig(systemName, clientId)
    val timeout = consumerConfig.socketTimeoutMs
    val bufferSize = consumerConfig.socketReceiveBufferBytes
*/
    /*
    val zkConnect = Option(consumerConfig.zkConnect)
      .getOrElse(throw new SamzaException("no zookeeper.connect defined in config"))

    val coordinatorStreamProperties = getCoordinatorTopicProperties(config)
    val coordinatorStreamReplicationFactor = config.getCoordinatorReplicationFactor.toInt
    val storeToChangelog = config.getKafkaChangelogEnabledStores()
    // Construct the meta information for each topic, if the replication factor is not defined, we use 2 as the number of replicas for the change log stream.
    val topicMetaInformation = storeToChangelog.map { case (storeName, topicName) => {
      val replicationFactor = config.getChangelogStreamReplicationFactor(storeName).toInt
      val changelogInfo = ChangelogInfo(replicationFactor, config.getChangelogKafkaProperties(storeName))
      info("Creating topic meta information for topic: %s with replication factor: %s" format(topicName, replicationFactor))
      (topicName, changelogInfo)
    }
    }
    */

    //val deleteCommittedMessages = config.deleteCommittedMessages(systemName).exists(isEnabled => isEnabled.toBoolean)
    //val intermediateStreamProperties: Map[String, Properties] = getIntermediateStreamProperties(config)

    /*
    val connectZk = new Supplier[ZkUtils] () {
      override def get(): ZkUtils = {
        ZkUtils(zkConnect, 6000, 6000, false)
      }
    }
    */

    SamzaLiKafkaSystemAdmin.getKafkaSystemAdmin(
      systemName,
      config,
      clientId);
    /*
    new KafkaSystemAdmin(
      systemName,
      bootstrapServers,
      connectZk,
      coordinatorStreamProperties,
      coordinatorStreamReplicationFactor,
      timeout,
      bufferSize,
      clientId,
      topicMetaInformation,
      intermediateStreamProperties,
      deleteCommittedMessages)
      */
  }

  def getCoordinatorTopicProperties(config: Config) = {
    val segmentBytes = config.getCoordinatorSegmentBytes
    (new Properties /: Map(
      "cleanup.policy" -> "compact",
      "segment.bytes" -> segmentBytes)) { case (props, (k, v)) => props.put(k, v); props }
  }

  def getIntermediateStreamProperties(config: Config): Map[String, Properties] = {
    val appConfig = new ApplicationConfig(config)
    if (appConfig.getAppMode == ApplicationMode.BATCH) {
      val streamConfig = new StreamConfig(config)
      streamConfig.getStreamIds().filter(streamConfig.getIsIntermediateStream(_)).map(streamId => {
        val properties = new Properties()
        properties.putAll(streamConfig.getStreamProperties(streamId))
        properties.putIfAbsent("retention.ms", String.valueOf(KafkaConfig.DEFAULT_RETENTION_MS_FOR_BATCH))
        (streamId, properties)
      }).toMap
    } else {
      Map()
    }
  }
}<|MERGE_RESOLUTION|>--- conflicted
+++ resolved
@@ -50,13 +50,9 @@
     val kafkaConsumer = KafkaSystemConsumer.getKafkaConsumerImpl(systemName, clientId, config)
     info("Created kafka consumer for system %s, clientId %s: %s" format(systemName, clientId, kafkaConsumer))
 
-<<<<<<< HEAD
-    val kc = new KafkaSystemConsumer(kafkaConsumer, systemName, config, clientId, metrics, new SystemClock)
-    info("Created samza system consumer %s" format (kc.toString))
-=======
-    val kafkaSystemConsumer = new KafkaSystemConsumer(kafkaConsumer, systemName, config, clientId, metrics, new SystemClock)
+    val kafkaSystemConsumer = new KafkaSystemConsumer(kafkaConsumer, systemName, config, clientId, metrics,
+      new SystemClock)
     info("Created samza system consumer %s" format  (kafkaSystemConsumer.toString))
->>>>>>> ed0648dc
 
     kafkaSystemConsumer
   }
