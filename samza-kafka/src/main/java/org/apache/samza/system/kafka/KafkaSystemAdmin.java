/*
 * Licensed to the Apache Software Foundation (ASF) under one
 * or more contributor license agreements.  See the NOTICE file
 * distributed with this work for additional information
 * regarding copyright ownership.  The ASF licenses this file
 * to you under the Apache License, Version 2.0 (the
 * "License"); you may not use this file except in compliance
 * with the License.  You may obtain a copy of the License at
 *
 *   http://www.apache.org/licenses/LICENSE-2.0
 *
 * Unless required by applicable law or agreed to in writing,
 * software distributed under the License is distributed on an
 * "AS IS" BASIS, WITHOUT WARRANTIES OR CONDITIONS OF ANY
 * KIND, either express or implied.  See the License for the
 * specific language governing permissions and limitations
 * under the License.
 */

package org.apache.samza.system.kafka;

import com.google.common.annotations.VisibleForTesting;
import com.google.common.collect.ImmutableSet;
import java.util.Collections;
import java.util.HashMap;
import java.util.HashSet;
import java.util.List;
import java.util.Map;
import java.util.Properties;
import java.util.Set;
import java.util.concurrent.TimeUnit;
import java.util.concurrent.atomic.AtomicBoolean;
import java.util.function.Function;
import java.util.stream.Collectors;
import org.apache.commons.lang3.NotImplementedException;
import org.apache.commons.lang3.StringUtils;
import org.apache.kafka.clients.admin.AdminClient;
import org.apache.kafka.clients.admin.CreateTopicsResult;
import org.apache.kafka.clients.admin.DeleteTopicsResult;
import org.apache.kafka.clients.admin.DescribeTopicsResult;
import org.apache.kafka.clients.admin.NewTopic;
import org.apache.kafka.clients.admin.RecordsToDelete;
import org.apache.kafka.clients.admin.TopicDescription;
import org.apache.kafka.clients.consumer.Consumer;
import org.apache.kafka.clients.consumer.ConsumerConfig;
import org.apache.kafka.common.PartitionInfo;
import org.apache.kafka.common.TopicPartition;
import org.apache.kafka.common.config.TopicConfig;
import org.apache.kafka.common.errors.TopicExistsException;
import org.apache.samza.Partition;
import org.apache.samza.SamzaException;
import org.apache.samza.config.ApplicationConfig;
import org.apache.samza.config.Config;
import org.apache.samza.config.KafkaConfig;
import org.apache.samza.config.MapConfig;
import org.apache.samza.config.StreamConfig;
import org.apache.samza.config.SystemConfig;
import org.apache.samza.system.StreamSpec;
import org.apache.samza.system.StreamValidationException;
import org.apache.samza.system.SystemAdmin;
import org.apache.samza.system.SystemStream;
import org.apache.samza.system.SystemStreamMetadata;
import org.apache.samza.system.SystemStreamPartition;
import org.apache.samza.util.ExponentialSleepStrategy;
import org.slf4j.Logger;
import org.slf4j.LoggerFactory;
import scala.Function0;
import scala.Function1;
import scala.Function2;
import scala.collection.JavaConverters;
import scala.runtime.AbstractFunction0;
import scala.runtime.AbstractFunction1;
import scala.runtime.AbstractFunction2;
import scala.runtime.BoxedUnit;


public class KafkaSystemAdmin implements SystemAdmin {
  private static final Logger LOG = LoggerFactory.getLogger(KafkaSystemAdmin.class);

  // Default exponential sleep strategy values
  protected static final double DEFAULT_EXPONENTIAL_SLEEP_BACK_OFF_MULTIPLIER = 2.0;
  protected static final long DEFAULT_EXPONENTIAL_SLEEP_INITIAL_DELAY_MS = 500;
  protected static final long DEFAULT_EXPONENTIAL_SLEEP_MAX_DELAY_MS = 10000;
  protected static final int MAX_RETRIES_ON_EXCEPTION = 5;
  protected static final int DEFAULT_REPL_FACTOR = 2;
  private static final int KAFKA_ADMIN_OPS_TIMEOUT_MS = 50000;

  // used in TestRepartitionJoinWindowApp TODO - remove SAMZA-1945
  @VisibleForTesting
  public static volatile boolean deleteMessageCalled = false;

  protected final String systemName;
  protected final Consumer metadataConsumer;
  protected final Config config;

  // Custom properties to create a new coordinator stream.
  private final Properties coordinatorStreamProperties;

  // Replication factor for a new coordinator stream.
  private final int coordinatorStreamReplicationFactor;

  // Replication factor and kafka properties for changelog topic creation
  private final Map<String, ChangelogInfo> changelogTopicMetaInformation;

  // Kafka properties for intermediate topics creation
  private final Map<String, Properties> intermediateStreamProperties;

  // used for intermediate streams
  protected final boolean deleteCommittedMessages;

  // admin client for create/remove topics
  final AdminClient adminClient;

  private final AtomicBoolean stopped = new AtomicBoolean(false);

  public KafkaSystemAdmin(String systemName, Config config, Consumer metadataConsumer) {
    this.systemName = systemName;
    this.config = config;

    if (metadataConsumer == null) {
      throw new SamzaException(
          "Cannot construct KafkaSystemAdmin for system " + systemName + " with null metadataConsumer");
    }
    this.metadataConsumer = metadataConsumer;

    Properties props = createAdminClientProperties();
    LOG.info("New admin client with props:" + props);
    adminClient = AdminClient.create(props);

    KafkaConfig kafkaConfig = new KafkaConfig(config);
    coordinatorStreamReplicationFactor = Integer.valueOf(kafkaConfig.getCoordinatorReplicationFactor());
    coordinatorStreamProperties = getCoordinatorStreamProperties(kafkaConfig);

    Map<String, String> storeToChangelog =
        JavaConverters.mapAsJavaMapConverter(kafkaConfig.getKafkaChangelogEnabledStores()).asJava();
    // Construct the meta information for each topic, if the replication factor is not defined,
    // we use 2 (DEFAULT_REPL_FACTOR) as the number of replicas for the change log stream.
    changelogTopicMetaInformation = new HashMap<>();
    for (Map.Entry<String, String> e : storeToChangelog.entrySet()) {
      String storeName = e.getKey();
      String topicName = e.getValue();
      String replicationFactorStr = kafkaConfig.getChangelogStreamReplicationFactor(storeName);
      int replicationFactor =
          StringUtils.isEmpty(replicationFactorStr) ? DEFAULT_REPL_FACTOR : Integer.valueOf(replicationFactorStr);
      ChangelogInfo changelogInfo =
          new ChangelogInfo(replicationFactor, kafkaConfig.getChangelogKafkaProperties(storeName));
      LOG.info(String.format("Creating topic meta information for topic: %s with replication factor: %s", topicName,
          replicationFactor));
      changelogTopicMetaInformation.put(topicName, changelogInfo);
    }

    // special flag to allow/enforce deleting of committed messages
    SystemConfig systemConfig = new SystemConfig(config);
    this.deleteCommittedMessages = systemConfig.deleteCommittedMessages(systemName);

    intermediateStreamProperties = getIntermediateStreamProperties(config);

    LOG.info(String.format("Created KafkaSystemAdmin for system %s", systemName));
  }

  @Override
  public void start() {
    // Plese note. There is slight inconsistency in the use of this class.
    // Some of the functionality of this class may actually be used BEFORE start() is called.
    // The SamzaContainer gets metadata (using this class) in SamzaContainer.apply,
    // but this "start" actually gets called in SamzaContainer.run.
    // review this usage (SAMZA-1888)

    // Throw exception if start is called after stop
    if (stopped.get()) {
      throw new IllegalStateException("SamzaKafkaAdmin.start() is called after stop()");
    }
  }

  @Override
  public void stop() {
    if (stopped.compareAndSet(false, true)) {
      try {
        metadataConsumer.close();
      } catch (Exception e) {
        LOG.warn("metadataConsumer.close for system " + systemName + " failed with exception.", e);
      }
    }

    if (adminClient != null) {
      adminClient.close();
    }
  }

  /**
   * Note! This method does not populate SystemStreamMetadata for each stream with real data.
   * Thus, this method should ONLY be used to get number of partitions for each stream.
   * It will throw NotImplementedException if anyone tries to access the actual metadata.
   * @param streamNames set of streams for which get the partitions counts
   * @param cacheTTL cache TTL if caching the data
   * @return a map, keyed on stream names. Number of partitions in SystemStreamMetadata is the output of this method.
   */
  @Override
  public Map<String, SystemStreamMetadata> getSystemStreamPartitionCounts(Set<String> streamNames, long cacheTTL) {
    // This optimization omits actual metadata for performance. Instead, we inject a dummy for all partitions.
    final SystemStreamMetadata.SystemStreamPartitionMetadata dummySspm =
        new SystemStreamMetadata.SystemStreamPartitionMetadata(null, null, null) {
          String msg =
              "getSystemStreamPartitionCounts does not populate SystemStreaMetadata info. Only number of partitions";

          @Override
          public String getOldestOffset() {
            throw new NotImplementedException(msg);
          }

          @Override
          public String getNewestOffset() {
            throw new NotImplementedException(msg);
          }

          @Override
          public String getUpcomingOffset() {
            throw new NotImplementedException(msg);
          }
        };

    ExponentialSleepStrategy strategy = new ExponentialSleepStrategy(DEFAULT_EXPONENTIAL_SLEEP_BACK_OFF_MULTIPLIER,
        DEFAULT_EXPONENTIAL_SLEEP_INITIAL_DELAY_MS, DEFAULT_EXPONENTIAL_SLEEP_MAX_DELAY_MS);

    Function1<ExponentialSleepStrategy.RetryLoop, Map<String, SystemStreamMetadata>> fetchMetadataOperation =
        new AbstractFunction1<ExponentialSleepStrategy.RetryLoop, Map<String, SystemStreamMetadata>>() {
          @Override
          public Map<String, SystemStreamMetadata> apply(ExponentialSleepStrategy.RetryLoop loop) {
            Map<String, SystemStreamMetadata> allMetadata = new HashMap<>();

            streamNames.forEach(streamName -> {
              Map<Partition, SystemStreamMetadata.SystemStreamPartitionMetadata> partitionMetadata = new HashMap<>();

              synchronized (metadataConsumer) {
                List<PartitionInfo> partitionInfos = metadataConsumer.partitionsFor(streamName);
                LOG.debug("Stream {} has partitions {}", streamName, partitionInfos);

                partitionInfos.forEach(
                    partitionInfo -> partitionMetadata.put(new Partition(partitionInfo.partition()), dummySspm));
              }
              allMetadata.put(streamName, new SystemStreamMetadata(streamName, partitionMetadata));
            });

            loop.done();
            return allMetadata;
          }
        };

    Map<String, SystemStreamMetadata> result = strategy.run(fetchMetadataOperation,
        new AbstractFunction2<Exception, ExponentialSleepStrategy.RetryLoop, BoxedUnit>() {
          @Override
          public BoxedUnit apply(Exception exception, ExponentialSleepStrategy.RetryLoop loop) {
            if (loop.sleepCount() < MAX_RETRIES_ON_EXCEPTION) {
              LOG.warn(String.format("Fetching systemstreampartition counts for: %s threw an exception. Retrying.",
                  streamNames), exception);
            } else {
              LOG.error(String.format("Fetching systemstreampartition counts for: %s threw an exception.", streamNames),
                  exception);
              loop.done();
              throw new SamzaException(exception);
            }
            return null;
          }
        }).get();

    LOG.info("SystemStream partition counts for system {}: {}", systemName, result);
    return result;
  }

  @Override
  public Map<SystemStreamPartition, String> getOffsetsAfter(Map<SystemStreamPartition, String> offsets) {
    // This is safe to do with Kafka, even if a topic is key-deduped. If the
    // offset doesn't exist on a compacted topic, Kafka will return the first
    // message AFTER the offset that was specified in the fetch request.
    return offsets.entrySet()
        .stream()
        .collect(Collectors.toMap(Map.Entry::getKey, (entry) -> String.valueOf(Long.valueOf(entry.getValue()) + 1)));
  }

  @Override
  public Map<String, SystemStreamMetadata> getSystemStreamMetadata(Set<String> streamNames) {
    return getSystemStreamMetadata(streamNames,
        new ExponentialSleepStrategy(DEFAULT_EXPONENTIAL_SLEEP_BACK_OFF_MULTIPLIER,
            DEFAULT_EXPONENTIAL_SLEEP_INITIAL_DELAY_MS, DEFAULT_EXPONENTIAL_SLEEP_MAX_DELAY_MS));
  }

  @Override
  public Map<SystemStreamPartition, SystemStreamMetadata.SystemStreamPartitionMetadata> getSSPMetadata(
      Set<SystemStreamPartition> ssps) {

    LOG.info("Fetching SSP metadata for: {}", ssps);
    List<TopicPartition> topicPartitions = ssps.stream()
        .map(ssp -> new TopicPartition(ssp.getStream(), ssp.getPartition().getPartitionId()))
        .collect(Collectors.toList());

    OffsetsMaps topicPartitionsMetadata = fetchTopicPartitionsMetadata(topicPartitions);

    Map<SystemStreamPartition, SystemStreamMetadata.SystemStreamPartitionMetadata> sspToSSPMetadata = new HashMap<>();
    for (SystemStreamPartition ssp : ssps) {
      String oldestOffset = topicPartitionsMetadata.getOldestOffsets().get(ssp);
      String newestOffset = topicPartitionsMetadata.getNewestOffsets().get(ssp);
      String upcomingOffset = topicPartitionsMetadata.getUpcomingOffsets().get(ssp);

      sspToSSPMetadata.put(ssp,
          new SystemStreamMetadata.SystemStreamPartitionMetadata(oldestOffset, newestOffset, upcomingOffset));
    }
    return sspToSSPMetadata;
  }

  /**
   * Given a set of stream names (topics), fetch metadata from Kafka for each
   * stream, and return a map from stream name to SystemStreamMetadata for
   * each stream. This method will return null for oldest and newest offsets
   * if a given SystemStreamPartition is empty. This method will block and
   * retry indefinitely until it gets a successful response from Kafka.
   *
   * @param streamNames a set of strings of stream names/topics
   * @param retryBackoff retry backoff strategy
   * @return a map from topic to SystemStreamMetadata which has offsets for each partition
   */
  public Map<String, SystemStreamMetadata> getSystemStreamMetadata(Set<String> streamNames,
      ExponentialSleepStrategy retryBackoff) {

    LOG.info("Fetching system stream metadata for {} from system {}", streamNames, systemName);

    Function1<ExponentialSleepStrategy.RetryLoop, Map<String, SystemStreamMetadata>> fetchMetadataOperation =
        new AbstractFunction1<ExponentialSleepStrategy.RetryLoop, Map<String, SystemStreamMetadata>>() {
          @Override
          public Map<String, SystemStreamMetadata> apply(ExponentialSleepStrategy.RetryLoop loop) {
            Map<String, SystemStreamMetadata> metadata = fetchSystemStreamMetadata(streamNames);
            loop.done();
            return metadata;
          }
        };

    Function2<Exception, ExponentialSleepStrategy.RetryLoop, BoxedUnit> onExceptionRetryOperation =
        new AbstractFunction2<Exception, ExponentialSleepStrategy.RetryLoop, BoxedUnit>() {
          @Override
          public BoxedUnit apply(Exception exception, ExponentialSleepStrategy.RetryLoop loop) {
            if (loop.sleepCount() < MAX_RETRIES_ON_EXCEPTION) {
              LOG.warn(
                  String.format("Fetching system stream metadata for: %s threw an exception. Retrying.", streamNames),
                  exception);
            } else {
              LOG.error(String.format("Fetching system stream metadata for: %s threw an exception.", streamNames),
                  exception);
              loop.done();
              throw new SamzaException(exception);
            }

            return null;
          }
        };

    Function0<Map<String, SystemStreamMetadata>> fallbackOperation =
        new AbstractFunction0<Map<String, SystemStreamMetadata>>() {
          @Override
          public Map<String, SystemStreamMetadata> apply() {
            throw new SamzaException("Failed to get system stream metadata");
          }
        };

    return retryBackoff.run(fetchMetadataOperation, onExceptionRetryOperation).getOrElse(fallbackOperation);
  }

  /**
   * Convert TopicPartition to SystemStreamPartition
   * @param topicPartition the topic partition to be created
   * @return an instance of SystemStreamPartition
   */
  private SystemStreamPartition toSystemStreamPartition(TopicPartition topicPartition) {
    String topic = topicPartition.topic();
    Partition partition = new Partition(topicPartition.partition());
    return new SystemStreamPartition(systemName, topic, partition);
  }

  /**
   * Uses {@code metadataConsumer} to fetch the metadata for the {@code topicPartitions}.
   * Warning: If multiple threads call this with the same {@code metadataConsumer}, then this will not protect against
   * concurrent access to the {@code metadataConsumer}.
   */
  private OffsetsMaps fetchTopicPartitionsMetadata(List<TopicPartition> topicPartitions) {
    Map<SystemStreamPartition, String> oldestOffsets = new HashMap<>();
    Map<SystemStreamPartition, String> newestOffsets = new HashMap<>();
    Map<SystemStreamPartition, String> upcomingOffsets = new HashMap<>();
    Map<TopicPartition, Long> oldestOffsetsWithLong;
    Map<TopicPartition, Long> upcomingOffsetsWithLong;

    synchronized (metadataConsumer) {
      oldestOffsetsWithLong = metadataConsumer.beginningOffsets(topicPartitions);
      LOG.debug("Kafka-fetched beginningOffsets: {}", oldestOffsetsWithLong);
      upcomingOffsetsWithLong = metadataConsumer.endOffsets(topicPartitions);
      LOG.debug("Kafka-fetched endOffsets: {}", upcomingOffsetsWithLong);
    }

    oldestOffsetsWithLong.forEach((topicPartition, offset) -> oldestOffsets.put(toSystemStreamPartition(topicPartition), String.valueOf(offset)));

    upcomingOffsetsWithLong.forEach((topicPartition, offset) -> {
      upcomingOffsets.put(toSystemStreamPartition(topicPartition), String.valueOf(offset));

      // Kafka's beginning Offset corresponds to the offset for the oldest message.
      // Kafka's end offset corresponds to the offset for the upcoming message, and it is the newest offset + 1.
      // When upcoming offset is <=0, the topic appears empty, we put oldest offset 0 and the newest offset null.
      // When upcoming offset is >0, we subtract the upcoming offset by one for the newest offset.
      // For normal case, the newest offset will correspond to the offset of the newest message in the stream;
      // But for the big message, it is not the case. Seeking on the newest offset gives nothing for the newest big message.
      // For now, we keep it as is for newest offsets the same as historical metadata structure.
      if (offset <= 0) {
        LOG.warn(
            "Empty Kafka topic partition {} with upcoming offset {}. Skipping newest offset and setting oldest offset to 0 to consume from beginning",
            topicPartition, offset);
        oldestOffsets.put(toSystemStreamPartition(topicPartition), "0");
      } else {
        newestOffsets.put(toSystemStreamPartition(topicPartition), String.valueOf(offset - 1));
      }
    });
    return new OffsetsMaps(oldestOffsets, newestOffsets, upcomingOffsets);
  }

  /**
   * Fetch SystemStreamMetadata for each topic with the consumer
   * @param topics set of topics to get metadata info for
   * @return map of topic to SystemStreamMetadata
   */
  private Map<String, SystemStreamMetadata> fetchSystemStreamMetadata(Set<String> topics) {
    Map<SystemStreamPartition, String> allOldestOffsets = new HashMap<>();
    Map<SystemStreamPartition, String> allNewestOffsets = new HashMap<>();
    Map<SystemStreamPartition, String> allUpcomingOffsets = new HashMap<>();

    LOG.info("Fetching SystemStreamMetadata for topics {} on system {}", topics, systemName);

    topics.forEach(topic -> {
      synchronized (metadataConsumer) {
        List<PartitionInfo> partitionInfos = metadataConsumer.partitionsFor(topic);

        if (partitionInfos == null) {
          String msg = String.format("Partition info not(yet?) available for system %s topic %s", systemName, topic);
          throw new SamzaException(msg);
        }

        List<TopicPartition> topicPartitions = partitionInfos.stream()
            .map(partitionInfo -> new TopicPartition(partitionInfo.topic(), partitionInfo.partition()))
            .collect(Collectors.toList());

        OffsetsMaps offsetsForTopic = fetchTopicPartitionsMetadata(topicPartitions);
        allOldestOffsets.putAll(offsetsForTopic.getOldestOffsets());
        allNewestOffsets.putAll(offsetsForTopic.getNewestOffsets());
        allUpcomingOffsets.putAll(offsetsForTopic.getUpcomingOffsets());
      }
    });

<<<<<<< HEAD
    scala.collection.immutable.Map<String, SystemStreamMetadata> result =
        KafkaSystemAdminUtilsScala.assembleMetadata(ScalaJavaUtil.toScalaMap(allOldestOffsets),
            ScalaJavaUtil.toScalaMap(allNewestOffsets), ScalaJavaUtil.toScalaMap(allUpcomingOffsets));

    LOG.debug("assembled SystemStreamMetadata is: {}", result);
    return JavaConverters.mapAsJavaMapConverter(result).asJava();
  }

  private String fetchNewestOffset(SystemStreamPartition ssp) {
    LOG.debug("Fetching newest offset for {}", ssp);
    String newestOffset;
    Long upcomingOffset;

    TopicPartition topicPartition = new TopicPartition(ssp.getStream(), ssp.getPartition().getPartitionId());

    // the offsets returned from the consumer is the Long type
    synchronized (metadataConsumer) {
      upcomingOffset = (Long) metadataConsumer.endOffsets(Collections.singletonList(topicPartition)).get(topicPartition);
    }

    // Kafka's "latest" offset is always last message in stream's offset + 1,
    // so get newest message in stream by subtracting one. This is safe
    // even for key-deduplicated streams, since the last message will
    // never be deduplicated.
    if (upcomingOffset <= 0) {
      LOG.debug("Stripping newest offsets for {} because the topic appears empty.", topicPartition);
      newestOffset = null;
    } else {
      newestOffset = String.valueOf(upcomingOffset - 1);
    }

    LOG.info("Newest offset for ssp {} is: {}", ssp, newestOffset);
    return newestOffset;
=======
    return assembleMetadata(allOldestOffsets, allNewestOffsets, allUpcomingOffsets);
>>>>>>> 4eed0a68
  }

  @Override
  public Integer offsetComparator(String offset1, String offset2) {
    if (offset1 == null || offset2 == null) {
      return -1;
    }

    return Long.valueOf(offset1).compareTo(Long.valueOf(offset2));
  }

  @Override
  public boolean createStream(StreamSpec streamSpec) {
    LOG.info("Creating Kafka topic: {} on system: {}", streamSpec.getPhysicalName(), streamSpec.getSystemName());
    final String REPL_FACTOR = "replication.factor";

    KafkaStreamSpec kSpec = toKafkaSpec(streamSpec);
    String topicName = kSpec.getPhysicalName();

    // create topic.
    NewTopic newTopic = new NewTopic(topicName, kSpec.getPartitionCount(), (short) kSpec.getReplicationFactor());

    // specify the configs
    Map<String, String> streamConfig = new HashMap<>(streamSpec.getConfig());
    // HACK - replication.factor is invalid config for AdminClient.createTopics
    if (streamConfig.containsKey(REPL_FACTOR)) {
      String repl = streamConfig.get(REPL_FACTOR);
      LOG.warn("Configuration {}={} for topic={} is invalid. Using kSpec repl factor {}",
          REPL_FACTOR, repl, kSpec.getPhysicalName(), kSpec.getReplicationFactor());
      streamConfig.remove(REPL_FACTOR);
    }
    newTopic.configs(new MapConfig(streamConfig));
    CreateTopicsResult result = adminClient.createTopics(ImmutableSet.of(newTopic));
    try {
      result.all().get(KAFKA_ADMIN_OPS_TIMEOUT_MS, TimeUnit.MILLISECONDS);
    } catch (Exception e) {
      if (e instanceof TopicExistsException || e.getCause() instanceof TopicExistsException) {
        LOG.info("Topic {} already exists.", topicName);
        return false;
      }

      throw new SamzaException(String.format("Creation of topic %s failed.", topicName), e);
    }
    LOG.info("Successfully created topic {}", topicName);
    DescribeTopicsResult desc = adminClient.describeTopics(ImmutableSet.of(topicName));
    try {
      TopicDescription td = desc.all().get(KAFKA_ADMIN_OPS_TIMEOUT_MS, TimeUnit.MILLISECONDS).get(topicName);
      LOG.info("Topic {} created with {}", topicName, td);
      return true;
    } catch (Exception e) {
      LOG.error("'Describe after create' failed for topic " + topicName, e);
      return false;
    }
  }

  @Override
  public boolean clearStream(StreamSpec streamSpec) {
    LOG.info("Creating Kafka topic: {} on system: {}", streamSpec.getPhysicalName(), streamSpec.getSystemName());

    String topicName = streamSpec.getPhysicalName();

    try {
      DeleteTopicsResult deleteTopicsResult = adminClient.deleteTopics(ImmutableSet.of(topicName));
      deleteTopicsResult.all().get(KAFKA_ADMIN_OPS_TIMEOUT_MS, TimeUnit.MILLISECONDS);
    } catch (Exception e) {
      LOG.error("Failed to delete topic {} with exception {}.", topicName, e);
      return false;
    }

    return true;
  }

  /**
   * Converts a StreamSpec into a KafkaStreamSpec. Special handling for coordinator and changelog stream.
   * @param spec a StreamSpec object
   * @return KafkaStreamSpec object
   */
  public KafkaStreamSpec toKafkaSpec(StreamSpec spec) {
    KafkaStreamSpec kafkaSpec;
    if (spec.isChangeLogStream()) {
      String topicName = spec.getPhysicalName();
      ChangelogInfo topicMeta = changelogTopicMetaInformation.get(topicName);
      if (topicMeta == null) {
        throw new StreamValidationException("Unable to find topic information for topic " + topicName);
      }

      kafkaSpec = new KafkaStreamSpec(spec.getId(), topicName, systemName, spec.getPartitionCount(),
          topicMeta.getReplicationFactor(), topicMeta.getKafkaProperties());
    } else if (spec.isCoordinatorStream()) {
      kafkaSpec =
          new KafkaStreamSpec(spec.getId(), spec.getPhysicalName(), systemName, 1, coordinatorStreamReplicationFactor,
              coordinatorStreamProperties);
    } else if (intermediateStreamProperties.containsKey(spec.getId())) {
      kafkaSpec = KafkaStreamSpec.fromSpec(spec);
      Properties properties = kafkaSpec.getProperties();
      properties.putAll(intermediateStreamProperties.get(spec.getId()));
      kafkaSpec = kafkaSpec.copyWithProperties(properties);
    } else {
      kafkaSpec = KafkaStreamSpec.fromSpec(spec);
    }
    return kafkaSpec;
  }

  @Override
  public void validateStream(StreamSpec streamSpec) throws StreamValidationException {
    LOG.info("About to validate stream = " + streamSpec);

    String streamName = streamSpec.getPhysicalName();
    SystemStreamMetadata systemStreamMetadata =
        getSystemStreamMetadata(Collections.singleton(streamName)).get(streamName);
    if (systemStreamMetadata == null) {
      throw new StreamValidationException(
          "Failed to obtain metadata for stream " + streamName + ". Validation failed.");
    }

    int actualPartitionCounter = systemStreamMetadata.getSystemStreamPartitionMetadata().size();
    int expectedPartitionCounter = streamSpec.getPartitionCount();
    LOG.info("actualCount=" + actualPartitionCounter + "; expectedCount=" + expectedPartitionCounter);
    if (actualPartitionCounter != expectedPartitionCounter) {
      throw new StreamValidationException(
          String.format("Mismatch of partitions for stream %s. Expected %d, got %d. Validation failed.", streamName,
              expectedPartitionCounter, actualPartitionCounter));
    }
  }

  // get partition info for topic
  Map<String, List<PartitionInfo>> getTopicMetadata(Set<String> topics) {
    Map<String, List<PartitionInfo>> streamToPartitionsInfo = new HashMap<>();
    List<PartitionInfo> partitionInfoList;
    for (String topic : topics) {
      synchronized (metadataConsumer) {
        partitionInfoList = metadataConsumer.partitionsFor(topic);
      }
      streamToPartitionsInfo.put(topic, partitionInfoList);
    }

    return streamToPartitionsInfo;
  }

  /**
   * Delete records up to (and including) the provided ssp offsets for
   * all system stream partitions specified in the map.
   * This only works with Kafka cluster 0.11 or later. Otherwise it's a no-op.
   * @param offsets specifies up to what offsets the messages should be deleted
   */
  @Override
  public void deleteMessages(Map<SystemStreamPartition, String> offsets) {
    if (deleteCommittedMessages) {
      Map<TopicPartition, RecordsToDelete> recordsToDelete = offsets.entrySet()
          .stream()
          .collect(Collectors.toMap(entry ->
              new TopicPartition(entry.getKey().getStream(), entry.getKey().getPartition().getPartitionId()),
              entry -> RecordsToDelete.beforeOffset(Long.parseLong(entry.getValue()) + 1)));

      adminClient.deleteRecords(recordsToDelete).all().whenComplete((ignored, exception) -> {
        if (exception != null) {
          LOG.error("Delete message failed for SSPs " + offsets.keySet() + " due to", exception);
        }
      });

      deleteMessageCalled = true;
    }
  }

  protected Properties createAdminClientProperties() {
    // populate brokerList from either consumer or producer configs
    Properties props = new Properties();
    // included SSL settings if needed

    props.putAll(config.subset(String.format("systems.%s.consumer.", systemName), true));

    //validate brokerList
    String brokerList = config.get(
        String.format(KafkaConfig.CONSUMER_CONFIGS_CONFIG_KEY(), systemName, ConsumerConfig.BOOTSTRAP_SERVERS_CONFIG));
    if (brokerList == null) {
      brokerList = config.get(String.format(KafkaConfig.PRODUCER_CONFIGS_CONFIG_KEY(), systemName,
          ConsumerConfig.BOOTSTRAP_SERVERS_CONFIG));
    }
    if (brokerList == null) {
      throw new SamzaException(
          ConsumerConfig.BOOTSTRAP_SERVERS_CONFIG + " is required for systemAdmin for system " + systemName);
    }
    props.put(ConsumerConfig.BOOTSTRAP_SERVERS_CONFIG, brokerList);

    return props;
  }

  @Override
  public Set<SystemStream> getAllSystemStreams() {
    synchronized (metadataConsumer) {
      return ((Set<String>) this.metadataConsumer.listTopics().keySet()).stream()
          .map(x -> new SystemStream(systemName, x))
          .collect(Collectors.toSet());
    }
  }

  /**
   * A helper method that takes oldest, newest, and upcoming offsets for each
   * system stream partition, and creates a single map from stream name to
   * SystemStreamMetadata.
   *
   * @param newestOffsets map of SSP to newest offset
   * @param oldestOffsets map of SSP to oldest offset
   * @param upcomingOffsets map of SSP to upcoming offset
   * @return a {@link Map} from {@code system} to {@link SystemStreamMetadata}
   */
  @VisibleForTesting
  static Map<String, SystemStreamMetadata> assembleMetadata(Map<SystemStreamPartition, String> oldestOffsets,
      Map<SystemStreamPartition, String> newestOffsets, Map<SystemStreamPartition, String> upcomingOffsets) {
    HashSet<SystemStreamPartition> allSSPs = new HashSet<>();
    allSSPs.addAll(oldestOffsets.keySet());
    allSSPs.addAll(newestOffsets.keySet());
    allSSPs.addAll(upcomingOffsets.keySet());

    Map<String, SystemStreamMetadata> assembledMetadata = allSSPs.stream()
        .collect(Collectors.groupingBy(SystemStreamPartition::getStream))
        .entrySet()
        .stream()
        .collect(Collectors.toMap(Map.Entry::getKey, entry -> {
          Map<Partition, SystemStreamMetadata.SystemStreamPartitionMetadata> partitionMetadata =
              entry.getValue()
                  .stream()
                  .collect(Collectors.toMap(SystemStreamPartition::getPartition, ssp ->
                      new SystemStreamMetadata.SystemStreamPartitionMetadata(
                          oldestOffsets.getOrDefault(ssp, null),
                          newestOffsets.getOrDefault(ssp, null),
                          upcomingOffsets.get(ssp))));
          return new SystemStreamMetadata(entry.getKey(), partitionMetadata);
        }));

    return assembledMetadata;
  }

  /**
   * Fetch stream properties for all intermediate streams.
   *
   * @param config kafka system config
   * @return a {@link Map} from {@code streamId} to stream {@link Properties}
   */
  @VisibleForTesting
  static Map<String, Properties> getIntermediateStreamProperties(Config config) {
    Map<String, Properties> intermedidateStreamProperties = Collections.emptyMap();
    ApplicationConfig appConfig = new ApplicationConfig(config);

    if (appConfig.getAppMode() == ApplicationConfig.ApplicationMode.BATCH) {
      StreamConfig streamConfig = new StreamConfig(config);
      intermedidateStreamProperties = JavaConverters.asJavaCollectionConverter(streamConfig.getStreamIds())
          .asJavaCollection()
          .stream()
          .filter(streamConfig::getIsIntermediateStream)
          .collect(Collectors.toMap(Function.identity(), streamId -> {
            Properties properties = new Properties();
            properties.putAll(streamConfig.getStreamProperties(streamId));
            properties.putIfAbsent(TopicConfig.RETENTION_MS_CONFIG, String.valueOf(KafkaConfig.DEFAULT_RETENTION_MS_FOR_BATCH()));
            return properties;
          }));
    }

    return intermedidateStreamProperties;
  }

  private Properties getCoordinatorStreamProperties(KafkaConfig config) {
    Properties coordinatorStreamProperties = new Properties();
    coordinatorStreamProperties.put(TopicConfig.CLEANUP_POLICY_CONFIG, TopicConfig.CLEANUP_POLICY_COMPACT);
    coordinatorStreamProperties.put(TopicConfig.SEGMENT_BYTES_CONFIG, config.getCoordinatorSegmentBytes());

    return coordinatorStreamProperties;
  }

  /**
   * Container for metadata about offsets.
   */
  private static class OffsetsMaps {
    private final Map<SystemStreamPartition, String> oldestOffsets;
    private final Map<SystemStreamPartition, String> newestOffsets;
    private final Map<SystemStreamPartition, String> upcomingOffsets;

    private OffsetsMaps(Map<SystemStreamPartition, String> oldestOffsets,
        Map<SystemStreamPartition, String> newestOffsets, Map<SystemStreamPartition, String> upcomingOffsets) {
      this.oldestOffsets = oldestOffsets;
      this.newestOffsets = newestOffsets;
      this.upcomingOffsets = upcomingOffsets;
    }

    private Map<SystemStreamPartition, String> getOldestOffsets() {
      return oldestOffsets;
    }

    private Map<SystemStreamPartition, String> getNewestOffsets() {
      return newestOffsets;
    }

    private Map<SystemStreamPartition, String> getUpcomingOffsets() {
      return upcomingOffsets;
    }
  }

  /**
   * A helper class for represent changelog related information.
   */
  private static class ChangelogInfo {
    final int replicationFactor;
    final Properties kafkaProperties;

    /**
     * @param replicationFactor The number of replicas for the changelog stream
     * @param kafkaProperties The kafka specific properties that need to be used for changelog stream creation
     */
    ChangelogInfo(int replicationFactor, Properties kafkaProperties) {
      this.replicationFactor = replicationFactor;
      this.kafkaProperties = kafkaProperties;
    }

    public int getReplicationFactor() {
      return replicationFactor;
    }

    public Properties getKafkaProperties() {
      return kafkaProperties;
    }
  }
}<|MERGE_RESOLUTION|>--- conflicted
+++ resolved
@@ -449,43 +449,7 @@
       }
     });
 
-<<<<<<< HEAD
-    scala.collection.immutable.Map<String, SystemStreamMetadata> result =
-        KafkaSystemAdminUtilsScala.assembleMetadata(ScalaJavaUtil.toScalaMap(allOldestOffsets),
-            ScalaJavaUtil.toScalaMap(allNewestOffsets), ScalaJavaUtil.toScalaMap(allUpcomingOffsets));
-
-    LOG.debug("assembled SystemStreamMetadata is: {}", result);
-    return JavaConverters.mapAsJavaMapConverter(result).asJava();
-  }
-
-  private String fetchNewestOffset(SystemStreamPartition ssp) {
-    LOG.debug("Fetching newest offset for {}", ssp);
-    String newestOffset;
-    Long upcomingOffset;
-
-    TopicPartition topicPartition = new TopicPartition(ssp.getStream(), ssp.getPartition().getPartitionId());
-
-    // the offsets returned from the consumer is the Long type
-    synchronized (metadataConsumer) {
-      upcomingOffset = (Long) metadataConsumer.endOffsets(Collections.singletonList(topicPartition)).get(topicPartition);
-    }
-
-    // Kafka's "latest" offset is always last message in stream's offset + 1,
-    // so get newest message in stream by subtracting one. This is safe
-    // even for key-deduplicated streams, since the last message will
-    // never be deduplicated.
-    if (upcomingOffset <= 0) {
-      LOG.debug("Stripping newest offsets for {} because the topic appears empty.", topicPartition);
-      newestOffset = null;
-    } else {
-      newestOffset = String.valueOf(upcomingOffset - 1);
-    }
-
-    LOG.info("Newest offset for ssp {} is: {}", ssp, newestOffset);
-    return newestOffset;
-=======
     return assembleMetadata(allOldestOffsets, allNewestOffsets, allUpcomingOffsets);
->>>>>>> 4eed0a68
   }
 
   @Override
