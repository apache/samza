--- conflicted
+++ resolved
@@ -20,11 +20,9 @@
 -->
 <module name="Checker">
   <property name="localeLanguage" value="en"/>
-<<<<<<< HEAD
-=======
+
   <!-- allow suppression for specific files -->
   <module name="SuppressionCommentFilter"/>
->>>>>>> 1c27ba88
 
   <module name="FileTabCharacter"/>
 
