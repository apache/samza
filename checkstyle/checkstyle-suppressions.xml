<?xml version="1.0"?>

<!DOCTYPE suppressions PUBLIC
    "-//Puppy Crawl//DTD Suppressions 1.1//EN"
    "http://www.puppycrawl.com/dtds/suppressions_1_1.dtd">

<!--
     // Licensed to the Apache Software Foundation (ASF) under one or more
     // contributor license agreements.  See the NOTICE file distributed with
     // this work for additional information regarding copyright ownership.
     // The ASF licenses this file to You under the Apache License, Version 2.0
     // (the "License"); you may not use this file except in compliance with
     // the License.  You may obtain a copy of the License at
     //
     //    http://www.apache.org/licenses/LICENSE-2.0
     //
     // Unless required by applicable law or agreed to in writing, software
     // distributed under the License is distributed on an "AS IS" BASIS,
     // WITHOUT WARRANTIES OR CONDITIONS OF ANY KIND, either express or implied.
     // See the License for the specific language governing permissions and
     // limitations under the License.
-->

<suppressions>
  <suppress checks="ConstantName"
            files="ApplicationStatus.java"
            lines="26-29"/>
  <!--
    API javadocs (including descriptors) may reference classes (using '{@link <className>}') which
    aren't directly used in the API class. In order to help the API javadoc look cleaner, we can use
    the simple class name in the javadoc and then import that class. However, for non-API code, we
    want checkstyle prevent an import just for documentation purposes. The
    "preventJavadocUnusedImports" id includes processing of javadocs when checking unused imports.
    We will apply that to the API classes only.
  -->
  <suppress id="preventJavadocUnusedImports"
            files=".*samza-api.*"/>
<<<<<<< HEAD
  <suppress id="preventJavadocUnusedImports"
            files="samza-kafka/src/main/java/org/apache/samza/system/kafka/descriptors" />
=======
  <!-- suppress avro schema classes since they are based on auto-generated code -->
  <suppress files="samza-sql/src/test/java/org/apache/samza/sql/avro/schemas" checks=".*" />
>>>>>>> 8823fb05
</suppressions>
<|MERGE_RESOLUTION|>--- conflicted
+++ resolved
@@ -35,11 +35,9 @@
   -->
   <suppress id="preventJavadocUnusedImports"
             files=".*samza-api.*"/>
-<<<<<<< HEAD
   <suppress id="preventJavadocUnusedImports"
             files="samza-kafka/src/main/java/org/apache/samza/system/kafka/descriptors" />
-=======
+
   <!-- suppress avro schema classes since they are based on auto-generated code -->
   <suppress files="samza-sql/src/test/java/org/apache/samza/sql/avro/schemas" checks=".*" />
->>>>>>> 8823fb05
 </suppressions>
