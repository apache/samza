--- conflicted
+++ resolved
@@ -117,18 +117,9 @@
    * @param serializerConfig serializer config
    * @return a Serde of this serde name
    */
-<<<<<<< HEAD
-  private Serde<Object> getSerdeFromName(String name, SerializerConfig serializerConfig) {
+  private Serde<Object> getSerdeFromName(String name, SerializerConfig serializerConfig, ClassLoader classLoader) {
     String serdeClassName =
         serializerConfig.getSerdeFactoryClass(name).orElseGet(() -> SerializerConfig.getPredefinedSerdeFactoryName(name));
-    return Util.getObj(serdeClassName, SerdeFactory.class).getSerde(name, serializerConfig);
-=======
-  private Serde<Object> getSerdeFromName(String name, JavaSerializerConfig serializerConfig, ClassLoader classLoader) {
-    String serdeClassName = serializerConfig.getSerdeClass(name);
-    if (serdeClassName == null) {
-      serdeClassName = SerializerConfig$.MODULE$.getSerdeFactoryName(name);
-    }
     return ReflectionUtil.getObj(classLoader, serdeClassName, SerdeFactory.class).getSerde(name, serializerConfig);
->>>>>>> aa57b9ef
   }
 }