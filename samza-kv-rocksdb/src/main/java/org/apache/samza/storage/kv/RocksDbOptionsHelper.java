--- conflicted
+++ resolved
@@ -109,13 +109,8 @@
 
     // use prepareForBulk load only when i. the store is being requested in BulkLoad mode
     // and ii. the storeDirectory does not exist (fresh restore), because bulk load does not work seamlessly with
-<<<<<<< HEAD
-    // bulk-load : https://github.com/facebook/rocksdb/issues/2734
-    if(storeMode.equals(StorageEngineFactory.StoreMode.BulkLoad) && !StorageManagerUtil.storeDirectoryExists(storeDir)) {
-=======
     // existing stores : https://github.com/facebook/rocksdb/issues/2734
     if(storeMode.equals(StorageEngineFactory.StoreMode.BulkLoad) && !StorageManagerUtil.storeExists(storeDir)) {
->>>>>>> 09514cd9
       log.info("Using prepareForBulkLoad for restore to " + storeDir);
       options.prepareForBulkLoad();
     }
