/*
 * Licensed to the Apache Software Foundation (ASF) under one
 * or more contributor license agreements.  See the NOTICE file
 * distributed with this work for additional information
 * regarding copyright ownership.  The ASF licenses this file
 * to you under the Apache License, Version 2.0 (the
 * "License"); you may not use this file except in compliance
 * with the License.  You may obtain a copy of the License at
 *
 *   http://www.apache.org/licenses/LICENSE-2.0
 *
 * Unless required by applicable law or agreed to in writing,
 * software distributed under the License is distributed on an
 * "AS IS" BASIS, WITHOUT WARRANTIES OR CONDITIONS OF ANY
 * KIND, either express or implied.  See the License for the
 * specific language governing permissions and limitations
 * under the License.
 */

package org.apache.samza.coordinator;

import org.apache.samza.AzureClient;
import org.apache.samza.config.AzureConfig;
import org.apache.samza.config.Config;
import org.apache.samza.util.BlobUtils;


public class AzureCoordinationUtils implements CoordinationUtils {

  private final AzureConfig azureConfig;
  private final AzureClient client;

  public AzureCoordinationUtils(Config config) {
    azureConfig = new AzureConfig(config);
    this.client = new AzureClient(azureConfig.getAzureConnect());
  }

  @Override
  public LeaderElector getLeaderElector() throws UnsupportedOperationException {
    return null;
  }

  @Override
  public Latch getLatch(int size, String latchId) throws UnsupportedOperationException {
    return null;
  }

  @Override
  public DistributedLockWithState getLockWithState(String lockId) {
    BlobUtils blob = new BlobUtils(client, azureConfig.getAzureContainerName(),
        azureConfig.getAzureBlobName() + lockId, azureConfig.getAzureBlobLength());
    return new AzureLock(blob);
  }

  @Override
  public void close() {
<<<<<<< HEAD

=======
    
>>>>>>> dd07e074
  }
}<|MERGE_RESOLUTION|>--- conflicted
+++ resolved
@@ -54,10 +54,5 @@
 
   @Override
   public void close() {
-<<<<<<< HEAD
-
-=======
-    
->>>>>>> dd07e074
   }
 }