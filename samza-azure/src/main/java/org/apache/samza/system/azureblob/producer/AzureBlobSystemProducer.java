/*
 * Licensed to the Apache Software Foundation (ASF) under one
 * or more contributor license agreements.  See the NOTICE file
 * distributed with this work for additional information
 * regarding copyright ownership.  The ASF licenses this file
 * to you under the Apache License, Version 2.0 (the
 * "License"); you may not use this file except in compliance
 * with the License.  You may obtain a copy of the License at
 *
 *   http://www.apache.org/licenses/LICENSE-2.0
 *
 * Unless required by applicable law or agreed to in writing,
 * software distributed under the License is distributed on an
 * "AS IS" BASIS, WITHOUT WARRANTIES OR CONDITIONS OF ANY
 * KIND, either express or implied.  See the License for the
 * specific language governing permissions and limitations
 * under the License.
 */

package org.apache.samza.system.azureblob.producer;

import com.azure.core.http.HttpClient;
import com.azure.core.http.HttpResponse;
import com.azure.core.http.ProxyOptions;
import com.azure.core.http.netty.NettyAsyncHttpClientBuilder;
import com.azure.core.http.policy.HttpLogDetailLevel;
import com.azure.core.http.policy.HttpLogOptions;
import com.azure.core.util.Configuration;
import com.azure.storage.blob.BlobContainerAsyncClient;
import com.azure.storage.blob.BlobServiceAsyncClient;
import com.azure.storage.blob.BlobServiceClientBuilder;
import com.azure.storage.blob.models.BlobErrorCode;
import com.azure.storage.blob.models.BlobStorageException;
import com.azure.storage.blob.models.SkuName;
import com.azure.storage.common.StorageSharedKeyCredential;
import com.google.common.annotations.VisibleForTesting;
import com.google.common.base.Preconditions;
import org.apache.samza.system.azureblob.AzureBlobConfig;
import org.apache.samza.system.azureblob.compression.CompressionFactory;
import java.io.IOException;
import java.net.InetSocketAddress;
import java.util.Locale;
import java.util.Map;
import java.util.Set;
import java.util.concurrent.BlockingQueue;
import java.util.concurrent.CompletableFuture;
import java.util.concurrent.ConcurrentHashMap;
import java.util.concurrent.LinkedBlockingDeque;
import java.util.concurrent.ThreadPoolExecutor;
import java.util.concurrent.TimeUnit;
import java.util.concurrent.locks.ReadWriteLock;
import java.util.concurrent.locks.ReentrantReadWriteLock;
import org.apache.samza.config.Config;
import org.apache.samza.metrics.MetricsRegistry;
import org.apache.samza.system.OutgoingMessageEnvelope;
import org.apache.samza.system.SystemProducer;
import org.apache.samza.system.SystemProducerException;
import org.apache.samza.system.azureblob.utils.BlobMetadataGeneratorFactory;
import org.slf4j.Logger;
import org.slf4j.LoggerFactory;


/**
 * AzureBlob system producer to send messages to Azure Blob Storage.
 * This system producer is thread safe.
 *     For different sources: sends/flushes can happen in parallel.
 *     For same source: It supports sends in parallel. flushes are exclusive.
 *
 *
 * Azure Blob Storage has a 3 level hierarchy: an Azure account contains multiple containers (akin to directories
 * in a file system) and each container has multiple blobs (akin to files).
 *
 * Azure Container: System name maps to the name of Azure container.
 * An instance of a system producer writes to a single Azure container considering the container as a system.
 *
 * Azure Blob: For a given stream-partition pair, a blob is created with name stream/partition/timestamp-randomString.
 * The stream and partition are extracted from the SSP of OutgoingMessageEnvelope in send().
 * Blob is started when the first message for that stream-partition is sent by a source
 * and closed during flush for that source.
 * Subsequent sends by the source to the same stream-partition will create a new blob with a different timestamp.
 * Thus, timestamp corresponds to writer creation time i.e; the first send for source-SSP
 * or first send after a flush for the source.
 * If max blob size or record limit are configured, then a new blob is started when limits exceed.
 *
 * A random string is used as a suffix in the blob name to prevent collisions:
 *  - if two system producers are writing to the same SSP.
 *  - if two sources send to the same SSP.
 *
 * Lifecycle of the system producer is shown below. All sources have to be registered before starting the producer.
 * Several messages can be sent by a source via send(source, envelope). This can be followed by a flush(source) or stop()
 * After flush(source), more messages can be sent for that source and  other sources as well. stop() internally calls
 * flush(source) for all the sources registered. After stop(), no calls to send and flush are allowed.
 *
 *
 *                                                             ┌──────────────────────────────┐
 *                                                             │                              │
 *                                                             ▼                              │
 * Lifecycle: register(source) ────────▶ start() ──────▶ send(source, envelope) ──────▶ flush(source) ──────▶ stop()
 *            [multiple times                             │    ▲          │                                     ▲
 *                   for                                  └────┘          └─────────────────────────────────────┘
 *            multiple sources]
 *
 * This SystemProducer does not open up the envelopes sent through it. It is the responsibility of the user of this
 * SystemProducer to ensure the envelopes are valid and a correct writer has been chosen by wiring up the
 * writer factory config.
 *
 */
public class AzureBlobSystemProducer implements SystemProducer {

  private static final Logger LOG = LoggerFactory.getLogger(AzureBlobSystemProducer.class.getName());

  private static final String BLOB_NAME_PREFIX = "%s";
  private static final String BLOB_NAME_PARTITION_PREFIX = "%s/%s";

  private static final String AZURE_URL = "https://%s.blob.core.windows.net";

  private static final int PREMIUM_MAX_BLOCK_SIZE = 100 * 1024 * 1024; // 100MB
  private static final int STANDARD_MAX_BLOCK_SIZE = 4 * 1024 * 1024; // 4MB

  private BlobContainerAsyncClient containerAsyncClient;
  private final String systemName;
  private final AzureBlobConfig config;

  // Map of writers indexed first by sourceName and then by (streamName, partitionName) or just streamName if partition key does not exist.
  private final Map<String, Map<String, AzureBlobWriter>> writerMap;
  private final AzureBlobWriterFactory writerFactory;

  private final int blockFlushThresholdSize;
  private final long flushTimeoutMs;
  private final long closeTimeout;
  private final ThreadPoolExecutor asyncBlobThreadPool;

  private volatile boolean isStarted = false;
  private volatile boolean isStopped = false;

  private final AzureBlobSystemProducerMetrics metrics;

  private final Map<String, Object> sourceWriterCreationLockMap = new ConcurrentHashMap<>();
  private final Map<String, ReadWriteLock> sourceSendFlushLockMap = new ConcurrentHashMap<>();

  private final BlobMetadataGeneratorFactory blobMetadataGeneratorFactory;
  private final Config blobMetadataGeneratorConfig;

  public AzureBlobSystemProducer(String systemName, AzureBlobConfig config, MetricsRegistry metricsRegistry) {
    Preconditions.checkNotNull(systemName, "System name can not be null when creating AzureBlobSystemProducer");
    Preconditions.checkNotNull(config, "Config can not be null when creating AzureBlobSystemProducer");
    Preconditions.checkNotNull(metricsRegistry, "Metrics registry can not be null when creating AzureBlobSystemProducer");

    // Azure logs do not show without this property set
    System.setProperty(Configuration.PROPERTY_AZURE_LOG_LEVEL, "1");
    this.systemName = systemName;
    this.config = config;

    String writerFactoryClassName = this.config.getAzureBlobWriterFactoryClassName(this.systemName);
    try {
      this.writerFactory = (AzureBlobWriterFactory) Class.forName(writerFactoryClassName).newInstance();
    } catch (Exception e) {
      throw new SystemProducerException("Could not create writer factory with name " + writerFactoryClassName, e);
    }
    this.flushTimeoutMs = this.config.getFlushTimeoutMs(this.systemName);
    this.closeTimeout = this.config.getCloseTimeoutMs(this.systemName);
    this.blockFlushThresholdSize = this.config.getMaxFlushThresholdSize(this.systemName);
    int asyncBlobThreadPoolCount = this.config.getAzureBlobThreadPoolCount(this.systemName);
    int blockingQueueSize = this.config.getBlockingQueueSize(this.systemName);

    LOG.info("SystemName: {} block flush size:{}", systemName, this.blockFlushThresholdSize);
    LOG.info("SystemName: {} thread count:{}", systemName, asyncBlobThreadPoolCount);

    BlockingQueue<Runnable>
        linkedBlockingDeque = new LinkedBlockingDeque<>(blockingQueueSize);

    this.asyncBlobThreadPool =
        new ThreadPoolExecutor(asyncBlobThreadPoolCount, asyncBlobThreadPoolCount, 60,
            TimeUnit.SECONDS, linkedBlockingDeque, new ThreadPoolExecutor.CallerRunsPolicy());

    this.writerMap = new ConcurrentHashMap<>();

    this.metrics = new AzureBlobSystemProducerMetrics(systemName, config.getAzureAccountName(systemName), metricsRegistry);

    String blobMetadataGeneratorFactoryClassName = this.config.getSystemBlobMetadataPropertiesGeneratorFactory(this.systemName);
    try {
      blobMetadataGeneratorFactory = (BlobMetadataGeneratorFactory) Class.forName(blobMetadataGeneratorFactoryClassName).newInstance();
    } catch (Exception e) {
      throw new SystemProducerException("Could not create blob metadata generator factory with name " + blobMetadataGeneratorFactoryClassName, e);
    }
    blobMetadataGeneratorConfig = this.config.getSystemBlobMetadataGeneratorConfigs(systemName);
  }

  /**
   * {@inheritDoc}
   * @throws SystemProducerException
   */
  @Override
  public synchronized void start() {
    if (isStarted) {
      LOG.warn("Attempting to start an already started producer.");
      return;
    }

    String accountName = config.getAzureAccountName(systemName);
    String accountKey = config.getAzureAccountKey(systemName);

    setupAzureContainer(accountName, accountKey);

    LOG.info("Starting producer.");
    isStarted = true;
  }

  /**
   * {@inheritDoc}
   * @throws SystemProducerException
   */
  @Override
  public synchronized void stop() {
    if (!isStarted) {
      LOG.warn("Attempting to stop a producer that was not started.");
      return;
    }

    if (isStopped) {
      LOG.warn("Attempting to stop an already stopped producer.");
      return;
    }

    try {
      writerMap.forEach((source, sourceWriterMap) -> flush(source));
      asyncBlobThreadPool.shutdown();
      isStarted = false;
    } catch (Exception e) {
      throw new SystemProducerException("Stop failed with exception.", e);
    } finally {
      writerMap.clear();
      isStopped = true;
    }
  }

  /**
   * {@inheritDoc}
   * @throws SystemProducerException
   */
  @Override
  public synchronized void register(String source) {
    LOG.info("Registering source {}", source);
    if (isStarted) {
      throw new SystemProducerException("Cannot register once the producer is started.");
    }
    if (writerMap.containsKey(source)) {
      // source already registered => writerMap and metrics have entries for the source
      LOG.warn("Source: {} already registered", source);
      return;
    }
    writerMap.put(source, new ConcurrentHashMap<>());
    sourceWriterCreationLockMap.put(source, new Object());
    sourceSendFlushLockMap.put(source, new ReentrantReadWriteLock());
    metrics.register(source);
  }

  /**
   * Multi-threading and thread-safety:
   *
   *  From Samza usage of SystemProducer:
   *  The lifecycle of SystemProducer shown above is consistent with most use cases within Samza (with the exception of
   *  Coordinator stream store/producer and KafkaCheckpointManager).
   *  A single parent thread creates the SystemProducer, registers all sources and starts it before handing it
   *  to multiple threads for use (send and flush). Finally, the single parent thread stops the producer.
   *  The most frequent operations on a SystemProducer are send and flush while register, start and stop are one-time operations.
   *
   *  Based on this usage pattern: to provide multi-threaded support and improve throughput of this SystemProducer,
   *  multiple sends and flushes need to happen in parallel. However, the following rules are needed to ensure
   *  o data loss and data consistency.
   *  1. sends can happen in parallel for same source or different sources.
   *  2. send and flush for the same source can not happen in parallel. Although, the AzureBlobWriter is thread safe,
   *     interleaving write and flush and close operations of a writer can lead to data loss if a write happens between flush and close.
   *     There are other scenarios such as issuing a write to the writer after close and so on.
   *  3. writer creation for the same writer key (SSP) can not happen in parallel - for the reason that multiple
   *     writers could get created with only one being retained but all being used and GCed after a send, leading to data loss.
   *
   *  These 3 rules are achieved by using a per source ReadWriteLock to allow sends in parallel but guarantee exclusivity for flush.
   *  Additionally, a per source lock is used to ensure writer creation is in a critical section.
   *
   *  Concurrent access to shared objects as follows:
   *  1. AzureBlobWriters is permitted as long as there are no interleaving of operations for a writer.
   *     If multiple operations of writer (as in flush) then make it synchronized.
   *  2. ConcurrentHashMaps (esp writerMap per source) get and put - disallow interleaving by doing put and clear under locks.
   *  3. WriterFactory and Metrics are thread-safe. WriterFactory is stateless while Metrics' operations interleaving
   *     is thread-safe too as they work on different counters.
   *  The above locking mechanisms ensure thread-safety.
   * {@inheritDoc}
   * @throws SystemProducerException
   */
  @Override
  public void send(String source, OutgoingMessageEnvelope messageEnvelope) {
    if (!isStarted) {
      throw new SystemProducerException("Trying to send before producer has started.");
    }

    if (isStopped) {
      throw new SystemProducerException("Sending after producer has been stopped.");
    }

    ReadWriteLock lock = sourceSendFlushLockMap.get(source);
    if (lock == null) {
      throw new SystemProducerException("Attempting to send to source: " + source + " but it was not registered");
    }
    lock.readLock().lock();
    try {
      AzureBlobWriter writer = getOrCreateWriter(source, messageEnvelope);
      writer.write(messageEnvelope);
      metrics.updateWriteMetrics(source);
    } catch (Exception e) {
      metrics.updateErrorMetrics(source);
      Object partitionKey = getPartitionKey(messageEnvelope);
      String msg = "Send failed for source: " + source + ", system: " + systemName
          + ", stream: " + messageEnvelope.getSystemStream().getStream()
          + ", partitionKey: " + ((partitionKey != null) ? partitionKey : "null");
      throw new SystemProducerException(msg, e);
    } finally {
      lock.readLock().unlock();
    }
  }

  /**
   * {@inheritDoc}
   * @throws SystemProducerException
   */
  @Override
  public void flush(String source) {
    if (!isStarted) {
      throw new SystemProducerException("Trying to flush before producer has started.");
    }

    if (isStopped) {
      throw new SystemProducerException("Flushing after producer has been stopped.");
    }

    ReadWriteLock lock = sourceSendFlushLockMap.get(source);
    if (lock == null) {
      throw new SystemProducerException("Attempting to flush source: " + source + " but it was not registered");
    }
    lock.writeLock().lock();
    Map<String, AzureBlobWriter> sourceWriterMap = writerMap.get(source);
    try {
      // first flush all the writers
      // then close and remove all the writers
      flushWriters(sourceWriterMap);
      closeWriters(source, sourceWriterMap);
    } catch (Exception e) {
      metrics.updateErrorMetrics(source);
      throw new SystemProducerException("Flush failed for system:" + systemName + " and source: " + source, e);
    } finally {
      sourceWriterMap.clear();
      lock.writeLock().unlock();
    }
  }

  @VisibleForTesting
  void setupAzureContainer(String accountName, String accountKey) {
    try {
      // Use your Azure Blob Storage account's name and key to create a credential object to access your account.
      StorageSharedKeyCredential credential = new StorageSharedKeyCredential(accountName, accountKey);

      HttpClient httpClient;
      if (config.getUseProxy(systemName)) {
        LOG.info("HTTP Proxy setup for AzureBlob pipeline");
        httpClient = new NettyAsyncHttpClientBuilder()
            .proxy(new ProxyOptions(ProxyOptions.Type.HTTP,
            new InetSocketAddress(config.getAzureProxyHostname(systemName), config.getAzureProxyPort(systemName)))).build();
      } else {
        httpClient = HttpClient.createDefault();
      }

      // From the Azure portal, get your Storage account blob service AsyncClient endpoint.
      String endpoint = String.format(Locale.ROOT, AZURE_URL, accountName);

      HttpLogOptions httpLogOptions = new HttpLogOptions();
      httpLogOptions.setLogLevel(HttpLogDetailLevel.BASIC);
      BlobServiceAsyncClient storageClient =
          new BlobServiceClientBuilder()
          .httpLogOptions(httpLogOptions)
          .endpoint(endpoint)
          .credential(credential)
          .httpClient(httpClient)
          .buildAsyncClient();


      SkuName accountType = storageClient.getAccountInfo().block().getSkuName();
      long flushThresholdSize = config.getMaxFlushThresholdSize(systemName);
      boolean isPremiumAccount = SkuName.PREMIUM_LRS == accountType;
      if (isPremiumAccount && flushThresholdSize > PREMIUM_MAX_BLOCK_SIZE) { // 100 MB
        throw new SystemProducerException("Azure storage account with name: " + accountName
            + " is a premium account and can only handle upto " +  PREMIUM_MAX_BLOCK_SIZE + " threshold size. Given flush threshold size is "
            + flushThresholdSize);
      } else if (!isPremiumAccount && flushThresholdSize > STANDARD_MAX_BLOCK_SIZE) { // STANDARD account
        throw new SystemProducerException("Azure storage account with name: " + accountName
            + " is a standard account and can only handle upto " + STANDARD_MAX_BLOCK_SIZE + " threshold size. Given flush threshold size is "
            + flushThresholdSize);
      }

      containerAsyncClient = storageClient.getBlobContainerAsyncClient(systemName);

      // Only way to check if container exists or not is by creating it and look for failure/success.
      createContainerIfNotExists(containerAsyncClient);
    } catch (Exception e) {
      metrics.updateAzureContainerMetrics();
      throw new SystemProducerException("Failed to set up Azure container for SystemName: " + systemName, e);
    }
  }

  /**
   * // find the writer in the writerMap else create one
   * @param source for which to find/create the writer
   * @param messageEnvelope to fetch the schema from if writer needs to be created
   * @return an AzureBlobWriter object
   */
  @VisibleForTesting
  AzureBlobWriter getOrCreateWriter(String source, OutgoingMessageEnvelope messageEnvelope) {
    String writerMapKey;
    String blobURLPrefix;
    String partitionKey = getPartitionKey(messageEnvelope);
    // using most significant bits in UUID (8 digits) to avoid collision in blob names
    if (partitionKey == null) {
      writerMapKey = messageEnvelope.getSystemStream().getStream();
      blobURLPrefix = String.format(BLOB_NAME_PREFIX, messageEnvelope.getSystemStream().getStream());
    } else {
      writerMapKey = messageEnvelope.getSystemStream().getStream() + "/" + partitionKey;
      blobURLPrefix = String.format(BLOB_NAME_PARTITION_PREFIX, messageEnvelope.getSystemStream().getStream(), partitionKey);
    }
    Map<String, AzureBlobWriter> sourceWriterMap = writerMap.get(source);
    if (sourceWriterMap == null) {
      throw new SystemProducerException("Attempting to send to source: " + source + " but it is not registered");
    }
    AzureBlobWriter writer = sourceWriterMap.get(writerMapKey);
    if (writer == null) {
      synchronized (sourceWriterCreationLockMap.get(source)) {
        writer = sourceWriterMap.get(writerMapKey);
        if (writer == null) {
          AzureBlobWriterMetrics writerMetrics =
              new AzureBlobWriterMetrics(metrics.getAggregateMetrics(), metrics.getSystemMetrics(), metrics.getSourceMetrics(source));
          writer = createNewWriter(blobURLPrefix, writerMetrics, messageEnvelope.getSystemStream().getStream());
          sourceWriterMap.put(writerMapKey, writer);
        }
      }
    }
    return writer;
  }

  private void createContainerIfNotExists(BlobContainerAsyncClient containerClient) {
    try {
      containerClient.create().block();
    } catch (BlobStorageException e) {
      //StorageErrorCode defines constants corresponding to all error codes returned by the service.
      if (e.getErrorCode() == BlobErrorCode.RESOURCE_NOT_FOUND) {
        HttpResponse response = e.getResponse();
        LOG.error("Error creating the container url " + containerClient.getBlobContainerUrl().toString() + " with status code: " + response.getStatusCode(), e);
      } else if (e.getErrorCode() == BlobErrorCode.CONTAINER_BEING_DELETED) {
        LOG.error("Container is being deleted. Container URL is: " + containerClient.getBlobContainerUrl().toString(), e);
      } else if (e.getErrorCode() == BlobErrorCode.CONTAINER_ALREADY_EXISTS) {
        return;
      }
      throw e;
    }
  }

  private String getPartitionKey(OutgoingMessageEnvelope messageEnvelope) {
    Object partitionKey = messageEnvelope.getPartitionKey();
    if (partitionKey == null || !(partitionKey instanceof String)) {
      return null;
    }
    return (String) partitionKey;
  }

  private void flushWriters(Map<String, AzureBlobWriter> sourceWriterMap) {
    sourceWriterMap.forEach((stream, writer) -> {
      try {
        LOG.info("Flushing topic:{}", stream);
        writer.flush();
      } catch (IOException e) {
        throw new SystemProducerException("Close failed for topic " + stream, e);
      }
    });
  }

  private void closeWriters(String source, Map<String, AzureBlobWriter> sourceWriterMap) throws Exception {
    Set<CompletableFuture<Void>> pendingClose = ConcurrentHashMap.newKeySet();
    try {
      sourceWriterMap.forEach((stream, writer) -> {
<<<<<<< HEAD
          LOG.info("Closing topic:{}", stream);
          CompletableFuture<Void> future = CompletableFuture.runAsync(new Runnable() {
            @Override
            public void run() {
              try {
                writer.close();
              } catch (Exception e) {
                throw new SystemProducerException("Close failed for topic " + stream, e);
              }
=======
        LOG.info("Closing topic:{}", stream);
        CompletableFuture<Void> future = CompletableFuture.runAsync(new Runnable() {
          @Override
          public void run() {
            try {
              writer.close();
            } catch (IOException e) {
              throw new SystemProducerException("Close failed for topic " + stream, e);
>>>>>>> eb3de5cc
            }
          }
        }, asyncBlobThreadPool);
        pendingClose.add(future);
        future.handle((aVoid, throwable) -> {
          sourceWriterMap.remove(writer);
          if (throwable != null) {
            throw new SystemProducerException("Close failed for topic " + stream, throwable);
          } else {
            LOG.info("Blob close finished for stream " + stream);
            return aVoid;
          }
        });
      });
      CompletableFuture<Void> future = CompletableFuture.allOf(pendingClose.toArray(new CompletableFuture[0]));
      LOG.info("Flush source: {} has pending closes: {} ", source, pendingClose.size());
      future.get((long) closeTimeout, TimeUnit.MILLISECONDS);
    } finally {
      pendingClose.clear();
    }
  }

  @VisibleForTesting
  AzureBlobWriter createNewWriter(String blobURL, AzureBlobWriterMetrics writerMetrics, String streamName) {
    try {
      return writerFactory.getWriterInstance(containerAsyncClient, blobURL, asyncBlobThreadPool, writerMetrics,
          blobMetadataGeneratorFactory, blobMetadataGeneratorConfig, streamName,
          blockFlushThresholdSize, flushTimeoutMs,
          CompressionFactory.getInstance().getCompression(config.getCompressionType(systemName)),
          config.getSuffixRandomStringToBlobName(systemName),
          config.getMaxBlobSize(systemName),
          config.getMaxMessagesPerBlob(systemName));
    } catch (Exception e) {
      throw new RuntimeException("Failed to create a writer for the producer.", e);
    }
  }

}<|MERGE_RESOLUTION|>--- conflicted
+++ resolved
@@ -484,7 +484,6 @@
     Set<CompletableFuture<Void>> pendingClose = ConcurrentHashMap.newKeySet();
     try {
       sourceWriterMap.forEach((stream, writer) -> {
-<<<<<<< HEAD
           LOG.info("Closing topic:{}", stream);
           CompletableFuture<Void> future = CompletableFuture.runAsync(new Runnable() {
             @Override
@@ -494,17 +493,6 @@
               } catch (Exception e) {
                 throw new SystemProducerException("Close failed for topic " + stream, e);
               }
-=======
-        LOG.info("Closing topic:{}", stream);
-        CompletableFuture<Void> future = CompletableFuture.runAsync(new Runnable() {
-          @Override
-          public void run() {
-            try {
-              writer.close();
-            } catch (IOException e) {
-              throw new SystemProducerException("Close failed for topic " + stream, e);
->>>>>>> eb3de5cc
-            }
           }
         }, asyncBlobThreadPool);
         pendingClose.add(future);
